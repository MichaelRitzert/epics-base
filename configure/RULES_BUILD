#*************************************************************************
# Copyright (c) 2006 UChicago Argonne LLC, as Operator of Argonne
#     National Laboratory.
# Copyright (c) 2002 The Regents of the University of California, as
#     Operator of Los Alamos National Laboratory.
# EPICS BASE is distributed subject to a Software License Agreement found
# in the file LICENSE that is included with this distribution.
#*************************************************************************

# RULES_BUILD

# Rules for making things specified in a Makefile
#
# CWD is O.$(T_A), but most sources are elsewhere

ifndef BASE_RULES_BUILD
BASE_RULES_BUILD=1

vpath %.c $(USR_VPATH) $(ALL_SRC_DIRS)
vpath %.cc $(USR_VPATH) $(ALL_SRC_DIRS)
vpath %.cpp $(USR_VPATH) $(ALL_SRC_DIRS)
vpath %.rc $(USR_VPATH) $(ALL_SRC_DIRS)
vpath %.h $(USR_VPATH) $(ALL_SRC_DIRS)
vpath %.hpp $(USR_VPATH) $(ALL_SRC_DIRS)
vpath %.html $(USR_VPATH) $(ALL_SRC_DIRS)
vpath %.skel.static $(USR_VPATH) $(ALL_SRC_DIRS)
vpath %.y $(USR_VPATH) $(ALL_SRC_DIRS)
vpath %.l $(USR_VPATH) $(ALL_SRC_DIRS)

#---------------------------------------------------------------

include $(CONFIG)/CONFIG_ADDONS

#---------------------------------------------------------------
# Set PROD, TESTPROD, OBJS, and LIBRARY

SCRIPTS_HOST += $(PERL_SCRIPTS)
# PERL_SCRIPTS are installed into existing $(INSTALL_BIN) for Host systems

ifeq ($(findstring Host,$(VALID_BUILDS)),Host)
LIBRARY += $(LIBRARY_HOST)
LOADABLE_LIBRARY += $(LOADABLE_LIBRARY_HOST)
OBJS += $(OBJS_HOST)
PROD += $(PROD_HOST)
SCRIPTS += $(SCRIPTS_HOST)
TARGETS += $(TARGETS_HOST)
TESTLIBRARY += $(TESTLIBRARY_HOST)
TESTSCRIPTS += $(TESTSCRIPTS_HOST)
TESTPROD += $(TESTPROD_HOST)
endif

ifeq ($(findstring Ioc,$(VALID_BUILDS)),Ioc)
LIBRARY += $(LIBRARY_IOC)
LOADABLE_LIBRARY += $(LOADABLE_LIBRARY_IOC)
OBJS += $(OBJS_IOC)
PROD += $(PROD_IOC)
SCRIPTS += $(SCRIPTS_IOC)
TARGETS += $(TARGETS_IOC)
TESTLIBRARY += $(TESTLIBRARY_IOC)
TESTSCRIPTS += $(TESTSCRIPTS_IOC)
TESTPROD += $(TESTPROD_IOC)
endif

#---------------------------------------------------------------

ifdef TEMPLATES_DIR
INSTALL_TEMPLATES_SUBDIR = $(INSTALL_TEMPLATES)/$(TEMPLATES_DIR)
else
INSTALL_TEMPLATES_SUBDIR = $(INSTALL_TEMPLATES)
endif

HTMLS_DIR ?= .

#---------------------------------------------------------------
#	First target

all: install
ifeq ($(EPICS_HOST_ARCH),$(T_A))
host: install
else
# Do nothing
host:
endif

include $(CONFIG)/RULES_FILE_TYPE

include $(CONFIG)/RULES.Db

#---------------------------------------------------------------
# Include defines and rules for prod, library and test* targets

#ifneq (,$(strip $(PROD) $(TESTPROD) $(LIBRARY) $(TESTLIBRARY) $(LOADABLE_LIBRARY) ))
include $(CONFIG)/RULES_TARGET
#endif

#---------------------------------------------------------------
# Read dependency files

ifneq (,$(strip $(HDEPENDS_FILES)))
$(filter-out $(wildcard *$(DEP)), $(HDEPENDS_FILES)): | $(COMMON_INC)
-include $(HDEPENDS_FILES)
endif

#---------------------------------------------------------------
#   Products and Object libraries
#
PRODTARGETS += $(PRODNAME) $(MUNCHNAME) $(CTDT_SRCS) $(CTDT_OBJS) $(NMS)
TESTPRODTARGETS += $(TESTPRODNAME) $(TESTMUNCHNAME)

#---------------------------------------------------------------
#   Test result files
#

# Enable testing if this host can run tests for the current target
ifneq (,$(filter $(T_A), $(EPICS_HOST_ARCH) $(CROSS_COMPILER_RUNTEST_ARCHS)))
RUNTESTS_ENABLED = YES
TESTSCRIPTS.t = $(filter %.t, $(TESTSCRIPTS))
TAPFILES.t += $(TESTSCRIPTS.t:.t=.tap)
JUNITFILES.t += $(TESTSCRIPTS.t:.t=-results.xml)
TAPFILES += $(TAPFILES.t)
JUNITFILES += $(JUNITFILES.t)
endif

#---------------------------------------------------------------
#   Libraries
#

LIBTARGETS += $(LIBNAME) $(INSTALL_LIBS) $(TESTLIBNAME) \
  $(SHRLIBNAME) $(INSTALL_SHRLIBS) $(TESTSHRLIBNAME) \
  $(DLLSTUB_LIBNAME) $(INSTALL_DLLSTUB_LIBS) $(TESTDLLSTUB_LIBNAME) \
  $(LOADABLE_SHRLIBNAME) $(INSTALL_LOADABLE_SHRLIBS)


#	Main targets

install: buildInstall

buildInstall: build

# Allows rebuild to work with parallel builds option, -j.
install: $(patsubst rebuild,clean,$(filter rebuild,$(MAKECMDGOALS)))

rebuild: clean install

build: inc

build: $(OBJSNAME) $(LIBTARGETS) $(PRODTARGETS) $(TESTPRODTARGETS) \
	$(TARGETS) $(TESTSCRIPTS) $(INSTALL_LIB_INSTALLS)

inc: $(COMMON_INC) $(INSTALL_INC) $(INSTALL_CONFIGS)

buildInstall: \
	$(INSTALL_SCRIPTS) $(INSTALL_PROD) $(INSTALL_MUNCHS) \
	$(INSTALL_TCLLIBS) $(INSTALL_TCLINDEX) \
	$(INSTALL_HTMLS) $(INSTALL_DOCS) \
	$(INSTALL_OBJS) \
	$(INSTALL_TEMPLATE) \
	$(INSTALL_BIN_INSTALLS)

clean: build_clean

build_clean:
	$(ECHO) "Cleaning"
	@$(RM) *.i *$(OBJ) *.a \
	$(LIBNAME) $(TESTLIBNAME) $(SHRLIBNAME) $(TESTSHRLIBNAME) \
	$(DLLSTUB_LIBNAME) $(TESTDLLSTUB_LIBNAME) \
	$(LOADABLE_SHRLIBNAME) \
	$(INC) $(TARGETS) $(TDS) $(CLEANS) \
	*.out MakefileInclude *.manifest *.exp \
	$(COMMON_INC) $(HDEPENDS_FILES) $(PRODTARGETS) $(TESTPRODTARGETS) \
	$(TESTSCRIPTS) $(TAPFILES) $(JUNITFILES)
ifdef RES
	@$(RM) *$(RES)
endif

# Sort directories to remove duplicates & make parents first
$(sort $(DIRECTORY_TARGETS)):
	$(MKDIR) $@

# Install LIB_INSTALLS libraries before linking executables
$(TESTPRODNAME) $(PRODNAME): | $(INSTALL_LIB_INSTALLS)

# Install built libraries too, unless Makefile says to wait
ifneq ($(DELAY_INSTALL_LIBS),YES)
$(TESTPRODNAME) $(PRODNAME): | $(INSTALL_LIBS) $(INSTALL_DLLSTUB_LIBS)
endif

# RELEASE file consistency checking
checkRelease:
	+$(CONVERTRELEASE) checkRelease
warnRelease:
	$(CONVERTRELEASE) checkRelease
noCheckRelease:
ifeq ($(EPICS_HOST_ARCH),$(T_A))
	$(info Warning: RELEASE file consistency checks have been disabled)
endif

# $(FINAL_DIR) signals eventual install locations to makeRPath script
$(TESTPRODNAME): FINAL_DIR=.
$(PRODNAME): FINAL_DIR=$(INSTALL_BIN)
$(TESTSHRLIBNAME): FINAL_DIR=.
$(SHRLIBNAME): FINAL_DIR=$(INSTALL_SHRLIB)
$(LOADABLE_SHRLIBNAME): FINAL_DIR=$(INSTALL_SHRLIB)

#---------------------------------------------------------------
#  The order of the following rules is
#  VERY IMPORTANT !!!!

$(TESTPRODNAME) $(PRODNAME): $(PRODUCT_OBJS) $(PROD_RESS) $(PROD_DEPLIBS)

$(TESTPRODNAME) $(PRODNAME): %$(EXE): | $(INSTALL_LIB)
	@$(RM) $@
	$(LINK.cpp)
	$(MT_EXE_COMMAND)

%_ctdt$(OBJ): %_ctdt.c
	@$(RM) $@
	$(COMPILE.ctdt) $<

%$(DEP):%.c
	@$(RM) $@
	$(HDEPENDS.c) $<

%$(DEP):%.cc
	@$(RM) $@
	$(HDEPENDS.cpp) $<

%$(DEP):%.cpp
	@$(RM) $@
	$(HDEPENDS.cpp) $<

# Cancel GNUMake's built-in rules, which don't have our _INC
# dependencies so could get used in some circumstances (gdd)
%.o: %.c
%.o: %.cc
%.o: %.cpp

# Include files are order-only prerequisites for compilation:
%$(OBJ): %.c | $(COMMON_INC) $(INSTALL_INC)
	@$(RM) $@
	$(COMPILE.c) -c $<

%$(OBJ): %.cc | $(COMMON_INC) $(INSTALL_INC)
	@$(RM) $@
	$(COMPILE.cpp) -c $<

%$(OBJ): %.cpp | $(COMMON_INC) $(INSTALL_INC)
	@$(RM) $@
	$(COMPILE.cpp) -c $<

# Windows resource compiler
%$(RES): %.rc
	@$(RM) $@
	$(RCCMD)

YACCOPT ?= $($*_YACCOPT)
#
# rename the y.tab.h file only if we
# are creating it
#
%.c: %.y
	@$(RM) $*.tab.c
	@$(RM) $*.tab.h
	$(YACC) -b$* $(YACCOPT) $<
	$(MV) $*.tab.c $*.c
	$(if $(findstring -d, $(YACCOPT)),$(MV) $*.tab.h $*.h,)

# must be a separate rule since when not using '-d' the
# prefix for .h will be different then .c
%.h: %.c %.y

%.c: %.l
	@$(RM) $@
	$(LEX) $(LEXOPT) -o$@ $<

#---------------------------------------------------------------
# Libraries, shared/DLL and stubs

$(LIBNAME) $(TESTLIBNAME): $(LIBRARY_OBJS)

$(filter-out $(DLLSTUB_LIBNAME) $(TESTDLLSTUB_LIBNAME), $(LIBNAME) $(TESTLIBNAME)): $(LIB_PREFIX)%$(LIB_SUFFIX):
	@$(RM) $@
	$(ARCMD)
ifneq ($(strip $(RANLIB)),)
	$(RANLIB) $@
endif # RANLIB

$(SHRLIBNAME) $(DLLSTUB_LIBNAME) $(TESTSHRLIBNAME) $(TESTDLLSTUB_LIBNAME): \
    $(LIBRARY_OBJS) $(LIBRARY_RESS) $(SHRLIB_DEPLIBS)

# Stub library timestamps may be earlier than the DLL itself.
# This order-only prerequisite resolves any related problems.
# The $(LINK.shrlib) command must build both library files if
# the target requires a separate stub library file.
$(DLLSTUB_LIBNAME): | $(SHRLIBNAME);
$(SHRLIBNAME): $(SHRLIB_PREFIX)%$(SHRLIB_SUFFIX):
	@$(RM) $@
	$(LINK.shrlib)
	$(MT_DLL_COMMAND)

$(TESTDLLSTUB_LIBNAME): | $(TESTSHRLIBNAME);
$(TESTSHRLIBNAME): $(SHRLIB_PREFIX)%$(SHRLIB_SUFFIX):
	@$(RM) $@
	$(LINK.shrlib)
	$(MT_DLL_COMMAND)

$(LOADABLE_SHRLIBNAME): $(LIBRARY_OBJS) $(LIBRARY_RESS) $(SHRLIB_DEPLIBS)

$(LOADABLE_SHRLIBNAME): $(LOADABLE_SHRLIB_PREFIX)%$(LOADABLE_SHRLIB_SUFFIX):
	@$(RM) $@
	$(LINK.shrlib)
	$(MT_DLL_COMMAND)

$(LIBNAME) $(SHRLIBNAME) $(LOADABLE_SHRLIBNAME): | $(INSTALL_LIB)
$(INSTALL_LIB):
	@$(MKDIR) $@

#---------------------------------------------------------------
# C++ munching for VxWorks

%.nm: %$(EXE)
	@$(RM) $@
	$(NM) $<  > $@

%.nm: %$(OBJ)
	@$(RM) $@
	$(NM) $<  > $@

%_ctdt.c: %.nm $(TOOLS)/munch.pl
	@$(RM) $@
	$(PERL) $(TOOLS)/munch.pl -o $@ $<

$(MUNCHNAME): %$(MUNCH_SUFFIX): $(MUNCH_DEPENDS) %$(EXE)
	@$(RM) $@
	$(MUNCH_CMD)

$(TESTMUNCHNAME): %$(MUNCH_SUFFIX): $(MUNCH_DEPENDS) %$(EXE)
	@$(RM) $@
	$(MUNCH_CMD)

#---------------------------------------------------------------
# GeSys modules for RTEMS
$(MODNAME): %$(MODEXT): %$(EXE)
	@echo "Building module $@"
	@$(RM) $@
	$(LINK.mod)

#---------------------------------------------------------------
# Generate Perl include path module
%ModuleDirs.pm: $(wildcard $(TOP)/configure/RELEASE*)
	@$(MKDIR) $(dir $@)
	$(CONVERTRELEASE) -T $(TOP) $@

#---------------------------------------------------------------
# Automated testing

runtests: run-tap-tests
run-tap-tests: $(TESTSCRIPTS.t)
ifneq ($(TESTSCRIPTS.t),)
ifdef RUNTESTS_ENABLED
	$(ECHO) "$(PROVE) $^"
	@$(PROVE) $^ || $(PROVE_FAILURE)
endif
endif

tapfiles: $(TAPFILES)
junitfiles: $(JUNITFILES)

test-results: tap-results
tap-results: $(TAPFILES)
ifneq ($(strip $(TAPFILES)),)
ifdef RUNTESTS_ENABLED
	$(ECHO) "$(PROVE.tap) $^"
	@$(PROVE.tap) $^ || $(PROVE_FAILURE)
endif

CURRENT_TAPFILES := $(wildcard $(TAPFILES))
CURRENT_JUNITFILES := $(wildcard $(JUNITFILES))
endif

clean-tests:
ifneq ($(CURRENT_TAPFILES)$(TAPS_FAILED_LOG),)
	$(RM) $(CURRENT_TAPFILES) $(TAPS_FAILED_LOG)
endif
ifneq ($(CURRENT_JUNITFILES),)
	$(RM) $(CURRENT_JUNITFILES)
endif

# A .tap file is the output from running the associated test script
$(TAPFILES.t): %.tap: %.t
ifdef RUNTESTS_ENABLED
<<<<<<< HEAD
	$(PERL) $< -tap > $@
=======
	$(ECHO) "$(PERL) $< -tap > $@"
	@$(PERL) $< -tap > $@ || $(TAPFILE_FAILURE)
>>>>>>> 518bab96
endif

$(JUNITFILES.t): %-results.xml: %.tap
	$(TAPTOJUNIT) --puretap --output $@ --input $< $*

# If there's a perl test script (.plt) available, use it
%.t: ../%.plt
	@$(RM) $@
	$(EXPAND_TOOL) -t $(INSTALL_LOCATION) -a $(T_A) $< $@

# Test programs (.t files) must be written in Perl.
# Generate a perl program to exec the real test binary.
%.t: %$(EXE) $(TOOLS)/makeTestfile.pl
	@$(RM) $@
	$(PERL) $(TOOLS)/makeTestfile.pl $(T_A) $(EPICS_HOST_ARCH) $@ $<

#---------------------------------------------------------------
# Generate $(API_HEADER) files on request (%API.h)

ifdef API_HEADER
# Install them
INC += $(API_HEADER)

# Ensure we generate them early enough
INSTALL_API_HEADERS = $(addprefix $(INSTALL_INCLUDE)/,$(API_HEADER))
$(filter-out $(INSTALL_API_HEADERS), $(INSTALL_INC)) $(HDEPENDS_FILES): \
    | $(INSTALL_API_HEADERS)

# How to make one
$(COMMON_DIR)/%API.h: $(TOOLS)/makeAPIheader.pl
	@$(RM) $@
	$(PERL) $(TOOLS)/makeAPIheader.pl -o $@ $(@:$(COMMON_DIR)/%API.h=%)
endif

# Generate header with version number from VCS

ifneq ($(GENVERSION),)
$(COMMON_DIR)/$(GENVERSION): FORCE
	$(GENVERSIONHEADER) -t $(TOP) -N $(GENVERSIONMACRO) -V "$(GENVERSIONDEFAULT)" $@
endif

#---------------------------------------------------------------
# Install rules for BIN_INSTALLS and LIB_INSTALLS

define  BIN_INSTALLS_template
$$(INSTALL_BIN)/$$(notdir $(1)): $(1)
	$(ECHO) "Installing $$(<F)"
	@$$(INSTALL) -d -m $$(BIN_PERMISSIONS) $$^ $$(INSTALL_BIN)
endef
$(foreach file, $(BIN_INSTALLS), $(eval $(call BIN_INSTALLS_template, $(file))))

define  LIB_INSTALLS_template
$$(INSTALL_LIB)/$$(notdir $(1)): $(1)
	$(ECHO) "Installing $$(<F)"
	@$$(INSTALL) -d -m $$(LIB_PERMISSIONS) $$^ $$(INSTALL_LIB)
endef
$(foreach file, $(LIB_INSTALLS), $(eval $(call LIB_INSTALLS_template, $(file))))

#---------------------------------------------------------------

$(INSTALL_BIN)/%: ../os/$(OS_CLASS)/%
	$(ECHO) "Installing os-specific script $@"
	@$(INSTALL_PRODUCT) -d -m $(BIN_PERMISSIONS) $< $(INSTALL_BIN)

$(INSTALL_BIN)/%: %
	$(ECHO) "Installing created executable $@"
	@$(INSTALL_PRODUCT) -d -m $(BIN_PERMISSIONS) $< $(INSTALL_BIN)

$(INSTALL_BIN)/%: ../%
	$(ECHO) "Installing script $@"
	@$(INSTALL_PRODUCT) -d -m $(BIN_PERMISSIONS) $< $(INSTALL_BIN)

$(INSTALL_LIB)/%$(LIB_SUFFIX): %$(LIB_SUFFIX)
	$(ECHO) "Installing library $@"
	@$(INSTALL_LIBRARY) -d -m $(LIB_PERMISSIONS) $< $(INSTALL_LIB)

ifneq ($(LIB_SUFFIX),$(DLLSTUB_SUFFIX))
$(INSTALL_LIB)/%$(DLLSTUB_SUFFIX): %$(DLLSTUB_SUFFIX)
	$(ECHO) "Installing DLL stub library $@"
	@$(INSTALL_LIBRARY) -d -m $(LIB_PERMISSIONS) $< $(INSTALL_LIB)
endif # SUFFIX

$(INSTALL_SHRLIBS): $(INSTALL_SHRLIB)/%: %
	$(ECHO) "Installing shared library $@"
	@$(INSTALL_LIBRARY) -d -m $(SHRLIB_PERMISSIONS) $< $(INSTALL_SHRLIB)
ifneq ($(SHRLIB_SUFFIX),$(SHRLIB_SUFFIX_BASE))
ifneq (,$(strip $(SHRLIB_VERSION)))
	@$(RM) $(subst $(SHRLIB_SUFFIX),$(SHRLIB_SUFFIX_BASE),$@)
	ln -s $< $(subst $(SHRLIB_SUFFIX),$(SHRLIB_SUFFIX_BASE),$@)
endif # SHRLIB_VERSION
endif # SHRLIB_SUFFIX

ifneq ($(INSTALL_TCLLIB),$(INSTALL_BIN))
$(INSTALL_TCLLIB)/%: %
	$(ECHO) "Installing Tcl library $@"
	@$(INSTALL) -d -m $(BIN_PERMISSIONS) $< $(INSTALL_TCLLIB)

$(INSTALL_TCLLIB)/%: ../%
	$(ECHO) "Installing Tcl library $@"
	@$(INSTALL) -d -m $(BIN_PERMISSIONS) $< $(INSTALL_TCLLIB)
endif

ifneq ($(TCLINDEX),)
$(INSTALL_TCLLIB)/$(TCLINDEX): $(INSTALL_TCLLIBS)
	$(ECHO) "Updating $@"
	$(ECHO) eval auto_mkindex $(INSTALL_TCLLIB) "$(TCLLIBNAME)" | tclsh
endif

$(INSTALL_LOADABLE_SHRLIBS): $(INSTALL_SHRLIB)/%: %
	$(ECHO) "Installing loadable shared library $@"
	@$(INSTALL_LIBRARY) -d -m $(SHRLIB_PERMISSIONS) $< $(INSTALL_SHRLIB)
ifneq ($(LOADABLE_SHRLIB_SUFFIX),$(SHRLIB_SUFFIX_BASE))
ifneq (,$(strip $(LOADABLE_SHRLIB_VERSION)))
	@$(RM) $(subst $(LOADABLE_SHRLIB_SUFFIX),$(SHRLIB_SUFFIX_BASE),$@)
	ln -s $< $(subst $(LOADABLE_SHRLIB_SUFFIX),$(SHRLIB_SUFFIX_BASE),$@)
endif # LOADABLE_SHRLIB_VERSION
endif # LOADABLE_SHRLIB_SUFFIX

ifneq ($(INSTALL_CONFIGS),)
$(INSTALL_CONFIG)/%: %
	$(ECHO) "Installing config file $@"
	@$(INSTALL) -d -m $(INSTALL_PERMISSIONS) $< $(@D)

$(INSTALL_CONFIG)/%: ../%
	$(ECHO) "Installing config file $@"
	@$(INSTALL) -d -m $(INSTALL_PERMISSIONS) $< $(@D)
endif

$(INSTALL_INCLUDE)/%: $(COMMON_DIR)/%
	$(ECHO) "Installing generated generic include file $@"
	@$(INSTALL) -d -m $(INSTALL_PERMISSIONS) $< $(@D)

$(INSTALL_INCLUDE)/%: %
	$(ECHO) "Installing generic include file $@"
	@$(INSTALL) -d -m $(INSTALL_PERMISSIONS) $< $(@D)

$(INSTALL_INCLUDE)/os/$(OS_CLASS)/%: %
	$(ECHO) "Installing OS dependent include file $@"
	@$(INSTALL) -d -m $(INSTALL_PERMISSIONS) $< $(@D)

$(INSTALL_INCLUDE)/compiler/$(CMPLR_CLASS)/%: %
	$(ECHO) "Installing compiler dependent include file $@"
	@$(INSTALL) -d -m $(INSTALL_PERMISSIONS) $< $(@D)

$(INSTALL_DOC)/%: %
	$(ECHO) "Installing doc $@"
	@$(INSTALL) -d -m $(INSTALL_PERMISSIONS) $< $(INSTALL_DOC)

$(INSTALL_DOC)/%: ../%
	$(ECHO) "Installing doc $@"
	@$(INSTALL) -d -m $(INSTALL_PERMISSIONS) $< $(INSTALL_DOC)

$(INSTALL_HTML)/$(HTMLS_DIR)/%: %
	$(ECHO) "Installing html $@"
	@$(INSTALL) -d -m $(INSTALL_PERMISSIONS) $< $(@D)

$(INSTALL_HTML)/$(HTMLS_DIR)/%: ../%
	$(ECHO) "Installing html $@"
	@$(INSTALL) -d -m $(INSTALL_PERMISSIONS) $< $(@D)

$(INSTALL_HTML)/$(HTMLS_DIR)/%: $(COMMON_DIR)/%
	$(ECHO) "Installing generated html $@"
	@$(INSTALL) -d -m $(INSTALL_PERMISSIONS) $< $(@D)

$(INSTALL_TEMPLATES_SUBDIR)/%: ../%
	$(ECHO) "Installing $@"
	@$(INSTALL) -d -m $(INSTALL_PERMISSIONS) $< $(@D)

$(INSTALL_TEMPLATES_SUBDIR)/%: %
	$(ECHO) "Installing $@"
	@$(INSTALL) -d -m $(INSTALL_PERMISSIONS) $< $(@D)

include $(CONFIG)/RULES_EXPAND

.PRECIOUS: %.i %.o %.c %.nm %.cpp %.cc
.PRECIOUS: $(COMMON_INC)

.PHONY: all host inc build install clean rebuild buildInstall build_clean
.PHONY: runtests run-tap-tests tapfiles junitfiles test-results tap-results
.PHONY: clean-tests checkRelease warnRelease noCheckRelease FORCE

include $(CONFIG)/RULES_COMMON

else
    $(warning Warning: Base configure/RULES_BUILD file included more than once. \
        Does configure/RELEASE have multiple pointers to $(EPICS_BASE)?)
endif # BASE_RULES_BUILD<|MERGE_RESOLUTION|>--- conflicted
+++ resolved
@@ -389,12 +389,8 @@
 # A .tap file is the output from running the associated test script
 $(TAPFILES.t): %.tap: %.t
 ifdef RUNTESTS_ENABLED
-<<<<<<< HEAD
-	$(PERL) $< -tap > $@
-=======
 	$(ECHO) "$(PERL) $< -tap > $@"
 	@$(PERL) $< -tap > $@ || $(TAPFILE_FAILURE)
->>>>>>> 518bab96
 endif
 
 $(JUNITFILES.t): %-results.xml: %.tap
