--- conflicted
+++ resolved
@@ -515,13 +515,8 @@
 .PRECIOUS: %.i %.o %.c %.nm %.cpp %.cc
 .PRECIOUS: $(COMMON_INC)
 
-<<<<<<< HEAD
 .PHONY: all host inc build install clean rebuild buildInstall build_clean
-.PHONY: runtests tapfiles junitfiles
-=======
-.PHONY: all inc build install clean rebuild buildInstall
 .PHONY: runtests tapfiles clean-tests test-results junitfiles
->>>>>>> 672fd16e
 .PHONY: checkRelease warnRelease noCheckRelease
 
 endif # BASE_RULES_BUILD
