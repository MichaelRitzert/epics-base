# CONFIG_SITE.Common.darwin-x86
#
# $Revision-Id$
# This file is maintained by the build community.
#
# Site override definitions for darwin-x86 target builds
#-------------------------------------------------------

# Select which CPU architecture(s) to include in your MacOS binaries:
#   i386, x86_64, or both (fat binaries).

#ARCH_CLASS = i386
ARCH_CLASS = x86_64
#ARCH_CLASS = i386 x86_64

#
<<<<<<< HEAD
# Comment out the following lines to build with GCC instead of CLANG.
=======
# Comment out the following 3 lines to build with Apple's GCC instead of CLANG.
>>>>>>> a0798939
#
CMPLR_CLASS = clang
CC  = clang
CCC = clang++
GNU = NO


# To use MacPorts GCC, comment out ALL the settings above this line,
# then uncomment (and modify if necessary) the following instead:

#GNU_DIR = /opt/local
#CC = $(GNU_BIN)/gcc -m64
#CCC = $(GNU_BIN)/g++ -m64

# If you see this or similar errors while building in the src/cap5 directory
#   gcc: error: unrecognized option '-no-cpp-precomp'
# the problem is due to the ccflags configuration that your version of Perl
# was built with.  You can replace the Cap5_CFLAGS setting in the Makefile
# with a hand-edited set of flags for building that Perl library, or ignore
# this problem if you don't need to use Channel Access from Perl.
<|MERGE_RESOLUTION|>--- conflicted
+++ resolved
@@ -14,11 +14,7 @@
 #ARCH_CLASS = i386 x86_64
 
 #
-<<<<<<< HEAD
-# Comment out the following lines to build with GCC instead of CLANG.
-=======
-# Comment out the following 3 lines to build with Apple's GCC instead of CLANG.
->>>>>>> a0798939
+# Comment out the following lines to build with Apple's GCC instead of CLANG.
 #
 CMPLR_CLASS = clang
 CC  = clang
