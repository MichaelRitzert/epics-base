# CONFIG_SITE.Common.linux-x86_64
#
# $Revision-Id$
#
# Site Specific definitions for linux-x86_64 target
# Only the local epics system manager should modify this file

# NOTE for SHARED_LIBRARIES: In most cases if this is set to YES the
# shared libraries will be found automatically.  However if the .so
# files are installed at a different path to their compile-time path
# then in order to be found at runtime do one of these:
# a) LD_LIBRARY_PATH must include the full absolute pathname to
#    $(INSTALL_LOCATION)/lib/$(EPICS_HOST_ARCH) when invoking base
#    executables.
# b) Add the runtime path to SHRLIB_DEPLIB_DIRS and PROD_DEPLIB_DIRS, which
#    will add the named directory to the list contained in the executables.
# c) Add the runtime path to /etc/ld.so.conf and run ldconfig
#    to inform the system of the shared library location.

# Depending on your version of Linux you'll want one of the following
# lines to enable command-line editing and history in iocsh.  If you're
# not sure which, start with the top one and work downwards until the
# build doesn't fail to link the readline library.  If none of them work,
# comment them all out to build without readline support.

# No other libraries needed (recent Fedora, Ubuntu etc.):
COMMANDLINE_LIBRARY = READLINE

# Needs -lncurses (RHEL 5 etc.):
#COMMANDLINE_LIBRARY = READLINE_NCURSES

# Needs -lcurses (older versions)
#COMMANDLINE_LIBRARY = READLINE_CURSES

OP_SYS_CFLAGS += -g

<<<<<<< HEAD
# Some Linux distributions provide clang as an alternative to GCC.
# To use clang if you have it, uncomment these three lines:
#CC             = clang
#CCC            = clang++
#GNU_LDLIBS_YES =
=======
# Uncomment the followings lines to build with CLANG instead of GCC.
#
#GNU         = NO
#CMPLR_CLASS = clang
#CC          = clang
#CCC         = clang++
>>>>>>> 2def6a3d
<|MERGE_RESOLUTION|>--- conflicted
+++ resolved
@@ -34,17 +34,9 @@
 
 OP_SYS_CFLAGS += -g
 
-<<<<<<< HEAD
-# Some Linux distributions provide clang as an alternative to GCC.
-# To use clang if you have it, uncomment these three lines:
-#CC             = clang
-#CCC            = clang++
-#GNU_LDLIBS_YES =
-=======
 # Uncomment the followings lines to build with CLANG instead of GCC.
 #
 #GNU         = NO
 #CMPLR_CLASS = clang
 #CC          = clang
-#CCC         = clang++
->>>>>>> 2def6a3d
+#CCC         = clang++