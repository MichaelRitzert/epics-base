# CONFIG.win32-x86.win32-x86
#
# Definitions for win32-x86 host - win32-x86 target build
# Override these definitions in CONFIG_SITE.win32-x86.win32-x86
#-------------------------------------------------------

# Win32 valid build types and include directory suffixes

VALID_BUILDS = Host Ioc

<<<<<<< HEAD
CMPLR_CLASS = msvc
=======
OPT_WHOLE_PROGRAM = YES

# convert UNIX path to native path
PATH_FILTER = $(subst /,\\,$(1))
>>>>>>> ba555ee4

#-------------------------------------------------------

WINLINK = link

RCCMD = rc -l 0x409 $(INCLUDES) -fo $@ $<

ARCMD = lib -nologo -verbose -out:$@ $(LIB_OPT_LDFLAGS) $(LIBRARY_LD_OBJS)

#
# Configure OS vendor C compiler
CC = cl

# Override CONFIG.gnuCommon settings for cross builds.
GNU = NO
HDEPENDS_METHOD = MKMF

# Compiler flags for C files (C++ is below)

#
# -W<d> display warnings at level d
#    -W4 is for maximum (lint type) warnings
#    -W3 is for production quality warnings
#    -W2 displays significant warnings
#    -W1 is the default and shows severe warnings only
# -w<d><n> Set warning C<n> to be shown at level <d>
WARN_CFLAGS_YES = -W3
WARN_CFLAGS_NO  = -W1

#
# -Ox maximum optimizations
# -GL whole program optimization
# -Oy- re-enable creation of frame pointers
<<<<<<< HEAD
OPT_CFLAGS_YES = -Ox -GL -Oy-

#
# -Zi generate program database for debugging information
# -RTCsu catch bugs occuring only inoptimized code
=======
OPT_CFLAGS_YES_YES = -Ox -GL -Oy-
OPT_CFLAGS_YES_NO = -Ox -Oy-
OPT_CFLAGS_YES = $(OPT_CFLAGS_YES_$(OPT_WHOLE_PROGRAM))

#
# -Zi generate program database for debugging information
# -RTCsu enable run-time error checks
>>>>>>> ba555ee4
OPT_CFLAGS_NO = -Zi -RTCsu

# specify object file name and location
OBJ_CFLAG = -Fo

#
# the following options are required when
# vis c++ compiles the code (and includes
# the header files)
#
# -MT static multithreaded C RTL
# -MTd static multithreaded C RTL (debug version)
# -MD multithreaded C RTL in DLL
# -MDd multithreaded C RTL in DLL (debug version)
BUILD_DLL_CFLAGS_NO =
BUILD_DLL_CFLAGS_YES = -DEPICS_BUILD_DLL
BUILD_DLL_CFLAGS = $(BUILD_DLL_CFLAGS_$(SHARED_LIBRARIES))
VISC_CFLAGS_DEBUG_NO = d
VISC_CFLAGS_DEBUG_YES =
VISC_CFLAGS_DEBUG = $(VISC_CFLAGS_DEBUG_$(HOST_OPT))
STATIC_CFLAGS_YES= -MT$(VISC_CFLAGS_DEBUG) $(BUILD_DLL_CFLAGS)
STATIC_CFLAGS_NO= -MD$(VISC_CFLAGS_DEBUG) $(BUILD_DLL_CFLAGS) -DEPICS_CALL_DLL

# OS vendor c preprocessor
CPP = cl -nologo -C -E

# Configure OS vendor C++ compiler
#
# __STDC__=0 gives us both:
# 1) define STDC for code (pretend ANSI conformance)
# 2) set it to 0 to use MS C "extensions" (open for _open etc.)
# because MS uses:   if __STDC__ ... disable many nice things
#
# -EHsc - generate code for exceptions
# -GR - generate code for run time type identification
#
CCC = cl -EHsc -GR
CODE_CPPFLAGS += -nologo -D__STDC__=0
CODE_CPPFLAGS += -D_CRT_SECURE_NO_DEPRECATE -D_CRT_NONSTDC_NO_DEPRECATE


# Compiler flags for C++ files

#
# -W<N> use warning level N
# (maximum lint level warnings at level 4)
# -w44355 set "'this' used in the base initializer list" to be level 4
# -w44344 "behavior change: use of explicit template arguments results in ..."
WARN_CXXFLAGS_YES = -W3 -w44355 -w44344
<<<<<<< HEAD
WARN_CXXFLAGS_NO =  -W1
=======
WARN_CXXFLAGS_NO  = -W1
>>>>>>> ba555ee4

#
# -Ox maximum optimizations
# -GL whole program optimization
# -Oy- re-enable creation of frame pointers
<<<<<<< HEAD
OPT_CXXFLAGS_YES = -Ox -GL -Oy-

#
# -Zi generate program database for debugging information
# -RTCsu catch bugs occurring only in optimized code
=======
OPT_CXXFLAGS_YES_YES = -Ox -GL -Oy-
OPT_CXXFLAGS_YES_NO = -Ox -Oy-
OPT_CXXFLAGS_YES = $(OPT_CXXFLAGS_YES_$(OPT_WHOLE_PROGRAM))

#
# -Zi generate program database for debugging information
# -RTCsu enable run-time error checks
>>>>>>> ba555ee4
OPT_CXXFLAGS_NO = -RTCsu -Zi

# specify object file name and location
OBJ_CXXFLAG = -Fo

#
# the following options are required when
# vis c++ compiles the code (and includes
# the header files)
#
# -MT static multithreaded C RTL
# -MTd static multithreaded C RTL (debug version)
# -MD multithreaded C RTL in DLL
# -MDd multithreaded C RTL in DLL (debug version)
STATIC_CXXFLAGS_YES= -MT$(VISC_CFLAGS_DEBUG) $(BUILD_DLL_CFLAGS)
STATIC_CXXFLAGS_NO= -MD$(VISC_CFLAGS_DEBUG) $(BUILD_DLL_CFLAGS) -DEPICS_CALL_DLL

STATIC_LDLIBS_YES=ws2_32.lib advapi32.lib user32.lib kernel32.lib winmm.lib
STATIC_LDLIBS_NO=
STATIC_LDFLAGS=
RANLIB=

<<<<<<< HEAD
#
=======
>>>>>>> ba555ee4
# add -profile here to run the ms profiler
# -LTCG whole program optimization
# -incremental:no full linking
# -fixed:no generate relocatable code
# -version:<major>.<minor> - only 2 components allowed, 0-65535 each
# -debug generate debugging info
<<<<<<< HEAD
LINK_OPT_FLAGS_YES = -LTCG -incremental:no -opt:ref \
    -release $(PROD_VERSION:%=-version:%)
LINK_OPT_FLAGS_NO = -debug -incremental:no -fixed:no
OPT_LDFLAGS = $(LINK_OPT_FLAGS_$(HOST_OPT))
LIB_OPT_FLAGS_YES =  -LTCG
=======
LINK_OPT_FLAGS_WHOLE_YES = -LTCG
LINK_OPT_FLAGS_YES = $(LINK_OPT_FLAGS_WHOLE_$(OPT_WHOLE_PROGRAM))
LINK_OPT_FLAGS_YES += -incremental:no -opt:ref
LINK_OPT_FLAGS_YES += -release $(PROD_VERSION:%=-version:%)
LINK_OPT_FLAGS_NO = -debug -incremental:no -fixed:no
OPT_LDFLAGS = $(LINK_OPT_FLAGS_$(HOST_OPT))

LIB_OPT_FLAGS_YES = $(LINK_OPT_FLAGS_WHOLE_$(OPT_WHOLE_PROGRAM))
>>>>>>> ba555ee4
LIB_OPT_LDFLAGS = $(LIB_OPT_FLAGS_$(HOST_OPT))

ARCH_DEP_CFLAGS=
SHRLIB_CFLAGS=

OS_CLASS=WIN32
POSIX=NO

#	ifdef WIN32   looks better that  ifeq ($(OS_CLASS),WIN32)  ??
WIN32=1

EXE=.exe
OBJ=.obj
RES=.res

#       Problem: MS Visual C++ does not recognize  *.cc as C++ source,
#       so we do C++ compiles using the global flag -TP 
COMPILER_CXXFLAGS = -TP

#	Operating system flags 
OP_SYS_CFLAGS =
OP_SYS_CXXFLAGS = $(COMPILER_CXXFLAGS)

#
#	Files and flags needed to link DLLs (used in RULES_BUILD)
#
WIN32_DLLFLAGS = /subsystem:windows /dll $(OPT_LDFLAGS) \
 $(USR_LDFLAGS) $(CMD_LDFLAGS) $(TARGET_LDFLAGS) $(LIB_LDFLAGS)

#
# specify dll .def file only if it exists
#
DLL_DEF_FLAG = $(addprefix -def:,$(wildcard ../$(addsuffix .def,$*)))

#
#	A WIN32 dll has three parts:
#	x.dll: the real dll (SHRLIBNAME)
#	x.lib: what you link to progs that use the dll (DLLSTUB_LIBNAME)
#	x.exp: what you need to build the dll (in no variable)
#
LINK.shrlib = $(WINLINK) -nologo $(WIN32_DLLFLAGS) -out:$@ \
    -implib:$(@:%$(SHRLIB_SUFFIX)=%$(LIB_SUFFIX)) \
    $(DLL_DEF_FLAG) $(LIBRARY_LD_OBJS) $(LIBRARY_LD_RESS) $(SHRLIB_LDLIBS)


#	adjust names of libraries to build
#
SHRLIB_SUFFIX_BASE = .dll
SHRLIB_SUFFIX = $(SHRLIB_SUFFIX_BASE)
SHRLIBNAME_YES = $(BUILD_LIBRARY:%=%$(SHRLIB_SUFFIX))
LOADABLE_SHRLIBNAME = $(LOADABLE_BUILD_LIBRARY:%=%$(SHRLIB_SUFFIX))
TESTSHRLIBNAME_YES = $(TESTBUILD_LIBRARY:%=%$(SHRLIB_SUFFIX_BASE))

#
# When SHARED_LIBRARIES is YES we are building a DLL link library 
# and when SHARED_LIBRARIES is NO we are building an object library
#
DLLSTUB_SUFFIX = .lib
DLLSTUB_LIBNAME_YES = $(BUILD_LIBRARY:%=%.lib)
DLLSTUB_LIBNAME = $(DLLSTUB_LIBNAME_$(SHARED_LIBRARIES))
TESTDLLSTUB_LIBNAME_YES = $(TESTBUILD_LIBRARY:%=%.lib)
TESTDLLSTUB_LIBNAME = $(TESTDLLSTUB_LIBNAME_$(SHARED_LIBRARIES))

LIB_PREFIX=
LIB_SUFFIX=.lib
LIBNAME_NO = $(BUILD_LIBRARY:%=%.lib)
LIBNAME = $(LIBNAME_$(SHARED_LIBRARIES))
TESTLIBNAME_NO = $(TESTBUILD_LIBRARY:%=%.lib)
TESTLIBNAME = $(TESTLIBNAME_$(SHARED_LIBRARIES))

#	dll install location
INSTALL_SHRLIB = $(INSTALL_BIN)


#--------------------------------------------------
# Products dependancy definitions

PROD_DEPLIBS = $(foreach lib, $(PROD_LIBS) $(USR_LIBS), \
  $(firstword $(wildcard \
      $(addsuffix /$(DLLSTUB_PREFIX)$(lib)$(DLLSTUB_SUFFIX), \
        $($(lib)_DIR) $(SHRLIB_SEARCH_DIRS)) \
      $(addsuffix /$(SHRLIB_PREFIX)$(lib)*$(SHRLIB_SUFFIX_BASE)*, \
        $($(lib)_DIR) $(SHRLIB_SEARCH_DIRS)) \
      $(addsuffix /$(LIB_PREFIX)$(lib)$(LIB_SUFFIX), \
        $($(lib)_DIR) $(SHRLIB_SEARCH_DIRS)) \
    ) $(addsuffix /$(BUILDLIB_PREFIX)$(lib)$(BUILDLIB_SUFFIX), \
    $(if $(filter $(lib),$(TESTLIBRARY)),.,$(INSTALL_LIB)))))


PROD_LDLIBS += $($*_DEPLIBS) $(PROD_DEPLIBS)
PROD_LDLIBS += $(addsuffix .lib, \
    $($*_SYS_LIBS) $(PROD_SYS_LIBS) $(USR_SYS_LIBS))

LDLIBS_STATIC_YES = LDLIBS
LDLIBS_SHARED_NO = LDLIBS
PROD_LDLIBS += $(STATIC_LDLIBS) \
    $($(firstword $(LDLIBS_STATIC_$(STATIC_BUILD)) \
      $(LDLIBS_SHARED_$(SHARED_LIBRARIES))))

#--------------------------------------------------
# Libraries dependancy definitions

#   libs that we need to link the DLL with
#   (it isnt necessary to rebuild the dll if these change)

SHRLIB_DEPLIBS = $(foreach lib, $(LIB_LIBS) $(USR_LIBS), \
  $(firstword $(wildcard \
      $(addsuffix /$(DLLSTUB_PREFIX)$(lib)$(DLLSTUB_SUFFIX), \
        $($(lib)_DIR) $(SHRLIB_SEARCH_DIRS)) \
      $(addsuffix /$(SHRLIB_PREFIX)$(lib)*$(SHRLIB_SUFFIX_BASE)*, \
        $($(lib)_DIR) $(SHRLIB_SEARCH_DIRS)) \
      $(addsuffix /$(LIB_PREFIX)$(lib)$(LIB_SUFFIX), \
        $($(lib)_DIR) $(SHRLIB_SEARCH_DIRS)) \
    ) $(addsuffix /$(BUILDLIB_PREFIX)$(lib)$(BUILDLIB_SUFFIX), \
    $(if $(filter $(lib),$(TESTLIBRARY)),.,$(INSTALL_LIB)))))


SHRLIB_LDLIBS += $($*_DLL_DEPLIBS) $($*_DEPLIBS) $(SHRLIB_DEPLIBS)
SHRLIB_LDLIBS += $(addsuffix .lib, \
         $($*_SYS_DLL_LIBS) \
         $($*_SYS_LIBS) $(LIB_SYS_LIBS) $(USR_SYS_LIBS) )

#--------------------------------------------------
# Linker definition
LINK.cpp = $(WINLINK) -nologo $(STATIC_LDFLAGS) $(LDFLAGS) $(PROD_LDFLAGS) \
<<<<<<< HEAD
    -out:$@ $(PROD_LD_OBJS) $(PROD_LD_RESS) $(PROD_LDLIBS)
=======
    -out:$@ $(call PATH_FILTER, $(PROD_LD_OBJS) $(PROD_LD_RESS) $(PROD_LDLIBS))
>>>>>>> ba555ee4

#--------------------------------------------------
# UseManifestTool.pl checks MS Visual c++ compiler version number to
# decide whether or not to use the Manifest Tool command to embed the
# linker created .manifest file into a library or product target. 
# useManifestTool.pl returns 0(don't use) or 1(use).
#
MT.exe = mt.exe -nologo -manifest $@.manifest
MT_DLL_COMMAND1 = $(MT.exe) "-outputresource:$@;\#2"
MT_EXE_COMMAND_YES =
MT_EXE_COMMAND_NO = $(MT.exe) "-outputresource:$@;\#1"
MT_EXE_COMMAND1 = $(MT_EXE_COMMAND_$(STATIC_BUILD))
MT_DLL_COMMAND = $(MT_DLL_COMMAND$(shell $(PERL) $(TOOLS)/useManifestTool.pl))
MT_EXE_COMMAND = $(MT_EXE_COMMAND$(shell $(PERL) $(TOOLS)/useManifestTool.pl))
<|MERGE_RESOLUTION|>--- conflicted
+++ resolved
@@ -8,14 +8,9 @@
 
 VALID_BUILDS = Host Ioc
 
-<<<<<<< HEAD
 CMPLR_CLASS = msvc
-=======
+
 OPT_WHOLE_PROGRAM = YES
-
-# convert UNIX path to native path
-PATH_FILTER = $(subst /,\\,$(1))
->>>>>>> ba555ee4
 
 #-------------------------------------------------------
 
@@ -49,13 +44,6 @@
 # -Ox maximum optimizations
 # -GL whole program optimization
 # -Oy- re-enable creation of frame pointers
-<<<<<<< HEAD
-OPT_CFLAGS_YES = -Ox -GL -Oy-
-
-#
-# -Zi generate program database for debugging information
-# -RTCsu catch bugs occuring only inoptimized code
-=======
 OPT_CFLAGS_YES_YES = -Ox -GL -Oy-
 OPT_CFLAGS_YES_NO = -Ox -Oy-
 OPT_CFLAGS_YES = $(OPT_CFLAGS_YES_$(OPT_WHOLE_PROGRAM))
@@ -63,7 +51,6 @@
 #
 # -Zi generate program database for debugging information
 # -RTCsu enable run-time error checks
->>>>>>> ba555ee4
 OPT_CFLAGS_NO = -Zi -RTCsu
 
 # specify object file name and location
@@ -113,23 +100,12 @@
 # -w44355 set "'this' used in the base initializer list" to be level 4
 # -w44344 "behavior change: use of explicit template arguments results in ..."
 WARN_CXXFLAGS_YES = -W3 -w44355 -w44344
-<<<<<<< HEAD
-WARN_CXXFLAGS_NO =  -W1
-=======
 WARN_CXXFLAGS_NO  = -W1
->>>>>>> ba555ee4
 
 #
 # -Ox maximum optimizations
 # -GL whole program optimization
 # -Oy- re-enable creation of frame pointers
-<<<<<<< HEAD
-OPT_CXXFLAGS_YES = -Ox -GL -Oy-
-
-#
-# -Zi generate program database for debugging information
-# -RTCsu catch bugs occurring only in optimized code
-=======
 OPT_CXXFLAGS_YES_YES = -Ox -GL -Oy-
 OPT_CXXFLAGS_YES_NO = -Ox -Oy-
 OPT_CXXFLAGS_YES = $(OPT_CXXFLAGS_YES_$(OPT_WHOLE_PROGRAM))
@@ -137,7 +113,6 @@
 #
 # -Zi generate program database for debugging information
 # -RTCsu enable run-time error checks
->>>>>>> ba555ee4
 OPT_CXXFLAGS_NO = -RTCsu -Zi
 
 # specify object file name and location
@@ -160,23 +135,13 @@
 STATIC_LDFLAGS=
 RANLIB=
 
-<<<<<<< HEAD
-#
-=======
->>>>>>> ba555ee4
+#
 # add -profile here to run the ms profiler
 # -LTCG whole program optimization
 # -incremental:no full linking
 # -fixed:no generate relocatable code
 # -version:<major>.<minor> - only 2 components allowed, 0-65535 each
 # -debug generate debugging info
-<<<<<<< HEAD
-LINK_OPT_FLAGS_YES = -LTCG -incremental:no -opt:ref \
-    -release $(PROD_VERSION:%=-version:%)
-LINK_OPT_FLAGS_NO = -debug -incremental:no -fixed:no
-OPT_LDFLAGS = $(LINK_OPT_FLAGS_$(HOST_OPT))
-LIB_OPT_FLAGS_YES =  -LTCG
-=======
 LINK_OPT_FLAGS_WHOLE_YES = -LTCG
 LINK_OPT_FLAGS_YES = $(LINK_OPT_FLAGS_WHOLE_$(OPT_WHOLE_PROGRAM))
 LINK_OPT_FLAGS_YES += -incremental:no -opt:ref
@@ -185,7 +150,6 @@
 OPT_LDFLAGS = $(LINK_OPT_FLAGS_$(HOST_OPT))
 
 LIB_OPT_FLAGS_YES = $(LINK_OPT_FLAGS_WHOLE_$(OPT_WHOLE_PROGRAM))
->>>>>>> ba555ee4
 LIB_OPT_LDFLAGS = $(LIB_OPT_FLAGS_$(HOST_OPT))
 
 ARCH_DEP_CFLAGS=
@@ -311,11 +275,7 @@
 #--------------------------------------------------
 # Linker definition
 LINK.cpp = $(WINLINK) -nologo $(STATIC_LDFLAGS) $(LDFLAGS) $(PROD_LDFLAGS) \
-<<<<<<< HEAD
     -out:$@ $(PROD_LD_OBJS) $(PROD_LD_RESS) $(PROD_LDLIBS)
-=======
-    -out:$@ $(call PATH_FILTER, $(PROD_LD_OBJS) $(PROD_LD_RESS) $(PROD_LDLIBS))
->>>>>>> ba555ee4
 
 #--------------------------------------------------
 # UseManifestTool.pl checks MS Visual c++ compiler version number to
