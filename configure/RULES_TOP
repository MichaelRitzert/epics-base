--- conflicted
+++ resolved
@@ -36,6 +36,8 @@
 uninstallDirs:
 	$(RMDIR) $(UNINSTALL_DIRS)
 
+  # Remove the bin and lib directories if they have no sub-directories
+  #
 EMPTY_INSTALL_DIRS = \
     $(if $(wildcard $(INSTALL_LOCATION_BIN)/*),,$(INSTALL_LOCATION_BIN)) \
     $(if $(wildcard $(INSTALL_LOCATION_LIB)/*),,$(INSTALL_LOCATION_LIB))
@@ -45,31 +47,15 @@
 archuninstall: $(addprefix uninstall$(DIVIDER),$(BUILD_ARCHS))
 
 uninstall$(DIVIDER)%:
-<<<<<<< HEAD
-	$(RMDIR) $(INSTALL_LOCATION_BIN)/$(archPart)
-	$(RMDIR) $(INSTALL_LOCATION_LIB)/$(archPart)
-
-# Remove the bin and lib directories if they have no sub-directories
-#
-cleandirs:
-	@$(NOP)
-ifeq ($(wildcard $(INSTALL_LOCATION_BIN)/*),)
-	$(RMDIR) $(INSTALL_LOCATION_BIN)
-endif
-ifeq ($(wildcard $(INSTALL_LOCATION_LIB)/*),)
-	$(RMDIR) $(INSTALL_LOCATION_LIB)
-endif
-=======
 	$(RMDIR) $(addsuffix /$(subst uninstall$(DIVIDER),,$@), \
 	    $(INSTALL_LOCATION_BIN) $(INSTALL_LOCATION_LIB))
->>>>>>> 1d18aa3e
 
 else
   #
   # Using a disabled rule aborts
   #
 
-  cleandirs distclean uninstall realuninstall archuninstall:
+  distclean uninstall realuninstall archuninstall:
 	$(error Target '$@' not available in a submodule)
 
 endif # DISABLE_TOP_RULES
@@ -113,13 +99,8 @@
 	@echo "Object targets are supported by the O.<arch> level Makefile .e.g"
 	@echo "     xxxRecord.o"
 
-<<<<<<< HEAD
-.PHONY: cleandirs distclean uninstall help
+.PHONY: distclean uninstall help
 .PHONY: realuninstall archuninstall uninstallDirs
-=======
-.PHONY: distclean cvsclean realuninstall archuninstall uninstallDirs
-.PHONY: uninstall help
->>>>>>> 1d18aa3e
 
 ifndef DISABLE_TOP_RULES
   # Include <top>/cfg/TOP_RULES* files from tops defined in RELEASE* files
