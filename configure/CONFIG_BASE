--- conflicted
+++ resolved
@@ -38,23 +38,11 @@
 #---------------------------------------------------------------
 # EPICS Base build tools and tool flags
 
-<<<<<<< HEAD
 PODTOHTML        = $(PERL) $(TOOLS)/podToHtml.pl
 CONVERTRELEASE   = $(PERL) $(call FIND_TOOL,convertRelease.pl)
 FULLPATHNAME     = $(PERL) $(TOOLS)/fullPathName.pl
 TAPTOJUNIT       = $(PERL) $(TOOLS)/tap-to-junit-xml.pl
-GENVERSIONHEADER = $(PERL) $(TOOLS)/genVersionHeader.pl $(QUIET_FLAG)
-=======
-MAKEBPT                    = $(TOOLS)/makeBpt$(HOSTEXE)
-DBEXPAND                   = $(PERL) $(TOOLS)/dbdExpand.pl
-DBTORECORDTYPEH            = $(PERL) $(TOOLS)/dbdToRecordtypeH.pl
-DBTOMENUH                  = $(PERL) $(TOOLS)/dbdToMenuH.pl
-REGISTERRECORDDEVICEDRIVER = $(PERL) $(TOOLS)/registerRecordDeviceDriver.pl
-CONVERTRELEASE             = $(PERL) $(call FIND_TOOL,convertRelease.pl)
-FULLPATHNAME               = $(PERL) $(TOOLS)/fullPathName.pl
-TAPTOJUNIT                 = $(PERL) $(TOOLS)/tap-to-junit-xml.pl
-GENVERSIONHEADER           = $(PERL) $(TOOLS)/genVersionHeader.pl $(QUIET_FLAG) $(QUESTION_FLAG)
->>>>>>> 94ebd0fe
+GENVERSIONHEADER = $(PERL) $(TOOLS)/genVersionHeader.pl $(QUIET_FLAG) $(QUESTION_FLAG)
 
 #---------------------------------------------------------------
 # tools for installing libraries and products
