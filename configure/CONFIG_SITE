#*************************************************************************
# Copyright (c) 2012 UChicago Argonne LLC, as Operator of Argonne
#     National Laboratory.
# Copyright (c) 2002 The Regents of the University of California, as
#     Operator of Los Alamos National Laboratory.
# EPICS BASE is distributed subject to a Software License Agreement found
# in the file LICENSE that is included with this distribution.
#*************************************************************************
#
#  $Revision-Id$
#
#  CONFIG_SITE  - Global site configuration file
#

#  The host architecture performing the build, in the form
#       <operating system>-<architecture>[-<toolset>]
#
#  Currently Supporting:
#	aix-ppc                (IBM compiler used for host builds)
#	aix-ppc-gnu            (GNU compiler used for host builds)
#	cygwin-x86             (cygwin compiler used for host builds)
#	darwin-ppc             (PowerPC based Apple running OSX)
#	darwin-ppcx86          (Universal binaries for both CPUs)
#	darwin-x86             (Intel based Apple running OSX)
#	freebsd-x86            (GNU compiler used for host builds)
#	freebsd-x86_64         (GNU compiler used for host builds)
#	linux-ppc              (GNU compiler used for host builds)
#	linux-ppc64            (GNU compiler used for host builds)
#	linux-x86              (GNU compiler used for host builds)
#	linux-x86_64           (GNU compiler used for host builds)
#	linux-x86-borland      (Borland C++ compiler used for host builds)
#	solaris-sparc          (Sun compiler used for host builds)
#	solaris-sparc-gnu      (GNU compiler used for host builds)
#	solaris-sparc64        (Sun compiler used for host builds)
#	solaris-sparc64-gnu    (GNU compiler used for host builds)
#	solaris-x86            (Sun compiler used for host builds)
#	solaris-x86-gnu        (GNU compiler used for host builds)
#	solaris-x86_64         (Sun compiler used for host builds)
#	solaris-x86_64-gnu     (GNU compiler used for host builds)
#	win32-x86              (MS Visual C++ compiler used for host builds)
#	win32-x86-cygwin       (WIN32 API with cygwin GNU compiler used for host builds)
#	win32-x86-mingw        (MinGW compiler used for host builds)
#	windows-x64            (MS Visual C++ compiler used for host builds)

#  Debugging builds 
#	linux-x86-debug        (GNU compiler with -g option for host builds)
#	linux-x86_64-debug     (GNU compiler with -g option for host builds)
#	solaris-sparc-debug    (sun compiler no optimization,-g for debugging info)
#	win32-x86-debug        (MS Visual C++ compiler with debug option for host builds)
#	windows-x64-debug      (MS Visual C++ compiler with debug option for host builds)


#  EPICS_HOST_ARCH is a required environment variable
#  Do not set EPICS_HOST_ARCH in this file. 
#  Use base/startup files to set EPICS_HOST_ARCH or 
#  provide EPICS_HOST_ARCH on the GNU make command line.

#  The cross-compiler architectures to build EPICS for
#
#  Currently Supporting:

#       ios-arm
#       ios-386
#       linux-386               (linux-x86 host)
#       linux-486               (linux-x86 host)
#       linux-586               (linux-x86 host)
#       linux-686               (linux-x86 host)
#       linux-arm               (linux-x86 host)
#       linux-arm_eb            (linux-x86 host)
#       linux-arm_el            (linux-x86 host)
#       linux-athlon            (linux-x86 host)
#       linux-cris              (Axis GNU crosscompiler on linux-x86 host)
#       linux-cris_v10          (Axis GNU crosscompiler on linux-x86 host)
#       linux-cris_v32          (Axis GNU crosscompiler on linux-x86 host)
#       linux-xscale_be
#       vxWorks-486
#       vxWorks-68040
#       vxWorks-68040lc
#       vxWorks-68060
#       vxWorks-pentium
#       vxWorks-ppc32           (32-bit PowerPC CPUs with full FPU)
#       vxWorks-ppc32sf         (32-bit PowerPC CPUs without FPU)
#       vxWorks-ppc603
#       vxWorks-ppc603_long
#       vxWorks-ppc604
#       vxWorks-ppc604_long
#       vxWorks-ppc604_altivec
#       vxWorks-mpc8540
#       vxWorks-mpc8548
#       RTEMS-at91rm9200ek
#       RTEMS-beatnik
#       RTEMS-gen68360
#       RTEMS-mcp750
#       RTEMS-mvme167
#       RTEMS-mvme2100
#       RTEMS-mvme2700
#       RTEMS-mvme3100
#       RTEMS-mvme5500
#       RTEMS-pc386
#       RTEMS-psim
#       RTEMS-uC5282
#

# Which target architectures to cross-compile for.
#  Definitions in configure/os/CONFIG_SITE.<host>.Common
#  may override this setting.
CROSS_COMPILER_TARGET_ARCHS=
#CROSS_COMPILER_TARGET_ARCHS=vxWorks-ppc32

# If only some of your host architectures can compile the
#  above CROSS_COMPILER_TARGET_ARCHS specify those host
#  architectures here.  If the combination is complicated,
#  set CROSS_COMPILER_TARGET_ARCHS in the appropriate
#  configure/os/CONFIG_SITE.<host>.Common files instead.
CROSS_COMPILER_HOST_ARCHS=

# Build shared libraries (DLLs on Windows).
#  Must be either YES or NO.  Definitions in the target-specific
#  os/CONFIG.Common.<target> and os/CONFIG_SITE.Common.<target> files may
#  override this setting.  On Windows only these combinations are valid:
#    SHARED_LIBRARIES = YES and STATIC_BUILD = NO
#    SHARED_LIBRARIES = NO  and STATIC_BUILD = YES
SHARED_LIBRARIES=YES

# Build client objects statically.
#  Must be either YES or NO.
STATIC_BUILD=NO

# Generate header dependancy files for each C/C++ object file.
#  Must be either YES or NO.
HDEPENDS=YES

# Host build optimization.
#  Must be either YES or NO.
HOST_OPT=YES

# Cross build optimization.
#  Must be either YES or NO.
CROSS_OPT=YES

# Generate verbose compiler warnings for host builds.
#  Must be either YES or NO.
HOST_WARN=YES

# Generate verbose compiler warnings for cross-compiled builds.
#  Must be either YES or NO.
CROSS_WARN=YES

# Installation directory, if you want Base to be installed into a
#  different location then uncomment and set this.
#INSTALL_LOCATION=<fullpathname>

# Use POSIX thread priority scheduling (if available).
#  Must be either YES or NO
USE_POSIX_THREAD_PRIORITY_SCHEDULING = NO

# Site version number, if set will append '-' and this string to the
#  EPICS version number string that is reported by many tools.
EPICS_SITE_VERSION =

# For GNU compiler, use pipes rather than temporary files for
#  communication between the various stages of compilation.
#  Must be either YES or NO
GCC_PIPE = NO

# Set RPATH when linking executables and libraries.
#  Must be either YES or NO.  If you set this to NO you must also provide a
<<<<<<< HEAD
#  way for Base executables to find their shared libraries at build-time.
=======
#  way for Base executables to find their shared libraries when they are
#  run at build-time, e.g. set the LD_LIBRARY_PATH environment variable.
>>>>>>> 0a0302da
LINKER_USE_RPATH = YES
<|MERGE_RESOLUTION|>--- conflicted
+++ resolved
@@ -165,10 +165,6 @@
 
 # Set RPATH when linking executables and libraries.
 #  Must be either YES or NO.  If you set this to NO you must also provide a
-<<<<<<< HEAD
-#  way for Base executables to find their shared libraries at build-time.
-=======
 #  way for Base executables to find their shared libraries when they are
 #  run at build-time, e.g. set the LD_LIBRARY_PATH environment variable.
->>>>>>> 0a0302da
 LINKER_USE_RPATH = YES
