--- conflicted
+++ resolved
@@ -1,8 +1,4 @@
-<<<<<<< HEAD
 # EPICS 7.0 Release Notes
-=======
-# EPICS Base Release 3.15.8
->>>>>>> db4ad455
 
 These release notes describe changes that have been made since the previous
 release of this series of EPICS Base. **Note that changes which were merged up
@@ -12,13 +8,9 @@
 just the first section to understand everything that has changed in each
 release.
 
-<<<<<<< HEAD
 The external PVA submodules each have their own separate set of release notes
 which should also be read to understand what has changed since an earlier
 release.
-=======
-## Changes made on the 3.15 branch since 3.15.7
->>>>>>> db4ad455
 
 # EPICS Release 7.0.3.1
 
@@ -1091,7 +1083,9 @@
 header and removed the need for dbScan.c to reach into the internals of its
 `CALLBACK` objects.
 
-## Changes from the 3.15 branch since 3.15.6
+## Changes from the 3.15 branch since 3.15.7
+
+> None.
 
 ## Changes made between 3.15.6 and 3.15.7
 
