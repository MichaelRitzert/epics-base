<!DOCTYPE html PUBLIC "-//W3C//DTD HTML 4.01 Transitional//EN"
    "http://www.w3.org/TR/html4/loose.dtd">
<html>
<head>
  <meta http-equiv="content-type" content="text/html; charset=iso-8859-1">
  <title>EPICS 7.0 Release Notes</title>
</head>

<body lang="en">

<p>These release notes describe changes that have been made since the previous
release of this series of EPICS Base. Note that changes which were merged up
from commits to new releases in an older Base series are not described at the
top of this file but have entries that appear lower down, under the series to
which they were originally committed. Thus it is important to read more than
just the first section to understand everything that has changed in each
release.</p>

<h1 align="center">EPICS Release 7.0.2</h1>

<!-- Insert new items immediately below this template ...

<h3>Title...</h3>

<<<<<<< HEAD
<p>Description</p>

-->

<h3>Launchpad Bugs</h3>

<p>The list of tracked bugs fixed in this release can be found on the
<a href="https://launchpad.net/epics-base/+milestone/7.0.2">Launchpad Milestone
page for EPICS Base 7.0.2</a>.</p>


<h3>Git Branches Recombined</h3>

<p>The four separate Git branches <tt>core/master</tt>, <tt>libcom/master</tt>,
<tt>ca/master</tt> and <tt>database/master</tt> have been recombined into one
branch called <tt>7.0</tt>. Keeping these as 4 separate branches in the same
repository made it impossible to create merge requests that contained changes in
more than one of these modules. The layout of the source files has not changed
at all however, so the source code for libcom, ca and the database are still
found separately under the module subdirectory.</p>


<h1 align="center">EPICS Release 7.0.1.1</h1>

<h3>Changed SIML failure behavior</h3>

<p>A failure when fetching the simulation mode through <tt>SIML</tt> will not
put the record into INVALID alarm state anymore. Instead, as long as the
record's current alarm severity (<tt>SEVR</tt>)is NO_ALARM, its alarm status
(<tt>STAT</tt>) will be set to LINK_ALARM without increasing the severity. This
allows clients to get some notification of a failing or bad <tt>SIML</tt> link
without otherwise affecting record processing.</p>


<h3>dbVerify() has been restored to dbStaticLib</h3>

<p>This routine was removed in Base-3.16.1 but has been reimplemented in this
release by special request. Note that the error message strings that it returns
when verification fails have changed, but are still designed for display to the
user.</p>


<h3>Simulation mode improvements</h3>

<p>Records that support simulation mode have two new fields, <tt>SSCN</tt>
(Simulation Scan Mode) and <tt>SDLY</tt> (Simulation Delay). <tt>SSCN</tt> is a
menu field that provides an alternate value for the <tt>SCAN</tt> field to be
used while the record is in simulation mode. This is especially useful for I/O
scanned records, for which simulation mode was not working at all. Setting
<tt>SDLY</tt> to a positive value makes the record process asynchronously in
simulation mode, with the second stage processing happening after the specified
time (in seconds).</p>


<h3>Extend the dbServer API with init/run/pause/stop methods</h3>

<p>This change permits IOCs to be built that omit the CA server (RSRV) by
removing its registrar entry which is now provided in the new <tt>rsrv.dbd</tt>
file. Other server layers can be built into the IOC (alongside RSRV or in place
of it) by registering them in a similar manner. The dbServer API is documented
with Doxygen comments in the header file.</p>

<p>Specific IOC server layers can be disabled at runtime by adding their name to
the environment variable EPICS_IOC_IGNORE_SERVERS (separated by spaces if more
than one should be ignored).</p>


<h3>Grand source-code reorganization</h3>

<p>EPICS 7.0.1 contains the IOC Database, RSRV server and the Channel Access
client code from EPICS Base 3.16.1 along with all the original record types and
soft device support, but GDD and the Portable Channel Access Server have been
unbundled and are now available separately. In their place we have brought in
the more recently written EPICS V4 C++ libraries (collectively referred to as
the PVA modules). The directory tree for EPICS is somewhat larger as a result,
and the original structure of the Base directories has been split into 4
separate Git repositories. External modules should build against this new
structure with little or no changes needed, except that some allowance may be
needed for the merging of the V4 modules.</p>

<p>There should be rather more description and documantation of these changes
than is currently available, but as developers we generally much prefer to write
code than documentation. Send questions to the tech-talk mailing list and we'll
be happy to try and answer them!</p>


<h2 align="center">Changes between 3.16.1 and 3.16.2</h2>

<p>The list of tracked bugs fixed in this release can be found on the
<a href="https://launchpad.net/epics-base/+milestone/3.16.2">Launchpad Milestone
page for EPICS Base 3.16.2</a>.</p>

<h3>Status reporting for the callback and scanOnce task queues</h3>

<p>Two new iocsh commands and some associated underlying APIs have been added to
show the state of the queues that feed the three callback tasks and the scanOnce
task, including a high-water mark which can optionally be reset. The new iocsh
commands are <tt>callbackQueueShow</tt> and <tt>scanOnceQueueShow</tt>; both
take an optional integer argument which must be non-zero to reset the
high-water mark.</p>

<h3>Support for event codes greater than or equal to NUM_TIME_EVENTS</h3>

<p>Event numbers greater than or equal to NUM_TIME_EVENTS are now allowed if
supported by the registered event time provider, which must provide its own
advancing timestamp validation for such events.</p>

<p>Time events numbered 0 through (NUM_TIME_EVENTS-1) are still validated by
code in epicsGeneralTime.c that checks for advancing timestamps and enforces
that restriction.</p>

<h3>Type-safe Device and Driver Support Tables</h3>

<p>Type-safe versions of the device and driver support structures <tt>dset</tt>
and <tt>drvet</tt> have been added to the devSup.h and drvSup.h headers
respectively. The original structure definitions have not been changed so
existing support modules will still build normally, but older modules can be
modified and new code written to be compatible with both.</p>

<p>The old structure definitions will be replaced by the new ones if the macros
<tt>USE_TYPED_DSET</tt> and/or <tt>USE_TYPED_DRVET</tt> are defined when the
appropriate header is included. The best place to define these is in the
Makefile, as with the <tt>USE_TYPED_RSET</tt> macro that was introduced in
Base-3.16.1 and described below. See the comments in devSup.h for a brief usage
example, or look at <a href="https://github.com/epics-modules/ipac/commit/a7e0ff4089b9aa39108bc8569e95ba7fcf07cee9">
this commit</a> to the ipac module to see a module conversion.</p>

<p>A helper function <tt>DBLINK* dbGetDevLink(dbCommon *prec)</tt> has also been
added to devSup.h which fetches a pointer to the INP or OUT field of the
record.</p>

<h3>RTEMS build configuration update, running tests under QEMU</h3>

<p>This release includes the ability to run the EPICS unit tests built for a
special version of the RTEMS-pc386 target architecture on systems that have an
appropriate QEMU emulator installed (<tt>qemu-system-i386</tt>). It is also now
possible to create sub-architectures of RTEMS targets, whereas previously the
EPICS target architecture name had to be <tt>RTEMS-$(RTEMS_BSP)</tt>.</p>

<p>The new target <tt>RTEMS-pc386-qemu</tt> builds binaries that can be run in
the <tt>qemu-system-i386</tt> PC System emulator. This target is a derivative of
the original <tt>RTEMS-pc386</tt> target but with additional software to build
an in-memory file-system, and some minor modifications to allow the unit tests
to work properly under QEMU. When this target is enabled, building any of the
make targets that cause the built-in self-tests to be run (such as
<tt>make&nbsp;runtests</tt>) will also run the tests for RTEMS using QEMU.</p>

<p>To allow the new 3-component RTEMS target name, the EPICS build system for
RTEMS was modified to allow a <tt>configure/os/CONFIG.Common.&lt;arch&gt;</tt>
file to set the <tt>RTEMS_BSP</tt> variable to inform the build what RTEMS BSP
to use. Previously this was inferred from the value of the <tt>T_A</tt> make
variable, but that prevents having multiple EPICS targets that build against the
same BSP. All the included RTEMS target configuration files have been updated;
build configuration files for out-of-tree RTEMS targets will continue to work as
the original rules are used to set <tt>RTEMS_BSP</tt> if it hasn't been set when
needed.</p>

<h3>Link type enhancements</h3>

<p>This release adds three new link types: "state", "debug" and "trace". The
"state" link type gets and puts boolean values from/to the dbState library that
was added in the 3.15.1 release. The "debug" link type sets the
<code>jlink::debug</code> flag in its child link, while the "trace" link type
also causes the arguments and return values for all calls to the child link's
jlif and lset routines to be printed on stdout. The debug flag can no longer be
set using an info tag. The addition of the "trace" link type has allowed over
200 lines of conditional diagnostic printf() calls to be removed from the other
link types.</p>

<p>The "calc" link type can now be used for output links as well as input links.
This allows modification of the output value and even combining it with values
from other input links. See the separate JSON Link types document for
details.</p>

<p>A new <code>start_child()</code> method was added to the end of the jlif
interface table.</p>

<p>The <code>lset</code> methods have now been properly documented in the
dbLink.h header file using Doxygen annotations, although we do not run Doxygen
on the source tree yet to generate API documentation.</p>

<p>Link types that utilize child links must now indicate whether the child will
be used for input, output or forward linking by the return value from its
<code>parse_start_map()</code> method. The <code>jlif_key_result</code> enum now
contains 3 values <code>jlif_key_child_inlink</code>,
<code>jlif_key_child_outlink</code> and <code>jlif_key_child_fwdlink</code>
instead of the single <code>jlif_key_child_link</code> that was previously used
for this.</p>

<h3>GNUmake targets for debugging</h3>

<p>Some additional build rules have been added to help debug configuration
problems with the build system. Run <tt>make show-makefiles</tt> to get a sorted
list of all the files that the build system includes when building in the
current directory.</p>

<p>A new pattern rule for <tt>PRINT.%</tt> can be used to show the value of any
GNUmake variable for the current build directory (make sure you are in the right
directory though, many variables are only set when inside the
<tt>O.<i>arch</i></tt> build directory). For example <tt>make PRINT.T_A</tt>
will display the build target architecture name from inside a
<tt>O.<i>arch</i></tt> directory but the variable will be empty from an
application top or src directory. <tt>make PRINT.EPICS_BASE</tt> will show the
path to Base from any EPICS application directory though.</p>

<h3>Propagate PUTF across Asynchronous record processing</h3>

<p>The IOC contains a mechanism involving the PUTF and RPRO fields of each
record to ensure that if a record is busy when it receives a put to one of its
fields, the record will be processed again to ensure that the new field value
has been correctly acted on. Until now that mechanism only worked if the put was
to the asynchronous record itself, so puts that were chained from some other
record via a DB link did not cause reprocessing.</p>

<p>In this release the mechanism has been extended to propagate the PUTF state
across DB links until all downstream records have been reprocessed. Some
additional information about the record state can be shown by setting the TPRO
field of an upstream record, and even more trace data is displayed if the
debugging variable <tt>dbAccessDebugPUTF</tt> is set in addition to TPRO.</p>

<h3>Finding info fields</h3>

<p>A new iocsh command <code>dbli</code> lists the info fields defined in the
database, and can take a glob pattern to limit output to specific info names.
The newly added dbStaticLib function <code>dbNextMatchingInfo()</code> iterates
through the info fields defined in the current record, and is used to implement
the new command.</p>

<h3>Output from <tt>dbpr</tt> command enhanced</h3>

<p>The "DataBase Print Record" command <tt>dbpr</tt> now generates slightly
better output, with more field types having their own display methods. This
release also includes additional protection against buffer overflows while
printing long links in <tt>dbpr</tt>, and corrects the output of long strings
from the <tt>dbgf</tt> command.</p>

<h3>Record types mbbiDirect and mbboDirect upgraded to 32 bit</h3>

<p>The VAL fields and related fields of these records are now <tt>DBF_LONG</tt>.
(Not <tt>DBF_ULONG</tt> in order to prevent Channel Access from promoting them
to <tt>DBF_DOUBLE</tt>.) Additional bit fields <tt>B10</tt>...<tt>B1F</tt> have
been added.</p>

<p>Device support that accesses <tt>VAL</tt> or the bit fields directly (most
don't) and aims for compatibility with old and new versions of these records
should use at least 32 bit integer types to avoid bit loss. The number of bit
fields can be calculated using <code>8&nbsp;*&nbsp;sizeof(prec->val)</code>
which is correct in both versions.</p>

<h3>Restore use of ledlib for VxWorks command editing</h3>

<p>The epicsReadline refactoring work described below unfortunately disabled the
VxWorks implementation of the osdReadline.c API that uses ledlib for command
editing and history. This functionality has now been restored, see Launchpad
<a href="https://bugs.launchpad.net/bugs/1741578">bug #1741578</a>.</p>

<h3>Constant link types</h3>

<p>Constant links can now hold 64-bit integer values, either as scalars or
arrays. Only base 10 is supported by the JSON parser though, the JSON standard
doesn't allow for hexadecimal numbers.</p>

<h3>Upgraded the YAJL JSON Library</h3>

<p>The third-party YAJL library that has been included in libCom for several
years has been upgraded to version 2.1.0 and several bugs fixed. This has an
updated API, requiring any code that uses it to parse its own JSON files to be
modified to match. The changes are mainly that it uses <tt>size_t</tt> instead
<tt>unsigned int</tt> for string lengths, but it also uses <tt>long long</tt>
instead of <tt>long</tt> for JSON integer values, which was the main motivation
for the upgrade.</p>

<p>The self-tests that YAJL comes with have been imported and are now run as an
EPICS Unit Test program, and the JSON syntax accepted by the parser was extended
to permit trailing commas in both arrays and maps. The difference between the
old and new YAJL APIs can be detected at compile time by looking for the macro
<tt>EPICS_YAJL_VERSION</tt> which is defined in the yajl_common.h header file
along with a brief description of the API changes.</p>

<h3>Timestamp support for the calc link type</h3>

<p>A new optional parameter can be given when specifying a calc JSON link. The
<tt>time</tt> parameter is a string containing a single letter <tt>A..L</tt>
that selects one of the input links to be used for the timestamp of calculation
if requested. The timestamp will be fetched atomically with the value from the
chosen input link (providing that input link type supports the readLocked()
method).</p>

<h3>Silence errors from puts to constant link types</h3>

<p>A soft channel output record with the OUT link unset uses the CONSTANT link
type. The new link type code was causing some soft channel device supports to
return an error status from the write method of that link type, which would
cause a ca_put() operation to such a record to generate an exception. This has
been silenced by giving the constant link types a dummy putValue method. A new
test program has been added to prevent regressions of this behaviour.</p>

<h3>RSRV expanding large buffer causes crash</h3>

<p>In the 3.16.1 release a crash can occur in the IOC's RSRV server when a large
array is made even larger; the previous array buffer was not being released
correctly. See Launchpad
<a href="https://bugs.launchpad.net/epics-base/+bug/1706703">bug
#1706703</a>.</p>


<h2 align="center">Changes made between 3.16.0.1 and 3.16.1</h2>

<h3>IOC Database Support for 64-bit integers</h3>

<p>The IOC now supports the 64-bit integer field types <tt>DBF_INT64</tt> and
<tt>DBF_UINT64</tt>, and there are new record types <tt>int64in</tt> and
<tt>int64out</tt> derived from the <tt>longin</tt> and <tt>longout</tt> types
respectively that use the <tt>DBF_INT64</tt> data type for their VAL and related
fields. The usual range of Soft Channel device support are included for these
new record types.</p>

<p>All internal IOC APIs such as dbAccess can handle the new field types and
their associated request values <tt>DBR_INT64</tt> and <tt>DBR_UINT64</tt>,
which are implemented using the <tt>epicsInt64</tt> and <tt>epicsUInt64</tt>
typedef's from the <tt>epicsTypes.h</tt> header.</p>

<p>The waveform record type has been updated to support these new field types.
<strong>All waveform device support layers must be updated to recognize the new
type enumeration values</strong>, which had to be inserted before the
<tt>FLOAT</tt> value in the enum <tt>dbfType</tt> and in <tt>menuFtype</tt>. C
or C++ code can detect at compile-time whether this version of base provides
64-bit support by checking for the presence of the <tt>DBR_INT64</tt> macro as
follows (Note that <tt>DB<b>F</b>_INT64</tt> is an enum tag and not a
preprocessor macro):</p>

<blockquote><pre>
#ifdef DBR_INT64
    /* Code where Base has INT64 support */
#else
    /* Code for older versions */
#endif
</pre></blockquote>

<p>If the code uses the old db_access.h types (probably because it's calling
Channel Access APIs) then it will have to test against the EPICS version number
instead, like this:</p>

<blockquote><pre>
#include &lt;epicsVersion.h&gt;

#ifndef VERSION_INT
#  define VERSION_INT(V,R,M,P) ( ((V)&lt;&lt;24) | ((R)&lt;&lt;16) | ((M)&lt;&lt;8) | (P))
#endif
#ifndef EPICS_VERSION_INT
#  define EPICS_VERSION_INT VERSION_INT(EPICS_VERSION, EPICS_REVISION, EPICS_MODIFICATION, EPICS_PATCH_LEVEL)
#endif

#if EPICS_VERSION_INT &gt;= VERSION_INT(3,16,1,0)
    /* Code where Base has INT64 support */
#else
    /* Code for older versions */
#endif
</pre></blockquote>

<p>Channel Access does not (and probably never will) directly support 64-bit
integer types, so the new field types are presented to the CA server as
<tt>DBF_DOUBLE</tt> values. This means that field values larger than 2^52
(0x10_0000_0000_0000 = 4503599627370496) cannot be transported over Channel
Access without their least significant bits being truncated. The EPICS V4
pvAccess network protocol <em>can</em> transport 64-bit data types however, and
a future release of the pvaSrv module will connect this ability to the fields of
the IOC.</p>

<p>Additional 64-bit support will be provided in later release. For instance the
JSON parser for the new Link Support feature only handles integers up to
32&nbsp;bits wide, so constant array initializer values cannot hold larger
values in this release.</p>


<h3>Add EPICS_CA_MCAST_TTL</h3>

<p>A new environment parameter EPICS_CA_MCAST_TTL is used to set the Time To
Live (TTL) value of any IP multi-cast CA search or beacon packets sent.</p>


<h3>EPICS_CA_MAX_ARRAY_BYTES is optional</h3>

<p>A new environment parameter EPICS_CA_AUTO_ARRAY_BYTES is now used by libca
and RSRV (CA clients and the IOC CA server). The default is equivalent to
setting EPICS_CA_AUTO_ARRAY_BYTES=YES which removes the need to set
EPICS_CA_MAX_ARRAY_BYTES and always attempts to allocate sufficiently large
network buffers to transfer large arrays properly over the network. In this case
the value of the EPICS_CA_MAX_ARRAY_BYTES parameter is ignored.</p>

<p>Explicitly setting EPICS_CA_AUTO_ARRAY_BYTES=NO will continue to honor the
buffer setting in EPICS_CA_AUTO_ARRAY_BYTES as in previous releases.</p>

<p>The default setting for EPICS_CA_AUTO_ARRAY_BYTES can be changed by
adding the line</p>

<blockquote><pre>
EPICS_CA_AUTO_ARRAY_BYTES=NO
</pre></blockquote>

<p>to the configure/CONFIG_SITE_ENV file before building Base. Sites that wish
to override this only for specific IOC architectures can create new files for
each architecture named configure/os/CONFIG_SITE_ENV.&lt;target-arch&gt; with
the above setting in before building Base. The configuration can also be
explicitly changed by setting the environment variable in the IOC's startup
script, anywhere above the <tt>iocInit</tt> line.</p>

<p>The PCAS server (used by the PV Gateway and other CA servers) now always
behaves as if EPICS_CA_AUTO_ARRAY_BYTES is set to YES (it ignores the
configuration parameter and environment variable).</p>


<h3>Channel Access "modernization"</h3>

<p>Drop support for CA clients advertising protocol versions less than 4.</p>

<p>This effects clients from Base older than 3.12.0-beta1.
Newer clients will continue to be able to connect to older servers.
Older clients will be ignored by newer servers.</p>

<p>This allows removal of UDP echo and similar protocol features which
are not compatible with secure protocol design practice.</p>


<h3>Lookup-tables using the subArrray record</h3>

<p>The subArray record can now be used as a lookup-table from a constant array
specified in its INP field. For example:</p>

<pre>
record(subArray, "powers-of-2") {
  field(FTVL, "LONG")
  field(MALM, 12)
  field(INP, [1, 2, 4, 8, 16, 32, 64, 128, 256, 512, 1024, 2048])
  field(INDX, 0)
  field(NELM, 1)
}
</pre>

<p>The INDX field selects which power of 2 to set the VAL field to. In previous
releases the INP field would have to have been pointed to a separate waveform
record that was initialized with the array values somehow at initialization
time.</p>

<h3>Synchronized Timestamps with TSEL=-2</h3>

<p>Most Soft Channel input device support routines have supported fetching the
timestamp through the INP link along with the input data. However before now
there was no guarantee that the timestamp provided by a CA link came from the
same update as the data, since the two were read from the CA input buffer at
separate times without maintaining a lock on that buffer in between. This
shortcoming could be fixed as a result of the new link support code, which
allows code using a link to pass a subroutine to the link type which will be run
with the link locked. The subroutine may make multiple requests for metadata
from the link, but must not block.</p>


<h3>Extensible Link Types</h3>

<blockquote>

<p>A major new feature introduced with this release of EPICS Base is an
Extensible Link Type mechanism, also known as Link Support or JSON Link Types.
This addition permits new kinds of link I/O to be added to an IOC in a similar
manner to the other extension points already supported (e.g. record, device and
driver support).</p>

<p>A new link type must implement two related APIs, one for parsing the JSON
string which provides the link address and the other which implements the link
operations that get called at run-time to perform I/O. The link type is built
into the IOC by providing a new <tt>link</tt> entry in a DBD file.</p>


<h4>New Link Types Added</h4>

<p>This release contains two new JSON link types, <tt>const</tt> and
<tt>calc</tt>:</p>

<ul>

<li>The <tt>const</tt> link type is almost equivalent to the old CONSTANT link
type with the updates described below to accept arrays and strings, except that
there is no need to wrap a scalar string constant inside array brackets since a
constant string will never be confused with a PV name.</li>

<li>The <tt>calc</tt> link type allows CALC expressions to be used to combine
values from other JSON links to produce its value. Until additional JSON link
types are created though, the <tt>calc</tt> link type has little practical
utility as it can currently only fetch inputs from other <tt>calc</tt> links or
from <tt>const</tt> links.</li>

</ul>

<pre>
  field(INP, {calc:{expr:"A+B+1",
                    args:[5,         # A
                          {const:6}] # B
             }})
</pre>

<p>The new link types are documented in a
<a href="links.html">separate</a><!-- href for the EPICS website -->
<a href="../html/links.html">document</a><!-- href for install tree -->
.</p>


<h4>Device Support Addressing using <tt>JSON_LINK</tt></h3>

<p>The API to allow device support to use JSON addresses is currently
incomplete; developers are advised not to try creating device support that
specifies a <tt>JSON_LINK</tt> address type.</p>


<h4>Support Routine Modifications for Extensible Link Types</h4>

<p>For link fields in external record types and soft device support to be able
to use the new link types properly, various changes are required to utilize the
new Link Support API as defined in the dbLink.h header file and outlined below.
The existing built-in Database and Channel Access link types have been altered
to implement the link APIs, so will work properly after these conversions:</p>

<ul>

<li>Make all calls to <tt>recGblInitConstantLink()</tt> unconditional on the
link type, i.e. change this code:

<pre>
    if (prec-&gt;siml.type == CONSTANT) {
        recGblInitConstantLink(&amp;prec-&gt;siml, DBF_USHORT, &amp;prec-&gt;simm);
    }
</pre>

into this:

<pre>
    recGblInitConstantLink(&amp;prec-&gt;siml, DBF_USHORT, &amp;prec-&gt;simm);
</pre>

Note that <tt>recGblInitConstantLink()</tt> still returns TRUE if the field was
successfully initialized from the link (implying the link is constant).<br />
This change will work properly with all Base releases currently in use.</li>

<li>Code that needs to identify a constant link should be modified to use the
new routine <tt>dbLinkIsConstant()</tt> instead, which returns TRUE for constant
or undefined links, FALSE for links whose <tt>dbGetLink()</tt> routine may
return different values on different calls. For example this:

<pre>
    if (prec-&gt;dol.type != CONSTANT)
</pre>

should become this:

<pre>
    if (!dbLinkIsConstant(&amp;prec-&gt;dol))
</pre>

When the converted software is also required to build against older versions of
Base, this macro definition may be useful:

<pre>
#define dbLinkIsConstant(lnk) ((lnk)-&gt;type == CONSTANT)
</pre>
</li>

<li>Any code that calls dbCa routines directly, or that explicitly checks if a
link has been resolved as a CA link using code such as

<pre>
    if (prec-&gt;inp.type == CA_LINK)
</pre>

will still compile and run, but will only work properly with the old CA link
type. To operate with the new extensible link types such code must be modified
to use the new generic routines defined in dbLink.h and should never attempt to
examine or modify data inside the link. After conversion the above line would
probably become:

<pre>
    if (dbLinkIsVolatile(&amp;prec-&gt;inp))
</pre>

A volatile link is one like a Channel Access link which may disconnect and
reconnect without notice at runtime. Database links and constant links are not
volatile; unless their link address is changed they will always remain in the
same state they started in. For compatibility when building against older
versions of Base, this macro definition may be useful:

<pre>
#define dbLinkIsVolatile(lnk) ((lnk)-&gt;type == CA_LINK)
</pre>
</li>

<li>The current connection state of a volatile link can be found using the
routine <tt>dbIsLinkConnected()</tt> which will only return TRUE for a volatile
link that is currently connected. Code using the older dbCa API returning this
information used to look like this:

<pre>
    stat = dbCaIsLinkConnected(plink);
</pre>

which should become:
<pre>
    stat = dbIsLinkConnected(plink);
</pre>

Similar changes should be made for calls to the other dbCa routines.</li>


<li>A full example can be found by looking at the changes to the calcout record
type, which has been modified in this release to use the new dbLink generic
API.</li>

</ul>

</blockquote>


<h3>Constant Link Values</h3>

<p>Previously a constant link (i.e. a link that did not point to another PV,
either locally or over Channel Access) was only able to provide a single numeric
value to a record initialization; any string given in a link field that was not
recognized as a number was treated as a PV name. In this release, constant links
can be expressed using JSON array syntax and may provide array initialization of
values containing integers, doubles or strings. An array containing a single
string value can also be used to initialize scalar strings, so the stringin,
stringout, lsi (long string input), lso (long string output), printf, waveform,
subArray and aai (analog array input) record types and/or their soft device
supports have been modified to support this.</p>

<p>Some examples of constant array and string initialized records are:</p>

<pre>
  record(stringin, "const:string") {
    field(INP, ["Not-a-PV-name"])
  }
  record(waveform, "const:longs") {
    field(FTVL, LONG)
    field(NELM, 10)
    field(INP, [1, 2, 3, 4, 5, 6, 7, 8, 9, 10])
  }
  record(aai, "const:doubles") {
    field(FTVL, DOUBLE)
    field(NELM, 10)
    field(INP, [0, 1, 1.6e-19, 2.718, 3.141593])
  }
  record(aSub, "select") {
    field(FTA, STRING)
    field(NOA, 4)
    field(INPA, ["Zero", "One", "Two", "Three"])
    field(FTB, SHORT)
    field(NOB, 1)
    field(FTVA, STRING)
    field(NOVA, 1)
    field(SNAM, "select_asub")
  }
</pre>

<p>Reminder: Link initialization with constant values normally only occurs at
record initialization time. The calcout and printf record types are the only
exceptions in the Base record types to this rule, so it is generally not useful
to change a const link value after iocInit.</p>


<h3>Database Parsing of "Relaxed JSON" Values</h3>

<p>A database file can now provide a "relaxed JSON" value for a database field
value or an info tag. Only a few field types can currently accept such values,
but the capability is now available for use in other places in the future. When
writing to a JSON-capable field at run-time however, only strictly compliant
JSON may be used (the dbStaticLib parser rewrites relaxed JSON values into
strict JSON before passing them to the datase for interpretation, where the
strict rules must be followed).</p>

<p>"Relaxed JSON" was developed to maximize compatibility with the previous
database parser rules and reduce the number of double-quotes that would be
needed for strict JSON syntax. The parser does accept strict JSON too though,
which should be used when machine-generating database files. The differences
are:</p>

<ul>

<li>Strings containing only the characters <tt><b>a-z A-Z 0-9 _ - + .</b></tt>
do not have to be enclosed in double-quote characters.</li>

<li>The above rule applies to map keys as well as to regular string values.</li>

<li>The JSON keywords <tt>null</tt>, <tt>true</tt> and <tt>false</tt> (all
lower-case) will be recognized as keywords, so they must be quoted to use any of
these single words as a string.</li>

<li>Comments may be used, introduced as usual by the <tt><b>#</b></tt>
character and extending to the end of the line.</li>

</ul>

<p>A JSON field or info value is only enclosed in quotes when the value being
provided is a single string, and even here the quotes can be omitted in some
cases as described above. The following shows both correct and incorrect
excerpts from a database file:</p>

<pre>
    record(ai, math:pi) {
        field(INP, {const: 3.14159265358979})   # Correct
        field(SIOL, "{const: 3.142857}")        # Wrong

        info(autosave, {            # White-space and comments are allowed
            fields:[DESC, SIMM],
            pass0:[VAL]
        })                          # Correct
    }
</pre>

<p>Note that the record, field and info-tag names do <em>not</em> accept JSON
values, so they follows the older bareword rules for quoting where the colon
<tt><b>:</b></tt> and several additional characters are legal in a bareword
string. Only the value (after the comma) is parsed as JSON. The autosave module
has not been modified to accept JSON syntax, the above is only an example of
how JSON might be used.</p>

<h3>Echoless comments in iocsh</h3>

<p>The way comments are parsed by the iocsh interpreter has changed. The
interpreter can be selectively disabled from echoing comments coming from
a script by starting those lines with '#-' rather than just '#'.</p>


<h3>Typed record support methods</h3>

<p>The table of record support functions (rset methods for short) no longer
has entries of type <tt>RECSUPFUN</tt> (which says: any number and type of
arguments). Instead, rset methods are now typed by default. The
<tt>RECSUPFUN</tt> typedef has been deprecated and casts to it as well as
using the untyped <tt>struct rset</tt> will create compilation warnings.</p>

<p>Existing code (e.g. external record supports) will generate such
warnings when compiled against this version of Base, but it will work
without changes.</p>

<p>For a conversion period, the new typed rset definitions are activated
by defining <tt>USE_TYPED_RSET</tt>, preferably by setting
<tt>USR_CPPFLAGS += -DUSE_TYPED_RSET</tt> inside a Makefile.
After activating the new typed rset in this way and making the following
changes, the result should still compile and work properly against older
versions of Base.</p>

<p>The first parameter of <tt>init_record</tt> and <tt>process</tt> has been
changed to <tt>struct dbCommon *</tt>. Record types that use
<tt>void*</tt> here should be changed to use <tt>struct dbCommon*</tt>, and
cast the argument to their own <tt>xxxRecord *</tt>.</p>

<p>When compiled against this release, compiler warnings about incompatible
types for the method pointers should be taken seriously. When compiled
against older versions of base, such warnings are unavoidable.</p>

<p>Record types written in C++ need to take more drastic measures because of
the stricter type checking in C++. To remain compatible with older versions
of base you will need to use something like:</p>

<blockquote><pre>
#include "epicsVersion.h"
#ifdef VERSION_INT
#  if EPICS_VERSION_INT < VERSION_INT(3,16,0,2)
#    define RECSUPFUN_CAST (RECSUPFUN)
#  else
#    define RECSUPFUN_CAST
#  endif
#else
#  define RECSUPFUN_CAST (RECSUPFUN)
#endif
</pre></blockquote>

<p>and then replace <tt>(RECSUPFUN)</tt> with <tt>RECSUPFUN_CAST</tt>
when initializing the rset.
Further changes might also be needed, e.g. to adapt <tt>const</tt>-ness of
method parameters.</p>

<hr>

<h2 align="center">Changes made between 3.15.3 and 3.16.0.1</h2>

<h3>Build support for CapFast and dbst removed</h3>

<p>The build rules associated with the CapFast-related tools <tt>sch2edif</tt>
and <tt>e2db</tt> and the <q>database optimization</q> tool <tt>dbst</tt> have
been removed, along with the <tt>DB_OPT</tt> build configuration variable.</p>

<h3>compressRecord buffering order</h3>

<p>The compressRecord has a new field <tt>BALG</tt> which can select between
FIFO (append) and LIFO (prepend) ordering for insertion of new elements. FIFO
ordering is the default, matching the behviour of previous versions.</p>

<h3>Valgrind Instrumentation</h3>

<p>Valgrind is a software debugging suite provided by many Linux distributions.
The header valgrind/valgrind.h is now included in, and installed by, Base.
When included by a C or C++ source file this header defines some macros which
expand to provide hints to the Valgrind runtime.
These have no effect on normal operation of the software, but when run using the
valgrind tool they can help to find memory leaks and buffer overflows.
Suitable hints have been added to several free-lists within libCom, including
freeListLib, allowing valgrind to provide more accurate information about the
source of potential leaks.</p>

<p>valgrind.h automatically disables itself when the build target is not
supported by the valgrind tool.
It can also explicitly be disabled by defining the macro <em>NVALGRIND</em>.
See <em>src/libCom/Makefile</em> for a commented-out example.</p>

<p>As a matter of policy valgrind.h will never be included by any header file
installed by Base, so its use will remain purely an implementation
detail hidden from application software.
Support modules which choose to use valgrind.h are advised to do
likewise.</p>

<h3>Database Multi-locking</h3>

<p>The IOC record locking code has been re-written with an expanded API; global
locks are no longer required by the IOC database implementation.</p>

<p>The new API functions center around dbScanLockMany(), which behaves like
dbScanLock() applied to an arbitrary group of records. dbLockerAlloc() is used
to prepare a list or record pointers, then dbScanLockMany() is called. When it
returns, all of the records listed may be accessed (in any order) until
dbScanUnlockMany() is called.</p>

<p>The Application Developer's Guide has been updated to describe the API and
implementation is more detail.</p>

<p>Previously a global mutex 'lockSetModifyLock' was locked and unlocked during
dbScanLock(), acting as a sequencing point for otherwise unrelated calls. The
new dbLock.c implementation does not include any global mutex in dbScanLock() or
dbScanLockMany(). Locking/unlocking of unrelated lock sets is now completely
concurrent.</p>

<h3>Generate Version Header</h3>

<p>A Perl script and Makefile rules have been added to allow modules to generate
a C header file with a macro defined with an automatically updated identifier.
This is a VCS revision ID (Darcs, Git, Mercurial, Subversion, and Bazaar are
supported) or the date/time of the build if no VCS system is in use.</p>

<p>The makeBaseApp example template has been updated with a new device support
which makes this identifier visible via a lsi (long string input) record.</p>

<h3>epicsTime API return status</h3>

<p>The epicsTime routines that used to return epicsTimeERROR now return a
specific S_time_ status value, allowing the caller to discover the reason for
any failure. The identifier <tt>epicsTimeERROR</tt> is no longer defined, so any
references to it in source code will no longer compile. The identifier
epicsTimeOK still exists and has the value 0 as before, so most code that uses
these APIs can be changed in a way that is backwards-compatible with the
previous return status.</p>

<p>Time providers that have to return a status value and still need to be built
with earlier versions of Base can define the necessary status symbols like
this:</p>

<blockquote><pre>
#include "epicsTime.h"

#ifndef M_time
/* S_time_... status values were not provided before Base 3.16 */
#define S_time_unsynchronized epicsTimeERROR
#define S_time_...whatever... epicsTimeERROR
#endif
</pre></blockquote>

<h3>Refactoring of epicsReadline</h3>

<p>The epicsReadline code has been reorganized to allow the commandline history
editor to be disabled at runtime. The EPICS_COMMANDLINE_LIBRARY build setting
still selects the preferred editor, but the new <tt>IOCSH_HISTEDIT_DISABLE</tt>
environment variable can be set at runtime to disable history editing and make
the IOC or other program use the basic editor instead. This is useful when
starting and controlling an IOC from another program through its stdin and
stdout streams since history editors often insert invisible escape codes into
the stdout stream, making it hard to parse.</p>

<h3>Callback subsystem API</h3>

<p>Added a new macro <tt>callbackGetPriority(prio, callback)</tt> to the
callback.h header and removed the need for dbScan.c to reach into the internals
of its CALLBACK objects.</p>

<h2 align="center">Changes from the 3.15 branch since 3.15.6</h2>

<!-- Insert inherited items immediately below here ... -->
=======
<h3>Routine <tt>epicsTempName()</tt> removed from libCom</h3>

<p>This routine was a simple wrapper around the C89 function <tt>tmpnam()</tt>
which is now seen as unsafe and causes warning messages to be generated by
most modern compilers. The two internal uses of this function have been
modified to call <tt>epicsTempFile()</tt> instead. We were unable to find any
published code that used this function, so it was removed immediately instead
of being deprecated.</p>

<h3>DBD Parsing of Record Types</h3>

<p>The Perl DBD file parser has been made slightly more liberal; the order in
which DBD files must be parsed is now more flexible, so that a record type
definition can now be parsed after a device support that referred to that
record type. A warning message will be displayed when the device support is
seen, but the subsequent loading of the record type will be accepted without
triggering an error. See
<a href="https://bugs.launchpad.net/epics-base/+bug/1801145">Launchpad bug
#1801145</a>.</p>

<h3>menuScan and several record types documented with POD</h3>

<p>The EPICS Wiki pages describing a number of standard record types has been
converted into the Perl POD documentation format and added to the DBD files,
so at build-time an HTML version of these documents is generated and installed
into the htmls directory. Thanks to Tony Pietryla.</p>

<h3>CA client tools learned <tt>-V</tt> option</h3>

<p>This displays the version numbers of EPICS Base and the CA protocol.</p>
>>>>>>> 5f46d6dc


<h2 align="center">Changes made between 3.15.5 and 3.15.6</h2>

<h3>Unsetting environment variables</h3>

<p>The new command <code>epicsEnvUnset <i>varname</i></code> can be used to
unset an environment variable.</p>

<h3>Warning indicators in msi (and macLib) output</h3>

<p>The libCom macro expansion library has been modified so that when the
SUPPRESS_WARNINGS flag is set it will no longer include any <tt>,undefined</tt>
or <tt>,recursive</tt> indicators in its output when undefined or recursive
macros are encountered. These indicators were harmless when the output was fed
into an IOC along with a definition for the macro, but when the <tt>msi</tt>
tool was used to generate other kinds of files they caused problems. If the
<tt>msi -V</tt> flag is used the markers will still be present in the output
whenever the appropriate condition is seen.</p>

<h3>Improvements to msi</h3>

<p>In addition to fixing its response to discovering parsing errors in its
substitution input file (reported as Launchpad
<a href="https://bugs.launchpad.net/epics-base/+bug/1503661">bug #1503661</a>)
so it now deletes the incomplete output file, the msi program has been cleaned
up a little bit internally.</p>

<h3>All array records now post monitors on their array-length fields</h3>

<p>The waveform record has been posting monitors on its NORD field since Base
3.15.0.1; we finally got around to doing the equivalent in all the other
built-in record types, which even required modifying device support in some
cases. This fixes <a href="https://bugs.launchpad.net/epics-base/+bug/1730727">
Launchpad bug #1730727</a>.</p>

<h3>HOWTO: Converting Wiki Record Reference to POD</h3>

<p>Some documentation has been added to the <tt>dbdToHtml.pl</tt> script
explaining how Perl POD (Plain Old Documentation) markup can be added to
<tt>.dbd</tt> files to generate HTML documentation for the record types. To see
these instructions, run <tt>perl&nbsp;bin/&lt;host&gt;/dbdToHtml.pl&nbsp;-H</tt>
or <tt>perldoc&nbsp;bin/&lt;host&gt;/dbdToHtml.pl</tt>.</p>

<h3>Fix problem with numeric soft events</h3>

<p>Changing from numeric to named soft events introduced an incompatibility
when a numeric event 1-255 is converted from a DOUBLE, e.g. from a calc record.
The <tt>post_event()</tt> API is not marked deprecated any more.

<p>Also <code>scanpel</code> has been modified to accept a glob pattern for
event name filtering and to show events with no connected records as well.</p>

<h3>Add osiSockOptMcastLoop_t and osiSockTest</h3>

<p>Added a new OS-independent typedef for multicast socket options, and a test
file to check their correct operation.<p>

<h3>Support for CONFIG_SITE.local in Base</h3>

<p>This feature is mostly meant for use by developers; configuration
settings that would normally appear in Base/configure/CONFIG_SITE can now
be put in a locally created base/configure/CONFIG_SITE.local file instead
of having go modify or replace the original. A new .gitignore pattern
tells git to ignore all configure/*.local files.</p>


<h2 align="center">Changes from the 3.14 branch between 3.15.5 and 3.15.6</h2>

<h3>Fix broken <tt>EPICS_IOC_LOG_FILE_LIMIT=0</tt> setting</h3>

<p>The Application Developers' Guide says this is allowed and disables the
limit on the log-file, but it hasn't actually worked for some time (if ever).
Note that the iocLogServer will be removed from newer Base release sometime
soon as its functionality can be implemented by other dedicated log servers
such as logstash or syslog-ng.</p>

<p>Fixes <a href="https://bugs.launchpad.net/bugs/1786858">lp:1786858</a>
and part of <a href="https://bugs.launchpad.net/bugs/1786966">lp:1786966</a>.
</p>

<h3>Cleanup of startup directory</h3>

<p>The files in the startup directory have not been maintained in recent years
and have grown crufty (technical term). This release includes the following
updates to these files:</p>

<ul>

<li>The Perl <tt>EpicsHostArch.pl</tt> script has been rewritten, and support
for a few previously missing host architectures has been added to it.</li>

<li>The <tt>EpicsHostArch.pl</tt> script has also been moved into the standard
<tt>src/tools</tt> directory, from where it will be installed into
<tt>lib/perl</tt>. In this new location it is no longer executable, so it must
be run by the <tt>perl</tt> executable.</li>

<li>The build system has been adjusted to look for <tt>EpicsHostArch.pl</tt> in
both places if the <tt>EPICS_HOST_ARCH</tt> environment variable has not been
set at build-time.</li>

<li>Sites that used the original Perl script to set <tt>EPICS_HOST_ARCH</tt> as
part of their standard environment will need to adjust their scripts when they
upgrade to this release.</li>

<li>The <tt>EpicsHostArch</tt> shell script has been replaced with a wrapper
routine that calls the Perl <tt>EpicsHostArch.pl</tt> script. Sites that rely on
this script to set <tt>EPICS_HOST_ARCH</tt> should consider switching to the
Perl script instead.</li>

<li>The <tt>Site.cshrc</tt> and <tt>Site.profile</tt> files have been renamed to
<tt>unix.csh</tt> and <tt>unix.sh</tt>, respectively.</li>

<li>The existing <tt>win32.bat</tt> file has been cleaned up and a new
<tt>windows.bat</tt> file added for 64-bit targets. The contents of these files
should be seen as examples, don't uncomment or install parts for software that
you don't explicitly know that you need.</li>

</ul>

<h3>Recent Apple XCode Build Issues</h3>

<p>The latest version of XCode will not compile calls to <tt>system()</tt> or
<tt>clock_settime()</tt> for iOS targets. There were several places in Base
where these were being compiled, although there were probably never called. The
code has now been modified to permit iOS builds to complete again.</p>

<h3>Prevent illegal alarm severities</h3>

<p>A check has been added to <tt>recGblResetAlarms()</tt> that prevents records
from getting an alarm severity higher than INVALID_ALARM. It is still possible
for a field like HSV to get set to a value that is not a legal alarm severity,
but the core IOC code should never copy such a value into a record's SEVR or
ACKS fields. With this fix the record's alarm severity will be limited to
INVALID_ALARM.</p>

<h3>Fixes for Launchpad bugs</h3>

<p>The following launchpad bugs have fixes included:</p>

<ul>
<li><a href="https://bugs.launchpad.net/epics-base/+bug/1786320">
    lp: #1786320</a>, dbCa subscribes twice to ENUM</li>
<li><a href="https://bugs.launchpad.net/epics-base/+bug/541221">
    lp: #541221</a>, 'assert (pca->pgetNative)' failed in ../dbCa.c</li>
<li><a href="https://bugs.launchpad.net/epics-base/+bug/1747091">
    lp: #1747091</a>, epicsTimeGetEvent() / generalTime bug</li>
<li><a href="https://bugs.launchpad.net/epics-base/+bug/1743076">
    lp: #1743076</a>, Segfault in ca_attach_context() during exits</li>
<li><a href="https://bugs.launchpad.net/epics-base/+bug/1751380">
    lp: #1751380</a>, Deadlock in ca_clear_subscription()</li>
<li><a href="https://bugs.launchpad.net/epics-base/+bug/1597809">
    lp: #1597809</a>, Setting NAME field in DB file may break IOC</li>
<li><a href="https://bugs.launchpad.net/epics-base/+bug/1770292">
    lp: #1770292</a>, get_alarm_double() inconsistent across record types</li>
<li><a href="https://bugs.launchpad.net/epics-base/+bug/1771298">
    lp: #1771298</a>, Conversion of NaN to integer relies on undefined
    behavior</li>
</ul>

<h3>Updated VxWorks Timezone settings</h3>

<p>Removed the settings for 2017; fixed the hour of the change for MET.</p>

<h3>Fixed camonitor server side relative timestamps bug</h3>

<p>Initialize the first time-stamp from the first monitor, not the client-side
current time in this configuration.</p>

<h3>Build changes for MSVC</h3>

<p>Windows builds using Visual Studio 2015 and later now use the <tt>-FS</tt>
compiler option to allow parallel builds to work properly.</p>

<p>We now give the <tt>-FC</tt> option to tell the compiler to print absolute
paths for source files in diagnostic messages.</p>

<h3>Extend maximum Posix epicsEventWaitWithTimeout() delay</h3>

<p>The Posix implementation of epicsEventWaitWithTimeout() was limiting the
timeout delay to at most 60 minutes (3600.0 seconds). This has been changed to
10 years; significantly longer maximum delays cause problems on systems where
<tt>time_t</tt> is still a signed 32-bit integer so cannot represent absolute
time-stamps after 2038-01-19. Our assumption is that such 32-bit systems will
have been retired before the year 2028, but some additional tests have been
added to the epicsTimeTest program to detect and fail if this assumption is
violated.</p>

<h3>New test-related make targets</h3>

<p>This release adds several new make targets intended for use by developers
and Continuous Integration systems which simplify the task of running the
built-in self-test programs and viewing the results. Since these targets are
intended for limited use they can have requirements for the build host which
go beyond the standard minimum set needed to build and run Base.</p>

<blockquote>

<h4><tt>test-results</tt> &mdash; Summarize test results</h4>

<p>The new make target <tt>test-results</tt> will run the self-tests if
necessary to generate a TAP file for each test, then summarizes the TAP output
files in each test directory in turn, displaying the details of any failures.
This step uses the program <q>prove</q> which comes with Perl, but also needs
<q>cat</q> to be provided in the default search path so will not work on most
Windows systems.</p>

<h4><tt>junitfiles</tt> &mdash; Convert test results to JUnit XML Format</h4>

<p>The new make target <tt>junitfiles</tt> will run the self-tests if necessary
and then convert the TAP output files into the more commonly-supported JUnit
XML format. The program that performs this conversion needs the Perl module
<q><tt>XML::Generator</tt></q> to have been installed.</p>

<h4><tt>clean-tests</tt> &mdash; Delete test result files</h4>

<p>The new make target <tt>clean-tests</tt> removes any test result files from
previous test runs. It cleans both TAP and JUnit XML files.</p>

</blockquote>

<h3>Fix DNS related crash on exit</h3>

<p>The attempt to fix DNS related delays for short lived CLI programs (eg. caget)
in lp:1527636 introduced a bug which cased these short lived clients to crash on exit.
This bug should now be fixed.</p>

<h3>Server bind issue on Windows</h3>

<p>When a National Instruments network variables CA server is already running on
a Windows system and an IOC or PCAS server is started, the IOC's attempt to
bind a TCP socket to the CA server port number fails, but Windows returns a
different error status value than the IOC is expecting in that circumstance
(because the National Instruments code requests exclusive use of that port,
unlike the EPICS code) so the IOC fails to start properly. The relevent EPICS
bind() checks have now been updated so the IOC will request that a dynamic port
number be allocated for this TCP socket instead when this happens.</p>

<h3>Checking Periodic Scan Rates</h3>

<p>Code has been added to the IOC startup to better protect it against bad
periodic scan rates, including against locales where <q><tt>.</tt></q> is not
accepted as a decimal separator character. If the scan period in a menuScan
choice string cannot be parsed, the associated periodic scan thread will no
longer be started by the IOC and a warning message will be displayed at iocInit
time. The <tt>scanppl</tt> command will also flag the faulty menuScan value.</p>


<h2 align="center">Changes made between 3.15.4 and 3.15.5</h2>

<h3>dbStatic Library Speedup and Cleanup</h3>

<p>Loading of database files has been optimized to avoid overproportionally
long loading times for large databases. As a part of this, the alphabetical
ordering of records instances (within a record type) has been dropped. In the
unexpected case that applications were relying on the alphabetic order, setting
<tt>dbRecordsAbcSorted = 1</tt> before loading the databases will retain the
old behavior.</p>

<p>The routine <tt>dbRenameRecord()</tt> has been removed, as it was intended
to be used by database configuration tools linked against a host side version
of the dbStatic library that is not being built anymore.</p>

<h3>Launchpad Bug-fixes</h3>

<p>In addition to the more detailed change descriptions below, the following
Launchpad bugs have also been fixed in this release:</p>

<ul>
  <li><a href="https://bugs.launchpad.net/epics-base/+bug/1440186">
    #1440186</a> Crash due to a too small buffer being provided in
    dbContextReadNotifyCache</li>
  <li><a href="https://bugs.launchpad.net/epics-base/+bug/1479316">
    #1479316</a> Some data races found using Helgrind</li>
  <li><a href="https://bugs.launchpad.net/epics-base/+bug/1495833">
    #1495833</a> biRecord prompt groups are nonsensical</li>
  <li><a href="https://bugs.launchpad.net/epics-base/+bug/1606848">
    #1606848</a> WSAIoctl SIO_GET_INTERFACE_LIST failed in Windows</li>
</ul>

<h3>Whole-Program Optimization for MS Visual Studio Targets</h3>

<p>When using the Microsoft compilers a new build system variable is provided
that controls whether whole program optimization is used or not. For static
builds using Visual Studio 2010 this optimization must be disabled. This is
controlled in the files configure/os/CONFIG_SITE.Common.windows-x64-static and
configure/os/CONFIG_SITE.Common.win32-x86-static by setting the variable
<tt>OPT_WHOLE_PROGRAM&nbsp;=&nbsp;NO</tt> to override the default value
<tt>YES</tt> that would otherwise be used.</p>

<p>Note that enabling this optimization slows down the build process. It is not
possible to selectively disable this optimization, when building a particular
module say; Microsoft's linker will restart itself automatically with the
<tt>-LTCG</tt> flag set and display a warning if it is asked to link any object
files that were compiled with the <tt>-GL</tt> flag.</p>

<h3>Add dynamic (variable length) array support to PCAS</h3>

<p>Dynamic array sizing support was added to the IOC server (RSRV) in the
Base-3.14.12 release, but has not until now been supported in the <q>Portable
Channel Access Server</q> (PCAS). Channel Access server applications using the
PCAS may not need to be modified at all; if they already push monitors with
different gdd array lengths, those variable sizes will be forwarded to any CA
clients who have requested variable length updates. The example CAS server
application has been modified to demonstrate this feature.</p>

<p>In implementing the above, the gdd method <tt>gdd::put(const gdd *)</tt> now
copies the full-sized array from the source gdd if the destination gdd is of
type array, has no allocated memory and a boundary size of 0.</p>

<h3>Additional epicsTime conversion</h3>

<p>The EPICS timestamp library (epicsTime) inside libCom's OSI layer has
been extended by routines that convert from <tt>struct tm</tt> to the EPICS
internal <tt>epicsTime</tt> type, assuming UTC - i.e. without going through
the timezone mechanism. This solves issues with converting from the structured
type to the EPICS timestamp at driver level from multiple threads at a high
repetition rate, where the timezone mechanism was blocking on file access.</p>

<h3>MinGW Cross-builds from Linux</h3>

<p>The build configuration files that allow cross-building of the 32-bit
win32-x86-mingw cross-target have been adjusted to default to building shared
libraries (DLLs) as this is now supported by recent MinGW compilers. The 64-bit
windows-x64-mingw cross-target was already being built that way by default. The
configuration options to tell the minGW cross-compiler to link programs with
static versions of the compiler support libraries have now been moved into the
CONFIG_SITE.linux-x86.<i>target</i> files.</p>

<h3>General Time updates</h3>

<p>The <tt>iocInit</tt> code now performs a sanity check of the current time
returned by the generalTime subsystem and will print a warning if the wall-clock
time returned has not been initialized yet. This is just a warning message; when
a time provider does synchonize the IOC will subsequently pick up and use the
correct time. This check code also primes the registered event system provider
if there is one so the <tt>epicsTimeGetEventInt()</tt> routine will work on IOCs
that ask for event time within an interrupt service routine.</p>

<p>The osiClockTime provider's synchronization thread (which is only used on
some embedded targets) will now poll the other time providers at 1Hz until the
first time it manages to get a successful timestamp, after which it will poll
for updates every 60 seconds as before.</p>

<p>The routine <tt>generalTimeGetExceptPriority()</tt> was designed for use by
backup (lower priority) time providers like the osiClockTime provider which do
not have their own absolute time reference and rely on other providers for an
absolute time source. This routine no longer implements the ratchet mechanism
that prevented the time it returned from going backwards. If the backup clock's
tick-timer runs fast the synchronization of the backup time provider would never
allow it to be corrected backwards when the ratchet was in place. The regular
<tt>epicsTimeGetCurrent()</tt> API still uses the ratchet mechanism, so this
change will not cause the IOC to see time going backwards.</p>

<h3>Microsoft Visual Studio builds</h3>

<p>The build configuration files for builds using the Microsoft compilers have
been updated, although there should be no noticable difference at most sites.
One extra compiler warning is now being suppressed for C++ code, <tt>C4344:
behavior change: use of explicit template arguments results in ...</tt> which is
gratuitous and was appearing frequently in builds of the EPICS V4 modules.</p>

<p>Cross-builds of the windows-x64 target from a win32-x86 host have been
removed as they don't actually work within the context of a single <tt>make</tt>
run. Significant changes to the build configuration files would be necessary for
these kinds of cross-builds to work properly, which could be done if someone
needs them (email Andrew Johnson before working on this, and see
<a href="http://stackoverflow.com/questions/5807647/how-do-you-compile-32-bit-and-64-bit-applications-at-the-same-time-in-visual-stu">
this stack-overflow answer</a> for a starting point).</p>

<h3>Bazaar keywords such as 'Revision-Id' removed</h3>

<p>In preparation for moving to git in place of the Bazaar revision control
system we have removed all the keywords from the Base source code.</p>

<h3>Linux systemd service file for CA Repeater</h3>

<p>Building this version of Base on a Linux system creates a systemd service
file suitable for starting the Channel Access Repeater under systemd. The file
will be installed into the target bin directory, from where it can be copied
into the appropriate systemd location and modified as necessary. Installation
instructions are included as comments in the file.</p>


<h2 align="center">Changes made between 3.15.3 and 3.15.4</h2>

<h3>New string input device support "getenv"</h3>

<p>A new "getenv" device support for both the stringin and lsi (long string
input) record types can be used to read the value of an environment variable
from the IOC at runtime. See base/db/softIocExit.db for sample usage.</p>

<h3>Build rules and DELAY_INSTALL_LIBS</h3>

<p>A new order-only prerequisite build rule has been added to ensure that
library files (and DLL stubs on Windows) get installed before linking any
executables, which resolves parallel build problems on high-powered CPUs. There
are some (rare) cases though where a Makefile has to build an executable and run
it to be able to compile code for a library built by the same Makefile. With
this new build rule GNUmake will complain about a circular dependency and the
build will probably fail in those cases. To avoid this problem the failing
Makefile should set <tt>DELAY_INSTALL_LIBS = YES</tt> before including the
<tt>$(TOP)/configure/RULES</tt> file, disabling the new build rule.</p>

<h3>IOC environment variables and build parameters</h3>

<p>The IOC now sets a number of environment variables at startup that provide
the version of EPICS Base it was built against (EPICS_VERSION_...) and its build
architecture (ARCH). In some cases this allows a single iocBoot/ioc directory to
be used to run the same IOC on several different architectures without any
changes.</p>

<p>There are also 3 new environment parameters (EPICS_BUILD_...) available that
C/C++ code can use to find out the target architecture, OS class and compiler
class it was built with. These may be useful when writing interfaces to other
languages.</p>

<h3>New implementation of promptgroup/gui_group field property</h3>

<p>The mechanism behind the "promptgroup()" field property inside a record type
definition has been changed. Instead of using a fixed set of choices,
the static database access library now collects the used gui group names
while parsing DBD information. Group names should start with a two-digit number
plus space-dash-space to allow proper sorting of groups.</p>

<p>The include file <tt>guigroup.h</tt> that defined the fixed set of choices
has been deprecated. Instead, use the conversion functions between index number
and group string that have been added to dbStaticLib.</p>

<p>When a DBD file containing record-type descriptions is expanded, any
old-style <tt>GUI_xxx</tt> group names will be replaced by a new-style
string for use by the IOC. This permits an older record type to be used with
the 3.15.4 release, although eventually record types should be converted by
hand with better group names used.</p>

<h3>CA server configuration changes</h3>

<p>RSRV now honors EPICS_CAS_INTF_ADDR_LIST and binds only to the provided list
of network interfaces. Name searches (UDP and TCP) on other network interfaces
are ignored. For example on a computer with interfaces 10.5.1.1/24, 10.5.2.1/24,
and 10.5.3.1/24, setting "EPICS_CAS_INTF_ADDR_LIST='10.5.1.1 10.5.2.1'" will
accept traffic on the .1.1 and .2.1, but ignore from .3.1</p>

<p>RSRV now honors EPICS_CAS_IGNORE_ADDR_LIST and ignores UDP messages received
from addresses in this list.</p>

<p>Previously, CA servers (RSRV and PCAS) would build the beacon address list
using EPICS_CA_ADDR_LIST if EPICS_CAS_BEACON_ADDR_LIST was no set. This is no
longer done. Sites depending on this should set both envronment variables to the
same value.</p>

<h3>IPv4 multicast for name search and beacons</h3>

<p>libca, RSRV, and PCAS may now use IPv4 multicasting for UDP traffic (name
search and beacons). This is disabled by default. To enable multicast address(s)
must be listed in EPICS_CA_ADDR_LIST for clients and EPICS_CAS_INTF_ADDR_LIST
for servers (IOCs should set both). For example:
"EPICS_CAS_INTF_ADDR_LIST='224.0.2.9' EPICS_CA_ADDR_LIST=224.0.2.9".</p>

<p>Please note that no IPv4 multicast address is officially assigned for Channel
Access by IANA. The example 224.0.2.9 is taken from the AD-HOC Block I range.<p>

<h3>Moved <tt>mlockall()</tt> into its own epicsThread routine</h3>

<p>Since EPICS Base 3.15.0.2 on Posix OSs the initialization of the epicsThread
subsystem has called <tt>mlockall()</tt> when the OS supports it and thread
priority scheduling is enabled. Doing so has caused problems in third-party
applications that call the CA client library, so the functionality has been
moved to a separate routine <tt>epicsThreadRealtimeLock()</tt> which will be
called by the IOC at iocInit (unless disabled by setting the global variable
<tt>dbThreadRealtimeLock</tt> to zero).</p>

<h3>Added dbQuietMacroWarnings control</h3>

<p>When loading database files, macros get expanded even on comment lines. If a
comment contains an undefined macro, the load still continues but an error
message gets printed. For this release the error message has been changed to a
warning, but even this warning can be made less verbose by setting this new
variable to a non-zero value before loading the file, like this:</p>

<blockquote><pre>
var dbQuietMacroWarnings 1      <i>iocsh</i>
dbQuietMacroWarnings=1          <i>VxWorks</i>
</pre></blockquote>

<p>This was <a href="https://bugs.launchpad.net/bugs/541119">Launchpad bug
541119</a>.</p>


<h2 align="center">Changes from the 3.14 branch between 3.15.3 and 3.15.4</h2>

<h3>NTP Time Provider adjusts to OS tick rate changes</h3>

<p>Dirk Zimoch provided code that allows the NTP Time provider (used on VxWorks
and RTEMS only) to adapt to changes in the OS clock tick rate after the provider
has been initialized. Note that changing the tick rate after iocInit() is not
advisable, and that other software might still misbehave if initialized before
an OS tick rate change. This change was back-ported from the 3.15 branch.</p>

<h3>Making IOC ca_get operations atomic</h3>

<p>When a CA client gets data from an IOC record using a compound data type such
as <tt>DBR_TIME_DOUBLE</tt> the value field is fetched from the database in a
separate call than the other metadata, without keeping the record locked. This
allows some other thread such as a periodic scan thread a chance to interrupt
the get operation and process the record in between. CA monitors have always
been atomic as long as the value data isn't a string or an array, but this race
condition in the CA get path has now been fixed so the record will stay locked
between the two fetch operations.</p>

<p>This fixes <a href="https://bugs.launchpad.net/epics-base/+bug/1581212">
Launchpad bug #1581212</a>, thanks to Till Strauman and Dehong Zhang.</p>

<h3>New CONFIG_SITE variable for running self-tests</h3>

<p>The 'make runtests' and 'make tapfiles' build targets normally only run the
self-tests for the main <tt>EPICS_HOST_ARCH</tt> architecture. If the host is
able to execute self-test programs for other target architectures that are being
built by the host, such as when building a <tt>-debug</tt> version of the host
architecture for example, the names of those other architectures can be added to
the new <tt>CROSS_COMPILER_RUNTEST_ARCHS</tt> variable in either the
<tt>configure/CONFIG_SITE</tt> file or in an appropriate
<tt>configure/os/CONFIG_SITE.&lt;host&gt;.Common</tt> file to have the test
programs for those targets be run as well.</p>

<h3>Additional RELEASE file checks</h3>

<p>An additional check has been added at build-time for the contents of the
configure/RELEASE file(s), which will mostly only affect users of the Debian
EPICS packages published by NSLS-2. Support modules may share an install path,
but all such modules must be listed adjacent to each other in any RELEASE files
that point to them. For example the following will fail the new checks:</p>

<blockquote><pre>
AUTOSAVE = /usr/lib/epics
ASYN = /home/mdavidsaver/asyn
EPICS_BASE = /usr/lib/epics
</pre></blockquote>

<p>giving the compile-time error</p>

<blockquote><pre>
This application's RELEASE file(s) define
	EPICS_BASE = /usr/lib/epics
after but not adjacent to
	AUTOSAVE = /usr/lib/epics
Module definitions that share paths must be grouped together.
Either remove a definition, or move it to a line immediately
above or below the other(s).
Any non-module definitions belong in configure/CONFIG_SITE.
</pre></blockquote>


<p>In many cases such as the one above the order of the <tt>AUTOSAVE</tt> and
<tt>ASYN</tt> lines can be swapped to let the checks pass, but if the
<tt>AUTOSAVE</tt> module depended on <tt>ASYN</tt> and hence had to appear
before it in the list this error indicates that <tt>AUTOSAVE</tt> should also be
built in its own private area; a shared copy would likely be incompatible with
the version of <tt>ASYN</tt> built in the home directory.</p>

<h3>String field buffer overflows</h3>

<p>Two buffer overflow bugs that can crash the IOC have been fixed, caused by
initializing a string field with a value larger than the field size
(<a href="https://bugs.launchpad.net/bugs/1563191">Launchpad bug
#1563191</a>).</p>

<h3>Fixed stack corruption bug in epicsThread C++ API</h3>

<p>The C++ interface to the epicsThread API could corrupt the stack on thread
exit in some rare circumstances, usually at program exit. This bug has been
fixed (<a href="https://bugs.launchpad.net/bugs/1558206">Launchpad bug
#1558206</a>).</p>

<h3>RTEMS NTP Support Issue</h3>

<p>On RTEMS the NTP Time Provider could in some circumstances get out of sync
with the server because the osdNTPGet() code wasn't clearing its input socket
before sending out a new request. This
(<a href="https://bugs.launchpad.net/bugs/1549908">Launchpad bug 1549908</a>)
has now been fixed.</p>

<h3>CALC engine bitwise operator fixes</h3>

<p>The bitwise operators in the CALC engine have been modified to work properly
with values that have bit 31 (0x80000000) set. This modification involved
back-porting some earlier changes from the 3.15 branch, and fixes
<a href="https://code.launchpad.net/bugs/1514520">Launchpad bug
#1514520</a>.</p>

<h3>Fix <tt>ipAddrToAsciiAsync()</tt>: Don't try to join the daemon thread</h3>

<p>On process exit, don't try to stop the worker thread that makes DNS lookups
asynchronous. Previously this would wait for any lookups still in progress,
delaying the exit unnecessarily. This was most obvious with catools (eg.
cainfo).
<a href="https://bugs.launchpad.net/bugs/1527636">lp:1527636</a></p>

<h3>Fix <tt>epicsTime_localtime()</tt> on Windows</h3>

<p>Simpler versions of the epicsTime_gmtime() and epicsTime_localtime()
routines have been included in the Windows implementations, and a new test
program added. The original versions do not report DST status properly. Fixes
<a href="https://bugs.launchpad.net/bugs/1528284">Launchpad bug 1528284</a>.</p>


</body>
</html><|MERGE_RESOLUTION|>--- conflicted
+++ resolved
@@ -22,7 +22,6 @@
 
 <h3>Title...</h3>
 
-<<<<<<< HEAD
 <p>Description</p>
 
 -->
@@ -915,7 +914,7 @@
 <h2 align="center">Changes from the 3.15 branch since 3.15.6</h2>
 
 <!-- Insert inherited items immediately below here ... -->
-=======
+
 <h3>Routine <tt>epicsTempName()</tt> removed from libCom</h3>
 
 <p>This routine was a simple wrapper around the C89 function <tt>tmpnam()</tt>
@@ -946,7 +945,6 @@
 <h3>CA client tools learned <tt>-V</tt> option</h3>
 
 <p>This displays the version numbers of EPICS Base and the CA protocol.</p>
->>>>>>> 5f46d6dc
 
 
 <h2 align="center">Changes made between 3.15.5 and 3.15.6</h2>
