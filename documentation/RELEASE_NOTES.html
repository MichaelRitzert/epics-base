--- conflicted
+++ resolved
@@ -15,7 +15,40 @@
 <h2 align="center">Changes between 3.14.x and 3.15.0.x</h2>
 <!-- Insert new items immediately below here ... -->
 
-<<<<<<< HEAD
+<h3>Alarm filtering added to input record types</h3>
+
+<p>The record types ai, calc, longin and mbbi have a new alarm filter added to
+them. This provides a low-pass filter that can be used to delay the reporting of
+alarms caused by the input level passing the HIGH, HIHI, LOW or LOLO values. The
+filter is controlled with a new AFTC field that sets the filter's time constant.
+The default value for this field is zero, which keeps the record's original
+alarm behaviour.</p>
+
+<p>The record must be scanned often enough for the filtering action to work
+effectively and the alarm severity can only change when the record is processed,
+but that processing does not have to be regular; the filter uses the time since
+the record last processed in its calculation. Setting AFTC to a positive number
+of seconds will delay the record going into or out of a minor alarm severity or
+from minor to major severity until the input signal has been in that range for
+that number of seconds.</p>
+
+<h3>Post events on Waveform record's NORD field</h3>
+
+<p>When the record type or soft device support modify the NORD field of a
+waveform record they now also post a DBE_VALUE and DBE_LOG event, signalling the
+array length change to any clients monitoring the NORD field.  Input device
+support routines should be modified to do this as well.</p>
+
+<h3>Attributes of Non-VAL Fields</h3>
+
+<p>Non-VAL fields now report meaningful information for precision, units,
+graphic limits, control limits, and alarm limits instead of simply using
+PREC, EGU, HOPR, LOPR, DRVL, DRVH, HIHI, HIGH, LOW, and LOLO. All delay
+fields have a default precision of 2 digits, units "s" and control limits
+of 0 to 100,000 seconds (these precision and limit values can be changed
+for each record type as a whole at runtime by updating a registered global
+variable). Input fields like A-L of the calc record read their metadata
+from the corresponding INPn link if possible.</p>
 <h4>epicsStdioRedirect.h merged into epicsStdio.h</h4>
 
 <p>The definitions from the header file epicsStdioRedirect.h have been moved
@@ -74,42 +107,6 @@
 The deprecated tsDefs API was provided for 3.13 compatibility only, and has now
 been removed.  Convert any remaining code that used it to call the epicsTime API
 instead.</p>
-=======
-<h3>Alarm filtering added to input record types</h3>
-
-<p>The record types ai, calc, longin and mbbi have a new alarm filter added to
-them. This provides a low-pass filter that can be used to delay the reporting of
-alarms caused by the input level passing the HIGH, HIHI, LOW or LOLO values. The
-filter is controlled with a new AFTC field that sets the filter's time constant.
-The default value for this field is zero, which keeps the record's original
-alarm behaviour.</p>
-
-<p>The record must be scanned often enough for the filtering action to work
-effectively and the alarm severity can only change when the record is processed,
-but that processing does not have to be regular; the filter uses the time since
-the record last processed in its calculation. Setting AFTC to a positive number
-of seconds will delay the record going into or out of a minor alarm severity or
-from minor to major severity until the input signal has been in that range for
-that number of seconds.</p>
-
-<h3>Post events on Waveform record's NORD field</h3>
-
-<p>When the record type or soft device support modify the NORD field of a
-waveform record they now also post a DBE_VALUE and DBE_LOG event, signalling the
-array length change to any clients monitoring the NORD field.  Input device
-support routines should be modified to do this as well.</p>
-
-<h3>Attributes of Non-VAL Fields</h3>
-
-<p>Non-VAL fields now report meaningful information for precision, units,
-graphic limits, control limits, and alarm limits instead of simply using
-PREC, EGU, HOPR, LOPR, DRVL, DRVH, HIHI, HIGH, LOW, and LOLO. All delay
-fields have a default precision of 2 digits, units "s" and control limits
-of 0 to 100,000 seconds (these precision and limit values can be changed
-for each record type as a whole at runtime by updating a registered global
-variable). Input fields like A-L of the calc record read their metadata
-from the corresponding INPn link if possible.</p>
->>>>>>> bd53941a
 
 <h3>
 Changes to epicsVersion.h</h3>
