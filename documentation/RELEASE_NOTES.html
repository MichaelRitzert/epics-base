--- conflicted
+++ resolved
@@ -15,9 +15,23 @@
 <h2 align="center">Changes made on the 3.15 branch since 3.15.4</h2>
 <!-- Insert new items immediately below here ... -->
 
-<<<<<<< HEAD
 <h3>dbStatic Library Speedup and Cleanup</h3>
-=======
+
+<p>Loading of database files has been optimized to avoid overproportionally
+long loading times for large databases. As a part of this, the alphabetical
+ordering of records instances (within a record type) has been dropped. In the
+unexpected case that applications were relying on the alphabetic order, setting
+<tt>dbRecordsAbcSorted = 1</tt> before loading the databases will retain the
+old behavior.</p>
+
+<p>The routine <tt>dbRenameRecord()</tt> has been removed, as it was intended
+to be used by database configuration tools linked against a host side version
+of the dbStatic library that is not being built anymore.</p>
+
+
+<h2 align="center">Changes from the 3.14 branch since 3.15.4</h2>
+<!-- Insert inherited items immediately below here ... -->
+
 <h3>Add dynamic (variable length) array support to PCAS</h3>
 
 <p>Dynamic array sizing support was added to the IOC server (RSRV) in the
@@ -40,24 +54,6 @@
 the timezone mechanism. This solves issues with converting from the structured
 type to the EPICS timestamp at driver level from multiple threads at a high
 repetition rate, where the timezone mechanism was blocking on file access.</p>
-
-<h3>MinGW Cross-builds from Linux</h3>
->>>>>>> ba555ee4
-
-<p>Loading of database files has been optimized to avoid overproportionally
-long loading times for large databases. As a part of this, the alphabetical
-ordering of records instances (within a record type) has been dropped. In the
-unexpected case that applications were relying on the alphabetic order, setting
-<tt>dbRecordsAbcSorted = 1</tt> before loading the databases will retain the
-old behavior.</p>
-
-<p>The routine <tt>dbRenameRecord()</tt> has been removed, as it was intended
-to be used by database configuration tools linked against a host side version
-of the dbStatic library that is not being built anymore.</p>
-
-
-<h2 align="center">Changes from the 3.14 branch since 3.15.4</h2>
-<!-- Insert inherited items immediately below here ... -->
 
 <h3>MinGW Cross-builds from Linux</h3>
 
