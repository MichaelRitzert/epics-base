<!DOCTYPE html PUBLIC "-//W3C//DTD HTML 4.01 Transitional//EN"
    "http://www.w3.org/TR/html4/loose.dtd">
<html>
<head>
  <meta http-equiv="content-type" content="text/html; charset=iso-8859-1">
  <title>EPICS Base R3.14.12.8 Release Notes</title>
</head>

<body lang="en">
<h1 align="center">EPICS Base Release 3.14.12.8</h1>

<p>This is the final release in the Base-3.14 series, please upgrade to the
Base-3.15 series or to EPICS 7.</p>

<h2 align="center">Changes between 3.14.12.7 and 3.14.12.8</h2>

<!-- Insert new items immediately below here ... -->

<<<<<<< HEAD
<h3>Recent Apple XCode Build Issues</h3>

<p>The latest version of XCode will not compile calls to <tt>system()</tt> or
<tt>clock_settime()</tt> for iOS targets. There were several places in Base
where these were being compiled, although there were probably never called. The
code has now been modified to permit iOS builds to complete again.</p>

<h3>Prevent illegal alarm severities</h3>

<p>A check has been added to <tt>recGblResetAlarms()</tt> that prevents records
from getting an alarm severity higher than INVALID_ALARM. It is still possible
for a field like HSV to get set to a value that is not a legal alarm severity,
but the core IOC code should never copy such a value into a record's SEVR or
ACKS fields. With this fix the record's alarm severity will be limited to
INVALID_ALARM.</p>
=======
<h3>Cleanup of startup directory</h3>

<p>The files in the startup directory have not been maintained in recent years
and have grown crufty (technical term). This release includes the following
updates to these files:</p>

<ul>

<li>The Perl <tt>EpicsHostArch.pl</tt> script has been rewritten, and support
for a few previously missing host architectures has been added to it.</li>

<li>The <tt>EpicsHostArch.pl</tt> script has also been moved into the standard
<tt>src/tools</tt> directory, from where it will be installed into
<tt>lib/perl</tt>. In this new location it is no longer executable, so it must
be run by the <tt>perl</tt> executable.</li>

<li>The build system has been adjusted to look for <tt>EpicsHostArch.pl</tt> in
both places if the <tt>EPICS_HOST_ARCH</tt> environment variable has not been
set at build-time.</li>

<li>Sites that used the original Perl script to set <tt>EPICS_HOST_ARCH</tt> as
part of their standard environment will need to adjust their scripts when they
upgrade to this release.</li>

<li>The <tt>EpicsHostArch</tt> shell script has been replaced with a wrapper
routine that calls the Perl <tt>EpicsHostArch.pl</tt> script. Sites that rely on
this script to set <tt>EPICS_HOST_ARCH</tt> should consider switching to the
Perl script instead.</li>

<li>The <tt>Site.cshrc</tt> and <tt>Site.profile</tt> files have been renamed to
<tt>unix.csh</tt> and <tt>unix.sh</tt>, respectively.</li>

<li>The existing <tt>win32.bat</tt> file has been cleaned up and a new
<tt>windows.bat</tt> file added for 64-bit targets. The contents of these files
should be seen as examples, don't uncomment or install parts for software that
you don't explicitly know that you need.</li>

</ul>
>>>>>>> 526b565c

<h3>Fixes for Launchpad bugs</h3>

<p>The following launchpad bugs have fixes included:</p>

<ul>
<li><a href="https://bugs.launchpad.net/epics-base/+bug/1786320">
    lp: #1786320</a>, dbCa subscribes twice to ENUM</li>
<li><a href="https://bugs.launchpad.net/epics-base/+bug/541221">
    lp: #541221</a>, 'assert (pca->pgetNative)' failed in ../dbCa.c</li>
<li><a href="https://bugs.launchpad.net/epics-base/+bug/1747091">
    lp: #1747091</a>, epicsTimeGetEvent() / generalTime bug</li>
<li><a href="https://bugs.launchpad.net/epics-base/+bug/1743076">
    lp: #1743076</a>, Segfault in ca_attach_context() during exits</li>
<li><a href="https://bugs.launchpad.net/epics-base/+bug/1751380">
    lp: #1751380</a>, Deadlock in ca_clear_subscription()</li>
<li><a href="https://bugs.launchpad.net/epics-base/+bug/1597809">
    lp: #1597809</a>, Setting NAME field in DB file may break IOC</li>
<li><a href="https://bugs.launchpad.net/epics-base/+bug/1770292">
    lp: #1770292</a>, get_alarm_double() inconsistent across record types</li>
<li><a href="https://bugs.launchpad.net/epics-base/+bug/1771298">
    lp: #1771298</a>, Conversion of NaN to integer relies on undefined
    behavior</li>
</ul>

<h3>Updated VxWorks Timezone settings</h3>

<p>Removed the settings for 2017; fixed the hour of the change for MET.</p>

<h3>Back-port podToHtml.pl and Rules from Base-3.15</h3>

<p>This script permits Base to be built with Perl installations that do not
provide the podchecker and pod2html scripts (e.g. Fedora 27).</p>

<h3>Fixed camonitor server side relative timestamps bug</h3>

<p>Initialize the first time-stamp from the first monitor, not the client-side
current time in this configuration.</p>

<h3>Build changes for MSVC</h3>

<p>Windows builds using Visual Studio 2015 and later now use the <tt>-FS</tt>
compiler option to allow parallel builds to work properly.</p>

<p>We now give the <tt>-FC</tt> option to tell the compiler to print absolute
paths for source files in diagnostic messages.</p>

<h2 align="center">Changes between 3.14.12.6 and 3.14.12.7</h2>

<h3>Extend maximum Posix epicsEventWaitWithTimeout() delay</h3>

<p>The Posix implementation of epicsEventWaitWithTimeout() was limiting the
timeout delay to at most 60 minutes (3600.0 seconds). This has been changed to
10 years; significantly longer maximum delays cause problems on systems where
<tt>time_t</tt> is still a signed 32-bit integer so cannot represent absolute
time-stamps after 2038-01-19. Our assumption is that such 32-bit systems will
have been retired before the year 2028, but some additional tests have been
added to the epicsTimeTest program to detect and fail if this assumption is
violated.</p>

<h3>New test-related make targets</h3>

<p>This release adds several new make targets intended for use by developers
and Continuous Integration systems which simplify the task of running the
built-in self-test programs and viewing the results. Since these targets are
intended for limited use they can have requirements for the build host which
go beyond the standard minimum set needed to build and run Base.</p>

<blockquote>

<h4><tt>test-results</tt> &mdash; Summarize test results</h4>

<p>The new make target <tt>test-results</tt> will run the self-tests if
necessary to generate a TAP file for each test, then summarizes the TAP output
files in each test directory in turn, displaying the details of any failures.
This step uses the program <q>prove</q> which comes with Perl, but also needs
<q>cat</q> to be provided in the default search path so will not work on most
Windows systems.</p>

<h4><tt>junitfiles</tt> &mdash; Convert test results to JUnit XML Format</h4>

<p>The new make target <tt>junitfiles</tt> will run the self-tests if necessary
and then convert the TAP output files into the more commonly-supported JUnit
XML format. The program that performs this conversion needs the Perl module
<q><tt>XML::Generator</tt></q> to have been installed.</p>

<h4><tt>clean-tests</tt> &mdash; Delete test result files</h4>

<p>The new make target <tt>clean-tests</tt> removes any test result files from
previous test runs. It cleans both TAP and JUnit XML files.</p>

</blockquote>

<h3>Fix DNS related crash on exit</h3>

<p>The attempt to fix DNS related delays for short lived CLI programs (eg. caget)
in lp:1527636 introduced a bug which cased these short lived clients to crash on exit.
This bug should now be fixed.</p>

<h3>Server bind issue on Windows</h3>

<p>When a National Instruments network variables CA server is already running on
a Windows system and an IOC or PCAS server is started, the IOC's attempt to
bind a TCP socket to the CA server port number fails, but Windows returns a
different error status value than the IOC is expecting in that circumstance
(because the National Instruments code requests exclusive use of that port,
unlike the EPICS code) so the IOC fails to start properly. The relevent EPICS
bind() checks have now been updated so the IOC will request that a dynamic port
number be allocated for this TCP socket instead when this happens.</p>

<h3>Checking Periodic Scan Rates</h3>

<p>Code has been added to the IOC startup to better protect it against bad
periodic scan rates, including against locales where <q><tt>.</tt></q> is not
accepted as a decimal separator character. If the scan period in a menuScan
choice string cannot be parsed, the associated periodic scan thread will no
longer be started by the IOC and a warning message will be displayed at iocInit
time. The <tt>scanppl</tt> command will also flag the faulty menuScan value.</p>


<h2 align="center">Changes between 3.14.12.5 and 3.14.12.6</h2>

<h3>Launchpad Bug-fixes</h3>

<p>In addition to the more detailed change descriptions below, the following
Launchpad bugs have also been fixed in this release:</p>

<ul>
  <li><a href="https://bugs.launchpad.net/epics-base/+bug/1440186">
    #1440186</a> Crash due to a too small buffer being provided in
    dbContextReadNotifyCache</li>
  <li><a href="https://bugs.launchpad.net/epics-base/+bug/1479316">
    #1479316</a> Some data races found using Helgrind</li>
  <li><a href="https://bugs.launchpad.net/epics-base/+bug/1495833">
    #1495833</a> biRecord prompt groups are nonsensical</li>
  <li><a href="https://bugs.launchpad.net/epics-base/+bug/1606848">
    #1606848</a> WSAIoctl SIO_GET_INTERFACE_LIST failed in Windows</li>
</ul>

<h3>Whole-Program Optimization for MS Visual Studio Targets</h3>

<p>When using the Microsoft compilers a new build system variable is provided
that controls whether whole program optimization is used or not. For static
builds using Visual Studio 2010 this optimization must be disabled. This is
controlled in the files configure/os/CONFIG_SITE.Common.windows-x64-static and
configure/os/CONFIG_SITE.Common.win32-x86-static by setting the variable
<tt>OPT_WHOLE_PROGRAM&nbsp;=&nbsp;NO</tt> to override the default value
<tt>YES</tt> that would otherwise be used.</p>

<p>Note that enabling this optimization slows down the build process. It is not
possible to selectively disable this optimization, when building a particular
module say; Microsoft's linker will restart itself automatically with the
<tt>-LTCG</tt> flag set and display a warning if it is asked to link any object
files that were compiled with the <tt>-GL</tt> flag.</p>

<h3>Add dynamic (variable length) array support to PCAS</h3>

<p>Dynamic array sizing support was added to the IOC server (RSRV) in the
Base-3.14.12 release, but has not until now been supported in the <q>Portable
Channel Access Server</q> (PCAS). Channel Access server applications using the
PCAS may not need to be modified at all; if they already push monitors with
different gdd array lengths, those variable sizes will be forwarded to any CA
clients who have requested variable length updates. The example CAS server
application has been modified to demonstrate this feature.</p>

<p>In implementing the above, the gdd method <tt>gdd::put(const gdd *)</tt> now
copies the full-sized array from the source gdd if the destination gdd is of
type array, has no allocated memory and a boundary size of 0.</p>

<h3>Additional epicsTime conversion</h3>

<p>The EPICS timestamp library (epicsTime) inside libCom's OSI layer has
been extended by routines that convert from <tt>struct tm</tt> to the EPICS
internal <tt>epicsTime</tt> type, assuming UTC - i.e. without going through
the timezone mechanism. This solves issues with converting from the structured
type to the EPICS timestamp at driver level from multiple threads at a high
repetition rate, where the timezone mechanism was blocking on file access.</p>

<h3>MinGW Cross-builds from Linux</h3>

<p>Build configuration files have been back-ported from the 3.15 branch that
allow cross-building of the windows-x64-mingw target from either linux-x86 or
linux-x86_64 hosts. Similar support for the 32-bit win32-x86-mingw cross-target
was added in Base-3.14.12.5. Adjust the settings in the configuration file
configure/os/CONFIG_SITE.linux-x86.windows-x64-mingw and add windows-x64-mingw
to the CROSS_COMPILER_TARGET_ARCHS variable in configure/CONFIG_SITE or in
configure/os/CONFIG_SITE.linux-x86.Common.</p>

<p>The Linux MinGW cross-builds now use the compiler flags <tt>-static-libgcc
-static-libstdc++</tt> which avoids having to copy some DLLs onto the Windows
system to be able to run the generated binaries. These compiler flags can be
disabled by editing the configure/os/CONFIG_SITE.linux-x86.<i>target</i> file
for Linux distributions where the cross-build toolset doesn't make static
versions of those libraries available. The RHEL-6.8 MinGW toolset does not
package a static version of the library winpthread-1 so on that host OS it is
still necessary to provide a copy of the libwinpthread-1.dll file for the
Windows system to use. The simplest way to do this is to manually copy it into
the IOC application's bin/win32-x86-mingw or bin/windows-x64-mingw directory
after building the IOC, like this (note that Windows DLLs are always installed
into the bin directory, not the lib directory):</p>

<blockquote><pre>
<b>$</b> cp /usr/i686-w64-mingw32/sys-root/mingw/bin/libwinpthread-1.dll bin/win32-x86-mingw
<b>$</b> cp /usr/x86_64-w64-mingw32/sys-root/mingw/bin/libwinpthread-1.dll bin/windows-x64-mingw
</pre></blockquote>

<p>Some additional MinGW-specific changes have also been back-ported from the
Base-3.15 branch.</p>

<h3>General Time updates</h3>

<p>The <tt>iocInit</tt> code now performs a sanity check of the current time
returned by the generalTime subsystem and will print a warning if the wall-clock
time returned has not been initialized yet. This is just a warning message; when
a time provider does synchonize the IOC will subsequently pick up and use the
correct time. This check code also primes the registered event system provider
if there is one so the <tt>epicsTimeGetEventInt()</tt> routine will work on IOCs
that ask for event time within an interrupt service routine.</p>

<p>The osiClockTime provider's synchronization thread (which is only used on
some embedded targets) will now poll the other time providers at 1Hz until the
first time it manages to get a successful timestamp, after which it will poll
for updates every 60 seconds as before.</p>

<p>The routine <tt>generalTimeGetExceptPriority()</tt> was designed for use by
backup (lower priority) time providers like the osiClockTime provider which do
not have their own absolute time reference and rely on other providers for an
absolute time source. This routine no longer implements the ratchet mechanism
that prevented the time it returned from going backwards. If the backup clock's
tick-timer runs fast the synchronization of the backup time provider would never
allow it to be corrected backwards when the ratchet was in place. The regular
<tt>epicsTimeGetCurrent()</tt> API still uses the ratchet mechanism, so this
change will not cause the IOC to see time going backwards.</p>

<h3>Microsoft Visual Studio builds</h3>

<p>The build configuration files for builds using the Microsoft compilers have
been updated, although there should be no noticable difference at most sites.
One extra compiler warning is now being suppressed for C++ code, <tt>C4344:
behavior change: use of explicit template arguments results in ...</tt> which is
gratuitous and was appearing frequently in builds of the EPICS V4 modules.</p>

<p>Cross-builds of the windows-x64 target from a win32-x86 host have been
removed as they don't actually work within the context of a single <tt>make</tt>
run. Significant changes to the build configuration files would be necessary for
these kinds of cross-builds to work properly, which could be done if someone
needs them (email Andrew Johnson before working on this, and see
<a href="http://stackoverflow.com/questions/5807647/how-do-you-compile-32-bit-and-64-bit-applications-at-the-same-time-in-visual-stu">
this stack-overflow answer</a> for a starting point).</p>

<h3>Bazaar keywords such as 'Revision-Id' removed</h3>

<p>In preparation for moving to git in place of the Bazaar revision control
system we have removed all the keywords from the Base source code.</p>

<h3>Linux systemd service file for CA Repeater</h3>

<p>Building this version of Base on a Linux system creates a systemd service
file suitable for starting the Channel Access Repeater under systemd. The file
will be installed into the target bin directory, from where it can be copied
into the appropriate systemd location and modified as necessary. Installation
instructions are included as comments in the file.</p>

<h3>NTP Time Provider adjusts to OS tick rate changes</h3>

<p>Dirk Zimoch provided code that allows the NTP Time provider (used on VxWorks
and RTEMS only) to adapt to changes in the OS clock tick rate after the provider
has been initialized. Note that changing the tick rate after iocInit() is not
advisable, and that other software might still misbehave if initialized before
an OS tick rate change. This change was back-ported from the 3.15 branch.</p>

<h3>Making IOC ca_get operations atomic</h3>

<p>When a CA client gets data from an IOC record using a compound data type such
as <tt>DBR_TIME_DOUBLE</tt> the value field is fetched from the database in a
separate call than the other metadata, without keeping the record locked. This
allows some other thread such as a periodic scan thread a chance to interrupt
the get operation and process the record in between. CA monitors have always
been atomic as long as the value data isn't a string or an array, but this race
condition in the CA get path has now been fixed so the record will stay locked
between the two fetch operations.</p>

<p>This fixes <a href="https://bugs.launchpad.net/epics-base/+bug/1581212">
Launchpad bug #1581212</a>, thanks to Till Strauman and Dehong Zhang.</p>

<h3>New CONFIG_SITE variable for running self-tests</h3>

<p>The 'make runtests' and 'make tapfiles' build targets normally only run the
self-tests for the main <tt>EPICS_HOST_ARCH</tt> architecture. If the host is
able to execute self-test programs for other target architectures that are being
built by the host, such as when building a <tt>-debug</tt> version of the host
architecture for example, the names of those other architectures can be added to
the new <tt>CROSS_COMPILER_RUNTEST_ARCHS</tt> variable in either the
<tt>configure/CONFIG_SITE</tt> file or in an appropriate
<tt>configure/os/CONFIG_SITE.&lt;host&gt;.Common</tt> file to have the test
programs for those targets be run as well.</p>

<h3>Additional RELEASE file checks</h3>

<p>An additional check has been added at build-time for the contents of the
configure/RELEASE file(s), which will mostly only affect users of the Debian
EPICS packages published by NSLS-2. Support modules may share an install path,
but all such modules must be listed adjacent to each other in any RELEASE files
that point to them. For example the following will fail the new checks:</p>

<blockquote><pre>
AUTOSAVE = /usr/lib/epics
ASYN = /home/mdavidsaver/asyn
EPICS_BASE = /usr/lib/epics
</pre></blockquote>

<p>giving the compile-time error</p>

<blockquote><pre>
This application's RELEASE file(s) define
	EPICS_BASE = /usr/lib/epics
after but not adjacent to
	AUTOSAVE = /usr/lib/epics
Module definitions that share paths must be grouped together.
Either remove a definition, or move it to a line immediately
above or below the other(s).
Any non-module definitions belong in configure/CONFIG_SITE.
</pre></blockquote>


<p>In many cases such as the one above the order of the <tt>AUTOSAVE</tt> and
<tt>ASYN</tt> lines can be swapped to let the checks pass, but if the
<tt>AUTOSAVE</tt> module depended on <tt>ASYN</tt> and hence had to appear
before it in the list this error indicates that <tt>AUTOSAVE</tt> should also be
built in its own private area; a shared copy would likely be incompatible with
the version of <tt>ASYN</tt> built in the home directory.</p>

<h3>String field buffer overflows</h3>

<p>Two buffer overflow bugs that can crash the IOC have been fixed, caused by
initializing a string field with a value larger than the field size
(<a href="https://bugs.launchpad.net/bugs/1563191">Launchpad bug
#1563191</a>).</p>

<h3>Fixed stack corruption bug in epicsThread C++ API</h3>

<p>The C++ interface to the epicsThread API could corrupt the stack on thread
exit in some rare circumstances, usually at program exit. This bug has been
fixed (<a href="https://bugs.launchpad.net/bugs/1558206">Launchpad bug
#1558206</a>).</p>

<h3>RTEMS NTP Support Issue</h3>

<p>On RTEMS the NTP Time Provider could in some circumstances get out of sync
with the server because the osdNTPGet() code wasn't clearing its input socket
before sending out a new request. This
(<a href="https://bugs.launchpad.net/bugs/1549908">Launchpad bug 1549908</a>)
has now been fixed.</p>

<h3>CALC engine bitwise operator fixes</h3>

<p>The bitwise operators in the CALC engine have been modified to work properly
with values that have bit 31 (0x80000000) set. This modification involved
back-porting some earlier changes from the 3.15 branch, and fixes
<a href="https://code.launchpad.net/bugs/1514520">Launchpad bug
#1514520</a>.</p>

<h3>ipAddrToAsciiAsync.: Don't try to join the daemon thread</h3>

<p>On process exit, no longer try to stop the worker thread used by
to make DNS lookups asynchronous.
Previously this would wait for any cancelled, but still in progress, lookups.
This was most obvious with catools (eg. cainfo).
<a href="https://bugs.launchpad.net/epics-base/+bug/1527636">lp:1527636</a></p>

<h3>Fix epicsTime_localtime() on Windows</h3>

<p>Simpler versions of the epicsTime_gmtime() and epicsTime_localtime()
routines have been included in the Windows implementations, and a new test
program added. The original versions do not report DST status properly. Fixes
<a href="https://bugs.launchpad.net/bugs/1528284">Launchpad bug 1528284</a>.</p>

<h3>Clean up after GNU readline()</h3>

<p>If EPICS Base is built with readline support, any IOC that calls epicsExit()
from a thread other than the main thread is likely to leave the user's terminal
in a weird state, requiring the user to run something like 'stty sane' to clean
it up. This release patches the readline support code to clean up automatically
by registering an epicsAtExit() routine.</p>


<h2 align="center">Changes between 3.14.12.4 and 3.14.12.5</h2>

<h3>aoRecord raw conversion overflows</h3>

<p>The ao record type now checks converted raw values and limits them to the
32-bit integer range before writing them to the RVAL field. Previously value
overflows relied on Undefined Behaviour which could give different results on
different platforms. The ROFF fields of the ao and ai record types are now
DBF_ULONG to allow an ROFF setting of 0x80000000 to work properly.</p>

<h3>Changes to &lt;top&gt;/cfg/* files</h3>

<p>The order in which cfg/CONFIG* and cfg/RULES* files are included from support
applications listed in the configure/RELEASE* files has been changed. Previously
these files were included in the order in which the top areas are listed in the
RELEASE file, but it makes more sense to load them in reverse order since later
entries override earlier ones in Makefiles but the release file order is
supposed to allow earlier entries to take precedence over later ones. The same
change has been made to the inclusion of the &lt;top&gt;/configure/RULES_BUILD
files.</p>

<p>Two new file types can also be provided in a module's cfg directory. Files
named TOP_RULES* will be included by the top-level Makefile of other modules
that refer to this module; files name DIR_RULES* will be included by all
Makefiles that merely descend into lower-level directories. The cfg/RULES* files
are only included when make is building code inside the O.&lt;arch&gt;
directories.</p>

<p>The new cfg/DIR_RULES* file inclusion was designed to permit new recursive
make actions to be implemented by appending the name of the new action to the
ACTIONS variable. There must be a matching rule in one of the cfg/RULES* files
when doing this. Similar rules may also be defined in the cfg/TOP_RULES* and/or
cfg/DIR_RULES* files, but these should only state prerequisites and not directly
provide commands to be executed.</p>

<h3>MinGW Cross-builds from Linux</h3>

<p>Build configuration files have been back-ported from the 3.15 branch that
allows cross-building of the win32-x86-mingw target from either linux-x86 or
linux-x86_64 hosts. Many Linux distributions now package the necessary MinGW
cross-build tools and libraries to support this. Adjust the settings in
configure/os/CONFIG_SITE.linux-x86.win32-x86-mingw and add win32-x86-mingw to
the CROSS_COMPILER_TARGET_ARCHS variable in configure/CONFIG_SITE or in
configure/os/CONFIG_SITE.linux-x86.Common.</p>

<h3>Build rules for RTEMS GESYS modules</h3>

<p>RTEMS target builds can now be configured to make GESYS modules by changing
the <CODE>USE_GESYS=NO</code> setting in the file
configure/os/CONFIG_SITE.Common.RTEMS to <code>YES</code>.</p>

<h3>Added Make variables for command-line use</h3>

<p>The following variables are now used during the build process, reserved for
setting on the command-line only (Makefiles should continue to use the
<code>USR_</code> equivalents):</p>

<ul>
<li>CMD_INCLUDES</li>
<li>CMD_CPPFLAGS</li>
<li>CMD_CFLAGS</li>
<li>CMD_CXXFLAGS</li>
<li>CMD_LDFLAGS</li>
<li>CMD_DBFLAGS</li>
<li>CMD_DBDFLAGS</li>
<li>CMD_ARFLAGS</li>
</ul>

<p>For example:</p>

<blockquote><pre>
make CMD_INCLUDES=/opt/local/include CMD_LDFLAGS=-L/opt/local/lib
</pre></blockquote>

<h3>Back-ported dbLoadRecordsHook from the 3.15 branch</h3>

<p>See the Release Notes from the Base 3.15.1 release for details.</p>

<h3>Enhanced API for asTrapWrite listeners</h3>

<p>External software such as the CA Put Logging module that registers a listener
with the asTrapWrite subsystem was not previously given access to the actual
data being sent by the CA client. In most cases this was not a problem as the
listener can look at the field being modified both before and after the
operation, but if the put processes the record which immediately overwrites the
new value, the client's value cannot be observed.</p>

<p>This release adds three fields to the asTrapWriteMessage structure that is
passed to the listener routines. These new fields provide the CA data type, the
number of array elements, and a pointer to the source data buffer. This change
is completely backwards compatible with listener code written against the
original API. The new API can be detected at compile-time as follows:</p>

<blockquote><pre>
#include "asLib.h"

/* ... */

#ifdef asTrapWriteWithData
    /* Enhanced API */
#endif
</pre></blockquote>

<h3>Back-ported the <q>tapfiles</q> build target from 3.15</h3>

<p>This GNUmake target runs the same tests as the <q>runtests</q> target, but
instead of summarizing or displaying the output for each test script it creates
a <q>.tap</q> file inside the architecture build directory which contains the
detailed test output. The output file can be parsed by continuous integration
packages such as <a href="http://www.jenkins-ci.org/">Jenkins</a> to show the
test results.</p>

<h3>Fix buffer overflow in epicsStrnRawFromEscaped()</h3>

<p>Launchpad <a href="https://bugs.launchpad.net/bugs/1388313">bug
1388313</a> reported by Bruce Hill and Chris Ford.</p>

<h3>Better Cygwin IOC Application Support</h3>

<p>IOC applications built for Cygwin with shared libraries need to have PATH
configured to include all of the bin directories for support modules listed in
the RELEASE file. For applications run from the Windows cmd.exe shell the
Makefile in the application's iocBoot/ioc directory can be set to build a file
dllPath.bat which performs the appropriate changes to PATH, but this file uses
syntax which is unique to the cmd.exe shell. Cygwin applications can now add a
target relPaths.sh to this Makefile, which will generate a file appropriate for
sourcing in the Bash shell instead.</p>

<p>The makeBaseApp.pl templates now include this file in the list of targets to
be built in the iocBoot/ioc/Makefile for Cygwin architectures.</p>

<h3>Reject NULL callback functions in ca_array_*_callback</h3>

<p>The two CA routines ca_array_get_callback() and ca_array_put_callback() were
not checking the pfunc callback function argument for NULL. Passing in a NULL
would cause the client library to segfault when the callback was called. Doing
this will now result in the error status ECA_BADFUNCPTR being returned. This
chage fixes <a href="https://bugs.launchpad.net/bugs/1369626">Launchpad bug
1369626</a>.</p>

<h3>Support for Solaris 11</h3>

<p>The build rules have been updated to support Solaris 11. Note that APS staff
may not be able to maintain EPICS on Solaris for much longer, so the existing
support code is likely to bit-rot and future versions of the OS may not be able
to build or run EPICS applications unless someone else picks up the maintenance
tasks.</p>

<h3>Generating OS-specific include files</h3>

<p>A fix has been applied to the build rules to permit OS-specific header files
to be generated by adding them to the appropriate INC_&lt;osclass&gt; variable.
To avoid problems with parallel builds, the rule to generate a header file
should look something like this:</p>

<blockquote><pre>
$(COMMON_DIR)/os/vxWorks/file.h:
	$(MKDIR) -p $(dir $@)
	<i>generate-file</i> -o $(notdir $@)
	$(MV) $(notdir $@) $@
</pre></blockquote>

<h3>Added CA->version function to CA Perl Bindings</h3>

<p>This new function returns the version string from Base. The ca*.pl tools have
been updated to display this in their help output.</p>

<h3>epicsString.h comparison functions fixed</h3>

<p>The case-independent string comparison functions epicsStrCaseCmp() and
epicsStrnCaseCmp() were returning incorrect results when the strings did not
match; if the left-hand string is a shorter sub-set of the right-hand one the
result should be -1. These functions now match their BSD equivalents.</p>

<h3>Windows -static targets included</h3>

<p>The win32-x86 and windows-x64 host target architectures can now cross-build
the associated -static target, i.e. win32-x86-static or windows-x64-static
(these targets can also be used as regular host architectures). Users could
always have added configuration files themselves to build these, but we needed
them for continuous integration testing of static builds.</p>

<h3>iOS Build Rules fixed</h3>

<p>The problem building for the ios-x86 simulator target architecture has been
resolved.</p>


<h2 align="center">Changes between 3.14.12.3 and 3.14.12.4</h2>

<h3>New test for environment variables</h3>

<p>A new test program epicsEnvTest has been added to the libCom tests which
checks environment variable APIs. It was written to confirm that threads see
environment variable values that have been set in their parent thread. VxWorks
6.x boot images must be configured with ENV_VAR_USE_HOOKS set to FALSE for the
correct behaviour to occur (a test failure on VxWorks explains this).</p>

<h3>Inclusion of &lt;top&gt;/cfg/* files refined</h3>

<p>The way the build system includes files installed in the &lt;top&gt;/cfg/*
directory has been cleaned up. Files whose names begin with CONFIG will now get
included by the CONFIG step, and files whose names begin with RULES will get
included in the RULES step. These files are only ever included when GNUMake is
working in an application build (O.) directory and T_A is defined, so they
cannot be used to create generic build targets at other levels.</p>

<p>Files whose names don't start with either CONFIG or RULES are no longer
included automatically, but such files can still be installed into
&lt;top&gt;/cfg by naming them in the CFG variable.</p>

<h3>Fixed iocsh stream redirection for several commands</h3>

<p>A number of iocsh commands did not respond correctly to redirection of their
output using the iocsh '>file' or '2>error-file' syntax, and redirecting an
empty command could create files with garbage names. There may still be a few
commands that do not properly redirect their output, please notify the core
developers if you discover any. Thanks to Eric Norum for the iocsh changes.</p>

<p>For externally developed commands, the simplest way to support redirection in
your C/C++ code is to <tt>#include "epicsStdioRedirect.h"</tt> instead of
<tt>stdio.h</tt>.</p>

<h3>Fixed crash on loading record instance of unknown type</h3>

<p>Fixed segfault when dbLoadRecords tried to load a record of a type that was
not defined in its DBD files.</p>

<h3>Hex literal support in epicStrtod()</h3>

<p>Some OS implementations of the standard C library routine strtod() do not
recognize hexadecimal integers, in particular the libraries provided on Windows
and VxWorks. The internal implementation of epicsStrtod() that these targets use
now recognizes the 0x prefix and will convert hex numbers correctly. Thanks to
Dirk Zimoch for suggesting this change.</p>

<h3>Added support for 64-bit Cygwin and MinGW targets</h3>

<p>Both windows-x64-mingw and cygwin-x86_64 build targets are now provided.</p>

<h3>Windows build issues</h3>

<p>Thanks to Peter Heesterman for suggesting a number of small changes that
clean up build issues on Windows, mostly related to symbol import and export
to/from DLLs.</p>

<h3>CAS: GDD Reference Count Underflow</h3>

<p>Thanks to Bruce Hill a source of an underflow in a GDD reference count in the
CAS code has been fixed.</p>

<h3>Support for Apple Xcode 5.0</h3>

<p>This adds the ability to build for iOS 7.0 and the ARMv8 64-bit CPU on the
newest iPhone 5S device. Unfortunately the Xcode upgrade breaks the build of the
ios-x86 simulator target, although the ios-arm target successfully builds code
which runs fine on the real hardware.</p>

<h3>Reading TSEL field</h3>

<p>The TSEL link field has two complementary uses; it is read to fetch a
time-stamp event number for the TSE field, or if pointed to the .TIME field of
another record the record's timestamp is copied directly from the target record.
However with the latter usage if the TSEL link is itself read back instead of
pointing to the .TIME field the link appears to have changed to point to the VAL
field. This is due to an internal detail, and makes it impossible to save the
TSEL field's value using autosave. This has been fixed, and now the TSEL field
should always read back the same PV that it was pointed to.</p>

<h3>dbLoadTemplate variable limits adjustable</h3>

<p>The <tt>dbLoadTemplate</tt> command used to allocate a fixed amount of memory
for the template macro values that it used to 5000 bytes, and also limited the
number of variables that could defined to 100. These limits can now be changed
at runtime using the variable <tt>dbTemplateMaxVars</tt> which sets the maximum
number of macro variables that can be used; the amount of memory allocated for
value storage is 50 times this number. This variable is registered as an iocsh
variable in the base.dbd file, and can be adjusted as necessary before each
individual call to <tt>dbLoadTemplate</tt>.</p>

<p>The code now checks for and prevents any attempt to define more than the set
number of variables, but it does not check for overruns of the storage buffer.
This means that template files which define many long macro value strings could
still cause a buffer overflow and crash the IOC at startup, but increasing the
variable is all that is needed to allow that template file to be loaded.</p>

<h3>Improvements to dbpf</h3>

<p>It is now possible to use the <tt>dbpf</tt> command to put a long string
value into a UCHAR array field, previously only CHAR arrays were supported by
this command even though through Channel Access could put a long string to
either type. The error message printed by <tt>dbpf</tt> when a value conversion
fails has also been significantly improved.</p>

<h3>Support for VxWorks 6.9</h3>

<p>Various changes have been made that were needed to allow Base to build and
run properly on VxWorks 6.9.</p>

<h3>Improvements to aToIPAddr()</h3>

<p>The libCom routine aToIPAddr() and the vxWorks implementation of the
associated hostToIPAddr() function have been modified to be able to look up
hostnames that begin with one or more digits. The epicsSockResolveTest program
was added to check this functionality.</p>

<h4>Added osdFindSymbol for Windows</h4>

<p>Dirk Zimoch implemented the epicsLoadLibrary(), epicsLoadError() and
epicsFindSymbol() routines for Windows OS targets.</p>

<h4>More dbStatic commands accept "" or "*" to mean 'all'</h4>

<p>The IOC commands dbDumpRecordType, dbDumpMenu and dbDumpRecord will now
accept either an empty string or any string beginning with an asterisk '*' to
mean all record types or menus.  Previously the 'all' option for these commands
required passing in a NULL value, which could be done from the vxWorks shell but
was not possible from iocsh.</p>

<h4>VxWorks sysAtReboot Registration</h4>

<p>The increasing intelligence of the GNU compiler and linker broke the method
that was being used by the VxWorks code to register a reboot hook that can close
down TCP connections nicely before the network stack gets disabled. This has
been fixed and no longer uses a C++ static contructor to execute that code.</p>

<h4>IOCS_APPL_TOP and INSTALL_LOCATION</h4>

<p>An IOC application that sets INSTALL_LOCATION in its configure/CONFIG_SITE
file no longer has to set IOCS_APPL_TOP there as well, unless the IOC uses a
different path than the build host to reach the application's top directory in
its filesystem. The IOCS_APPL_TOP variable now defaults to the value of
INSTALL_LOCATION, so setting the latter automatically sets the former. This
change fixes <a href="https://bugs.launchpad.net/bugs/1165257">Launchpad bug
1165257</a>.</p>

<h4>devLibVME.h</h4>

<p>Moved the declaration of bcopyLongs() from this header into RTEMS/osdVME.h.
Its original location broke the build for vxWorks 6.9 (the int nlongs argument
becomes size_t in 6.9, thus conflicting with this declaration). The only local
implementation of this routine is found in RTEMS/devLibVMEOSD.c, but it is not
used anywhere in Base.</p>

<h4>Allow empty database files</h4>

<p>The IOC used to report an error if dbLoadRecords or dbLoadDatabase was asked
to load an empty file or one containing just whitespace and/or comments. Such
files are now permitted, simplifying the task of automated database generation
programs which might discover they have nothing to output.</p>

<h4>High-Resolution Time Provider on MacOS</h4>

<p>MacOS does not provide the clock_gettime() API with CLOCK_REALTIME that other
Posix systems implement, so we previously used gettimeofday() to fetch the
current date & time from the OS. That older routine only provides the time with
a resolution of 1 microsecond though, whereas clock_gettime() gives results with
a nanosecond resolution.  This release uses a new MachTime time provider on
MacOS which uses the Mach Kernel's CALENDAR_CLOCK service to fetch the time, and
provides nanosecond resolution.</p>

<h4>Time drift in periodic scans</h4>

<p>The implementation of the periodic scan code has been modified to remove
long-term drift associated with OS thread sheduling. The new code keeps scan
times much more closely tied to the system clock tick, only allowing the scan
period to drift if the record processing time takes longer to execute than the
interval between scans. If this happens the scan thread is made to wait for an
additional half-period but at most 1 second before the records are scanned
again, to allow lower priority threads some time to process on a preemptive
priority scheduled OS. After 10 repeated over-runs a warning will be logged,
with an increasing delay between messages up to hourly.</p>

<p>This fixes <a href="https://bugs.launchpad.net/bugs/597054">launchpad bug
597054</a>.</p>


<h2 align="center">Changes between 3.14.12.2 and 3.14.12.3</h2>

<h4>Hex literals in CALC expressions</h4>

<p>In previous releases, CALC expressions could contain hexadecimal literal
integers on a target if the OS implementation of strtod() allows them (the
vxWorks implementation does not). Now hex literal integers can be used in CALC
expressions on all architectures. Hexadecimal floating point literals may have
worked on some architectures in the past, but will no longer be accepted.</p>

<h4>CAS: Added propertyEventMask support</h4>

<p>Server tools should now be able to detect subscriptions to and send updates
for DBE_PROPERTY events, using a casEventMask value returned by the new
caServer::propertyEventMask() method.</p>

<h4>caRepeater now built by default</h4>

<p>Previously caRepeater was only built for host architectures, so builds for
cross-compiled but workstation-type targets like linux-arm did not build it.
Explicit exceptions prevent it being built on architectures like vxWorks, RTEMS
and iOS which do not support normal executable programs.</p>

<h4>Array Subroutine (aSub) record type fixes</h4>

<ul>
  <li>Changing the number of valid elements in a VALx field now triggers
    monitors</li>
  <li>The NEVx fields now post monitors, following the EFLG setting</li>
  <li>The artificial limit of 10,000,000 array elements has been removed</li>
</ul>

<h4>Problem with NAN values in MLST/ALST fields</h4>

<p>The ai, ao, calc, calcout, dfanout, sel and sub record types could stop
posting monitors if they got NAN values in their MLST or ALST fields. A change
has been included so this should no longer be the case.</p>

<h4>MacOS build defaults changed</h4>

<p>The default build settings for darwin-x86 targets have been changed to match
the latest version of XCode; see configure/os/CONFIG_SITE.Common.darwin-x86
if you need to revert back to building with GCC or to include the i386 CPU
architecture.</p>

<h4>Build problem with db dependencies</h4>

<p>The dependency output for .db and .acf files created by makeDbDepends.pl did
not show the directories of the depended files. The makeDbDepends.pl script has
been replaced by mkmf.pl for this purpose after modifying it to accept multiple
-I include directory options and more than one source file on the command line.
The makeDbDepends.pl script has been removed from Base.</p>

<h4>Native linux-arm builds added</h4>

<p>The configuration files needed for a linux-arm system to build Base for
itself have now been added. Both the Shell and Perl versions of the startup
EpicsHostArch scripts now recognize both arm6l and arm7l CPUs and return the
generic linux-arm host architecture name for them.</p>

<h4>New Microblaze Target Architecture</h4>

<p>A new cross-compiled target architecture is included for the Xilinx
Microblaze FPGA soft-core CPU architecture running Linux.</p>

<h4>Win32 Numeric string to enum/menu/device conversions</h4>

<p>Microsoft's C run-time library has a bug in the sscanf() function such that
the "%n" format specifier does not always work. The string to enum, menu and
device conversion functions have been modified to avoid this problem, but a
numeric string will no longer be converted properly on any architecture if it
has trailing whitespace characters.</p>

<h4>Launchpad Bugs Resolved</h4>

<p>The following are links to bugs in the Launchpad bug tracker that have been
fixed in this release:</p>

<ul>
<li>1090009
  <a href="https://bugs.launchpad.net/bugs/1090009">
    osdSufficentSpaceInPoolQuery fails on vxWorks 2 GB system</a></li>
<li>999167
  <a href="https://launchpad.net/bugs/999167">
    Missing epicsShareFunc for casStatsFetch</a></li>
<li>950555
  <a href="https://launchpad.net/bugs/950555">
    String substitution removes part of path when linking versioned shared
    libraries</a></li>
<li>907761
  <a href="https://launchpad.net/bugs/907761">
    reading only 1st char of link in "long string" ($) syntax fails in read
    error</a></li>
<li>903448
  <a href="https://launchpad.net/bugs/903448">
    RHEL5 nss ldap update cause stack size related failure</a>
  <p>
    This bug fix changed the stack sizes for both Posix and Windows targets as
    follows:</p>
  <table>
    <tr><th>epicsThreadStackSizeClass</th><th>New Stack Size</th></tr>
    <tr><td>epicsThreadStackSmall</td>
      <td>0x10000 &times; sizeof (void *)</td></tr>
    <tr><td>epicsThreadStackMedium</td>
      <td>0x20000 &times; sizeof (void *)</td></tr>
    <tr><td>epicsThreadStackBig</td>
      <td>0x40000 &times; sizeof (void *)</td></tr>
  </table></li>

</ul>

<h4>Calcout and Seq record timestamps</h4>

<p>Both the calcout and seq record types were not updating the record's
timestamp before calling db_post_events() for some field updates.  The calcout
record type will now update the record's timestamp before it posts a channel
access monitor on the DLYA field; this happens twice during record processing if
the ODLY field is larger than 0.</p>

<p>Timestamps from all seq record monitor events have been wrong since 1995 or
earlier, the time being provided was from the last time the record processed.
Now the record timestamp will be updated between reading each DOL1..DOLA link
and posting the monitor on the associated DO1..DOA field.  The VAL field is
never given a value by the record processing code, but is used for posting
monitors when the alarm status or severity gets updated at the end of record
processing.  Alarm monitors are now timestamped properly at that time.</p>

<h4>Comments in iocsh scripts</h4>

<p>The IOC shell was very particular about comments in previous versions of
Base. If the <tt>#</tt> character was indented using white-space characters it
had to be followed immediately by a white-space, comma or parenthesis character,
and macLib would report errors if the rest of the comment contained any
undefined macros. These restrictions have now been removed. The comment
character can come from expanding a macro without it having to be followed by
white-space, although in this case macLib will still report errors due to
undefined or circular macro definitions.</p>

<h4>MacOS-X: Don't use Ports/Fink unless configured</h4>

<p>Previous releases would automatically use headers and link to libraries found
in the DarwinPorts and Fink installation directories. This is now controlled by
entries in the <tt>CONFIG_SITE.darwinCommon.darwinCommon</tt> file in the
<tt>configure/os</tt> directory, which are commented out by default. Recent
versions of MacOS-X come with an implementation of readline, so those additional
code repositories are no longer required.</p>


<h2 align="center">Changes between 3.14.12.1 and 3.14.12.2</h2>

<h4>Path for Cap5 loadable library changed</h4>

<p>The perl CA module makes use of a loadable library, which used to be loaded
from the base/lib/&lt;host-arch&gt; directory.  However different versions of
Perl require different loadable library binaries as the Perl ABI can change.
Now the library will be installed into and loaded from the directory
base/lib/perl/&lt;version&gt;/&lt;archname&gt; where both &lt;version&gt; and
&lt;archname&gt; are taken from the Perl configuration.  This makes it possible
for the same Perl script to be run on both RHEL5 and RHEL6 workstations say, even
though they use different versions of Perl.</p>

<p>To achieve that, first build EPICS Base using the older OS version.  Then
on a machine running the newer version, go into the base/src/cap5 directory and
run a <tt>make rebuild</tt> command.  This will rebuild the libCap5.so file and
install it into the location appropriate for its Perl version and architecture.</p>

<h4>Build configurations updated for Apple iOS targets</h4>

<p>The build process can now construct universal binaries containing both ARMv6
and ARMv7 code, and several defaults have been changed when building for iOS
targets:</p>

<ul>

<li>The default value for IOS_VERSION is now 5.0, edit the setting in
<tt>configure/os/CONFIG_SITE.Common.iosCommon</tt> to use an older version.</li>

<li>With the introduction of iOS 5.0 we have switched the C++ compiler for
ios-arm from GNU g++ to using the LLVM-based clang++ (the GNU compilers are
apparetnly no longer included with the SDK).  This can be switched back by
editing the new <tt>CONFIG_SITE.Common.ios-arm</tt> file.</li>

<li>Like the Darwin builds, universal binaries can now be compiled for the
ios-arm target, containing either or both ARMv6 and ARMv7 instructions. This is
configured by setting ARCH_CLASS in the new <tt>CONFIG_SITE.Common.ios-arm</tt>
file. The default is now to build for ARMv7 only, which is not compatible with
the original iPhone 1 or 3G, or with the iPod Touch Generations 1 or 2.</li>

</ul>

<h4>Added <tt>-b</tt> option to dbExpand</h4>

<p>This turns off monotonic checking of breakpoint tables.</p>

<h4>Launchpad Bugs Resolved</h4>

<p>The following are links to bugs in the Launchpad bug tracker that have been
fixed in this release:</p>

<ul>
<li>697509
  <a href="https://launchpad.net/bugs/697509">
    Thread synchronization issue in libCom/osi/os/WIN32/osdTime.cpp</a></li>
<li>697516
  <a href="https://launchpad.net/bugs/697516">
    Crash occurs in Com.dll if filetime is before the EPICS epoch </a></li>
<li>697517
  <a href="https://launchpad.net/bugs/697517">
    WIN32 osdtime should handle the system time change properly</a></li>
<li>697519
  <a href="https://launchpad.net/bugs/697519">
    The incorrect way to compute the roll-over in WIN32 osdTime.cpp</a></li>
<li>736273
  <a href="https://launchpad.net/bugs/736273">
    nonstandard c++ mutable ref in cac</a></li>
<li>786979
  <a href="https://launchpad.net/bugs/786979">
    incorrect ref counting for timer queues</a></li>
<li>794749
  <a href="https://launchpad.net/bugs/794749">
    3.14.12 caget without -c always requests maximum element count</a></li>
<li>816678
  <a href="https://launchpad.net/bugs/816678">
    g++ generic thunk generation fails virtual varargs</a></li>
<li>831648
  <a href="https://launchpad.net/bugs/831648">
    RTEMS dynamically loaded app fails to execute osdTimeRegister</a></li>
<li>835138
  <a href="https://launchpad.net/bugs/835138">
    Incorrect calculation oss priorities for posix threads</a></li>
<li>861214
  <a href="https://launchpad.net/bugs/861214">
    epicsThreadOnce crashes in static object destructor on win32</a></li>
<li>861627
  <a href="https://launchpad.net/bugs/861627">
    RULES.db has incorrect dbExpand flags</a></li>
<li>878372
  <a href="https://launchpad.net/bugs/878372">
    in-memory channel, ca client subscribe isnt thread safe</a></li>
<li>878387
  <a href="https://launchpad.net/bugs/878387">
    In memory channel clear fails from put callback function</a></li>
</ul>

<h4>Added database sanity checks to iocInit</h4>

<p>Two menus may legitimately be modified by users; some checks have been added
that run at iocInit and make sure the choices haven't been changed too much for
the IOC to function properly:</p>

<ul>
<li><tt>menuConvert</tt> is checked to flag problems with IOCs converted from
  3.13.x, where the SLOPE choice didn't exist.</p>
<li><tt>menuScan</tt> is checked to ensure the three initial choices are still
  present and that there is at least one periodic scan rate.</li>
</ul>

<h4>Fix various catools issues</h4>

<p>Array handling in the caget and camonitor programs has been debugged, fixing
<a href="https://bugs.launchpad.net/bugs/794749">launchpad bug 794749</a> along
with a few other related issues dating back to the addition of variable length
array support.</p>

<h4>Another race condition in errlog cleaned up</h4>

<p>If it was still busy when the IOC was closed down, the errlog thread could
have preempted the exit handler and freed the various internal pvtData mutex and
event objects too soon.</p>

<h4>Top-level make target changes</h4>

<p>Several make targets have been changed. Note that these can only be used from
an application's &lt;top&gt; directory.</p>

<dl>
  <dt><code>make uninstall.&lt;arch&gt;</code></dt>
  <dd>Deletes the bin/&lt;arch&gt; and lib/&lt;arch&gt; directories for
    &lt;arch&gt; only. Note that &lt;arch&gt; does not have to be an
    architecture that this host is configured to build, it works for any
    arch.</dd>

  <dt><code>make archuninstall</code></dt>
  <dd>Deletes the bin/&lt;arch&gt; and lib/&lt;arch&gt; directories for all
    architectures that this host is configured to build. Should not affect files
    used for multiple architectures, or for host or target architectures that
    this host is not configured to build.</dd>

  <dt><code>make uninstall</code></dt>
  <dd>Does archuninstall and also deletes the other install directories include,
    db, dbd, doc, html, templates and java. This will affect subsequent builds
    for other architectures, but it doesn't delete their bin/&lt;arch&gt; or
    lib/&lt;arch&gt; contents.</dd>

  <dt><code>make realuninstall</code></dt>
  <dd>Deletes all install directories for all architectures.</dd>

  <dt><code>make distclean</code></dt>
  <dd>Does realclean realuninstall as before, and also now does a cvsclean,
    which removes file remnants from CVS operations named <code>.#*</code> and
    editor backups named <code>*~</code> throughout the source tree.</dd>

</dl>

<h4>Compress record type</h4>

<p>This record now posts monitors on its NUSE field whenever its value changes.
A new field OUSE was added to support this.</p>

<h4>Remove C++ build rule for <code>.C</code> files</h4>

<p>An early convention on Unix systems was to name C++ files with an upper-case
extention, <code>.C</code>. This does not work on Windows or MacOS where the
filesystems are case-insensitive, and the C++ build rule was causing problems so
has been eliminated. Any remaining C++ source files that are still using this
convention will have to be renamed, preferably to <code>.cpp</code></p>

<h4>Support <code>make -s</code> on Windows</h4>

<p>The flag to silence build output did not work on some Windows architecture
combinations. This has now been fixed.</p>

<h4>iocLogServer now supports logrotate</h4>

<p>The feature in the iocLogServer that closed and reopened the logfile used to
ignore the SIGHUP signal when the log filename did not change. This has now been
changed so these logfiles can be used with the standard Linux logrotate
package.</p>


<h2 align="center">Changes between 3.14.12 and 3.14.12.1</h2>

<p>This release only contains changes that fix bugs or add build configuration
files for new or updated target architectures.  No functionality has been
changed, and as this is a patch release the software has not gone through as
rigorous a testing regime as it does for a normal minor release.</p>

<h4>Launchpad Bugs Resolved</h4>

<p>The following are links to bugs in the Launchpad bug tracker that have been
fixed in this release:</p>

<ul>
<li>693534
  <a href="https://launchpad.net/bugs/693534">
    errlog causes crash on IOC exit</a></li>
<li>701673
  <a href="https://launchpad.net/bugs/701673">
    Large array problem in 3.14.12</a></li>
<li>717252
  <a href="https://launchpad.net/bugs/771252">
    local caput causes ioc crash on win32</a></li>
<li>750549
  <a href="https://launchpad.net/bugs/750549 ">
    epicsTime has non-portable c++ static initialization</a></li>
<li>753137
  <a href="https://launchpad.net/bugs/753137">
    Makefile dependency checking of database files is broken</a></li>
</ul>

<h4>New/Updated target architectures</h4>

<p>The following target architectures have been added or updated:</p>

<dl>
<dt>vxWorks-mpc8548</dt>
<dt>vxWorks-mpc8548-debug</dt>
<dd style="margin-bottom: 1ex">This PowerPC CPU is used on the Emerson MVME4100
  VME CPU board (from Ernest Williams, SLAC).</dd>

<dt>vxWorks-ppc32</dt>
<dt>vxWorks-ppc32sf</dt>
<dt>vxWorks-ppc32-debug</dt>
<dt>vxWorks-ppc32sf-debug</dt>
<dd style="margin-bottom: 1ex">New generic 32-bit PowerPC targets for vxWorks
  6.x, using hardware or software floating-point. These targets can be used
  instead of the CPU-specific ppc603, ppc604, mpc8540 and mpc8548 targets (and
  their _long alternatives, these targets are all compiled with the -mlongcall
  flag) to reduce the number of distinct build targets needed when supporting
  multiple PowerPC board types.</dd>

<dt>ios-386</dt>
<dt>ios-arm</dt>
<dd style="margin-bottom: 1ex">Updated for iOS 4.3, which is now the default OS
  version (from Tom Palaia, ORNL).</dd>

</dl>

<h4>IOCSH_STARTUP_SCRIPT environment variable</h4>

<p>The function <tt>iocsh(const char *pathname)</tt> now sets the environment
variable <tt>IOCSH_STARTUP_SCRIPT</tt> to the value of its pathname
argument before it starts executing the script commands.</p>

<h4>RTEMS-mvme5500</h4>

<p>This target now automatically links binary files with the bspExt library, and
adds the extension <tt>.elf</tt> to their filenames, matching the other mvme
targets.</p>

<h4>RTEMS Network Buffer Configuration</h4>

<p>Add the macros <tt>RTEMS_NETWORK_CONFIG_MBUF_SPACE</tt> and
<tt>RTEMS_NETWORK_CONFIG_MBUF_SPACE</tt> to rtems_netconfig.c to allow
customization of the network buffer space allocated.  The configuration files
for the RTEMS-mvme3100, RTEMS-mvme5500 and RTEMS-beatnik targets now default to
allocating 2MB for mbufs and 5MB for clusters; other RTEMS targets will continue
to use 180KB and 350KB rspectively.</p>

<h4>RTEMS TFTP filesystem</h4>

<p>Use the new mount API to initialize TFTP on newer RTEMS versions.</p>

<h4>C++ build issues on older Solaris compiler</h4>

<p>Dirk Zimoch reported some problems building with an older SUNWspro C++
compiler which have been resolved where possible.</p>

<h4>FreeBSD broadcast problem</h4>

<p>The <tt>ifreq_size</tt> macro in freebsd/osdsock.h must be different in BSD
4.4.</p>

<h4>Thread exit synchronization</h4>

<p>When finished waiting for a thread to exit, signal the event in case other
  threads are waiting also.</p>

<h4>Win32 osdTime provider fix</h4>

<p>Jeff Hill fixed the last time compare in PLL drift factor update loop.</p>

<h4>Errlog can lose messages</h4>

<p>Systems that generate large numbers of errlog messages or have a slow message
  listener could overwrite older messages in the message buffer after the buffer
  wraps. This also corrects and annotates the test code to describe what's being
  checked.</p>

<p>When the IOC is shutting down, the errlog thread should process all queued
  messages before it quits.</p>

<h4>Back-slash escapes for Win32</h4>

<p>Stephen Norum pointed out the need for various Perl scripts to escape
back-slash characters in Windows file paths.</p>

<h4>catools on Windows</h4>

<p>Windows 7 does not properly support line-mode buffering of stdio streams; the
catools programs used this mode to ensure that they could be used in pipelines,
but in Windows 7 they became fully buffered and are not flushed when the program
exits, so buffering of stdout has now been completely disabled on Windows.</p>


<h2 align="center">Changes between 3.14.11 and 3.14.12</h2>

<h4>Launchpad Bugs Resolved</h4>

<p>The following are links to bugs in the Launchpad bug tracker that have been
fixed in this release:</p>

<ul>
<li>541258
  <a href="https://bugs.launchpad.net/epics-base/+bug/541258">
    compiler warnings in base</a></li>
<li>541264
  <a href="https://bugs.launchpad.net/epics-base/+bug/541264">
    CA subscription element count is fixed - eliminates compressed video
    option</a></li>
<li>541331
  <a href="https://bugs.launchpad.net/epics-base/+bug/541331">
    Several devLib routines don't use vector table</a></li>
<li>541391
  <a href="https://bugs.launchpad.net/epics-base/+bug/541391">
    when subscribing for zero elements, array element count should be
    dynamic</a></li>
<li>545385
  <a href="https://bugs.launchpad.net/epics-base/+bug/545385">
    SIGFPE calculating epicsNAN, epicsINF</a></li>
<li>546991
  <a href="https://bugs.launchpad.net/epics-base/+bug/546991">
    prev. value fields not initialized in init_record</a></li>
<li>551909
  <a href="https://bugs.launchpad.net/epics-base/+bug/551909">
    macExpandString writes out of boundary</a></li>
<li>552803
  <a href="https://bugs.launchpad.net/epics-base/+bug/552803">
    Compress record segfaults on ALG (algorithm) change</a></li>
<li>571121
  <a href="https://bugs.launchpad.net/epics-base/+bug/571121">
    Perl issue compiling with INSTALL_LOCATION set</a></li>
<li>572589
  <a href="https://bugs.launchpad.net/epics-base/+bug/572589">
    Make dbl emit empty strings for non-existent fields</a></li>
<li>595154
  <a href="https://bugs.launchpad.net/epics-base/+bug/595154">
    C++ errors building base using cygwin1.7</a></li>
<li>595240
  <a href="https://bugs.launchpad.net/epics-base/+bug/595240">
    C code uses C++ keywords as variable names</a></li>
<li>595242
  <a href="https://bugs.launchpad.net/epics-base/+bug/595242">
    C code uses C++ "//" style comments</a></li>
<li>615916
  <a href="https://bugs.launchpad.net/epics-base/+bug/615916">
    Bug in RULES.Db breaks parallel make when using MSI</a></li>
<li>625034
  <a href="https://bugs.launchpad.net/epics-base/+bug/625034">
    Remove compiler checks for VMS in src/toolsComm/flex</a></li>
<li>626848
  <a href="https://bugs.launchpad.net/epics-base/+bug/626848">
    Build with GNU make 3.82 fails when installing libraries</a></li>
<li>626859
  <a href="https://bugs.launchpad.net/epics-base/+bug/626859">
    RTEMS build does not create .d dependancy files</a></li>
<li>627511
  <a href="https://bugs.launchpad.net/epics-base/+bug/627511">
    MSVC linker fails if input lib dirs start with forward slash</a></li>
<li>644263
  <a href="https://bugs.launchpad.net/epics-base/+bug/644263">
    EPICS softIOC always dies in response to SIGHUP</a></li>
<li>650000
  <a href="https://bugs.launchpad.net/epics-base/+bug/650000">
    caput tool won't write to mbbo w/o state strings</a></li>
<li>663875
  <a href="https://bugs.launchpad.net/epics-base/+bug/663875">
    NTP broadcasts break NTP synchronization (RTEMS)</a></li>
<li>667384
  <a href="https://bugs.launchpad.net/epics-base/+bug/667384">
    are the request and response bytes pending reversed in casr?</a></li>
<li>680702
  <a href="https://bugs.launchpad.net/epics-base/+bug/680702">
    calc and calcout record get_precision bug</a></li>
</ul>

<h4>Support for Cygwin 1.7</h4>

<p>Base can now built with shared libraries on Cygwin 1.7.x, although only with
the gcc-3 compiler.  Cygwin 1.5.x only works when compiled without shared
libraries (set <tt>STATIC_BUILD=YES</tt> and <tt>SHARED_LIBRARIES=NO</tt> in
<tt>configure/CONFIG_SITE</tt>).  There is code in Base now that depends on the
Cygwin version, so make sure that you rebuild Base if you upgrade your Cygwin
installation.</p>

<h4>epicsEvent</h4>

<p>epicsEvent is now explicitly required to act as a simple binary semaphore.
A single epicsEventSignal call must awaken just one thread when multiple
threads are waiting for the event.  A test that checks for this has been
added to epicsEventTest and the Application Developer's Guide has been updated
to describe this requirement.</p>

<h4>Enable array puts to subArray records</h4>

<p>It is now possible to put an array into the VAL field of a soft channel
subArray record whose INP field is empty. Processing the record then causes the
sub-array extraction process to be done on the current VAL array. This can be
used to feed a sequence of values into some other record (set INDX=1 and
NELM=MALM and read one element out of the VAL field each time).</p>

<h4>Added windows-x64 target</h4>

<p>64-bit binaries for Microsoft Windows platforms can now be built using the
target architecture windows-x64, which is also a valid cross-build target for a
win32-x86 host.  We do not currently support or recommend trying to use 64-bit
builds on MinGW or Cygwin.</p>

<h4>Deleted osf-alpha targets</h4>

<p>Kazuro Furukawa has been unable to compile EPICS Base on this target for the
last few releases and it's not really needed any more, so the targets have been
deleted from this release.</p>

<h4>Expanded CALC expressions</h4>

<p>The calc and calcout records can now accept infix expressions up to 79
characters long, although you have to use long string support to read or write
any that are more than 39 characters. The postfix interpreter now sports an
integer literal token as well as the double literal one, which reduces the
maximum size of a postfix buffer needed for any specific size of infix buffer by
a factor of 2/3.</p>

<h4>Added Apple iOS target architectures</h4>

<p>Tom Pelaia II and Mark Engbretson contributed build configuration files to
cross-compile Base for Apple's iOS operating system as used in the iPhone and
iPad. The target architecture for these is ios-arm, and there is also an ios-x86
target which compiles for the iPhone Simulator running on darwin-x86.</p>

<p>To build these for iOS, uncomment the <tt>CROSS_COMPILER_TARGET_ARCHS</tt>
definition in <tt>configure/os/CONFIG_SITE.darwin-x86.Common</tt> and check the
settings in <tt>configure/os/CONFIG_SITE.Common.iosCommon</tt>.</p>

<h4>Dynamic arrays over CA</h4>

<p>Dynamic array sizing was developed by Michael Abbott at the 2010 EPICS
Codeathon. It permits a CA client to fetch only the currently valid elements of
an array by specifying a COUNT of zero to either of the ca_array_get_callback()
or ca_create_subscription() routines. It has never before been legal to pass a
COUNT of zero to the ca_array_get_callback() routine, but this development does
introduce a subtle change to the published API of the ca_create_subscription()
routine.</p>

<p>In previous releases a COUNT of zero for a subscription meant use the
ca_element_count() for the channel, but from this release it can return fewer
elements (never more), at the behest of the server. The number of elements can
vary with subsequent array update events, so a client that uses this technique
must use the count field of the event_handler_args in its callback function each
time it is called to obtain the correct element count from the server. Note that
the ca_element_count() value for a channel is only updated at connection time,
and supplies the maximum number of elements that the server array variable can
hold.</p>

<p>Dynamic arrays are currently only supported by the CA client library and IOC
server RSRV, the Perl CA library and the catools programs. The portable CAS does
not understand them, and database links that connect over CA do not attempt to
use them either. CA clients that try to use this functionality with a server
that does not support it will receive the same full-sized zero-filled arrays
that previous releases supported.</p>

<h4>CA over TCP connections</h4>

<p>Merged the CA-over-TCP changes developed by Ralph and Jeff at the 2008 EPICS
Codeathon for the CA client library and both servers (CAS and RSRV).  This adds
a new CA configuration variable <tt>CA_NAME_SERVERS</tt> which is used by the
client library as a list of host names or addresses of CA servers to be
connected to and queried over TCP sockets.  This can be used to tunnel CA
connections over ssh.  See the CA reference manual for more details.</p>

<h4>Record Types aai and aao</h4>

<ul>
<li>Fixed bug in memory allocation that caused crashes when linking other
records to aai or aao.</li>
<li>Fixed bug where NELM was modified instead of NORD.</li>
<li>Added Soft Channel device support.</li>
<li>Added SIOL link and proper simulation mode for Soft Channel support.</li>
<li>Added MPST, APST and HASH fields for monitor on change support like in
waveform record.</li>
</ul>

<h4>New capr.pl script</h4>

<p>This Perl program attempts to replicate the behaviour of the IOC command
'dbpr' over Channel Access, printing the fields and values of the named record.
Run <tt>capr.pl -h</tt> for usage information.</p>

<h4>devLib cleanup</h4>

<ul>
<li>Add VME connect/disconnect IRQ calls to the "virtual os" table</li>
<li>It is now possible to compile all devLib code on targets without runtime
support</li>
<li>All internal functions are made static. Some were not before.</li>
<li>Move VME calls to <tt>devLibVME.h</tt>. <tt>devLib.h</tt> contains general
defintions and error codes.</li>
<li>For compatibility <tt>devLib.h</tt> includes <tt>devLibVME.h</tt> unless the
macro <tt>NO_DEVLIB_COMPAT</tt> is defined.</li>
<li>The "virtual os" table was renamed from <tt>pdevLibVirtualOS</tt> to
<tt>pdevLibVME</tt> reflecting the fact that other bus types will need seperate
tables.</li>
<li>The "virtual os" table API has been moved to a different header file,
<tt>devLibVMEImpl.h</tt>.</li>
</ul>

<h4>DTYP and INP/OUT order</h4>

<p>The fields DTYP and INP/OUT can now be specified in any order in a database
instance (.db) file.</p>

<h4>Rewrite epicsThreadOnce()</h4>

<p>Michael Davidsaver suggested a better implementation of epicsThreadOnce()
which makes it possible for all architectures to detect recursive initialization
functions.  This change also renames the routines to remove the original macro,
and fixes some questionable usage in places.</p>

<h4>Many Record Types</h4>

<p>Record types were not setting many 'last value' fields at initialization,
assuming that the VAL field would always hold the default value and thus not
giving correct initial monitor behavior in some circumstances.</p>

<h4>Compress Record Type</h4>

<p>Fixed a crash when ALG (algorithm) was changed to Average at runtime.</p>

<h4>configure/RELEASE Enhancements</h4>

<p>Variable definitions in a <tt>configure/RELEASE</tt> file may now use the
<tt>:=</tt> or <tt>?=</tt> assignment syntax.  Release file processing now
prints a warning if an include file can't be not found (use <tt>-include</tt> if
this is expected) or if an undefined macro is used, and aborts if a circular
definition is expanded.  The variable <tt>EPICS_HOST_ARCH</tt> can now be used,
but target-architecture-specific values must be set in a target-specific
<tt>configure/RELEASE</tt> file such as <tt>RELEASE.Common.linux-x86</tt>.</p>

<h4>VxWorks 6.7 and 6.8 support</h4>

<p>Added build support for the latest Wind River releases.  This does not
include the ability to run on SMP vxWorks systems though, those will need some
more extensive modifications.</p>

<h4>RTEMS 4.10 support</h4>

<p>Added support for the latest release of RTEMS.  There is no longer a
distinction between executive and malloc memory pools.  The new mount() API
is used.</p>

<h4>Dependency file generation</h4>

<p>Changes to the way in which we generate header dependency files, which are
now named with a <tt>.d</tt> suffix instead of <tt>.depends</tt>.  We now use
the compiler to generate these where possible, and create them in the
<tt>O.$(T_A)</tt> directory.</p>

<h4>Installed file permissions</h4>

<p>We now install libraries and other non-executable files with mode 444 rather
than 644.</p>

<h4>CA Perl5: strings and array subscriptions</h4>

<p>In some circumstances a string received from CA might not have been properly
zero-terminated; this has now been fixed.  <tt>CA::create_subscription()</tt>
would not accept a zero for the subscription array length; this is now
permitted, in the underlying CA API this means use the native length from the
server.</p>

<h4>Linking Readline on Linux</h4>

<p>Different Linux distributions have different requirements when linking
readline; some need <tt>-lcurses</tt>, others <tt>-lncurses</tt> and others
don't require either.  The <tt>configure/os/CONFIG_SITE.Common.linux-*</tt>
files now make this configuration easy to choose between different settings for
the <tt>COMMANDLINE_LIBRARY</tt> variable.  If your build fails as it's trying
to create the <tt>antelope</tt> binary in the Base directory
<tt>src/toolsComm/antelope/O.<i>arch</i></tt> this is almost certainly the
problem. You will need to do a <tt>make rebuild</tt> from the top of Base after
fixing the setting of <tt>COMMANDLINE_LIBRARY</tt>.</p>

<h4>CA Command Line Tools Changes</h4>

<p>Three new options were added to the <tt>caget</tt> and <tt>camonitor</tt>
utilities, to allow printing float values (rounded) as hex, octal or binary.</p>


<h2 align="center">Changes between 3.14.10 and 3.14.11</h2>

<h4>Time provider on Win32</h4>

<p>A race condition meant that sometimes EPICS programs (including the internal
programs such as flex and antelope) built for Win32 architectures would not
start properly on Windows systems that have multiple CPUs. This race has been
fixed.</p>

<h4>Build system dependency change</h4>

<p>In order to get GNU make parallel execution (-j option) to work proprely for
multiple target architectures, a new dependency had to be added. Now all
cross-compiled builds depend on their host build. This means that when a
<tt>make <i>crosstargetarch</i></tt> command is issued, the EPICS_HOST_ARCH
target build will be executed first, followed by the <i>crosstargetarch</i>
build. Builds done in an O.<i>arch</i> directory will still only build the
<i>arch</i> targets however.</p>

<h4>Channel Access changes</h4>

<p>Mantis 361 fix - ca_add_fd_registration users might not receive select
wakeup</p>

<p>Mantis 359 fix - ca client library flow control mode related issues</p>

<p>Mantis 357 fix - high throughput multithreaded ca client appl thread could
be trapped in lib.</p>

<ul>
<li>Discovered during code review. Not seen in practice, but possible</li>
</ul>

<p>Mantis 285 fix  - CA Documentation doesn't distinguish sync groups from
ca_put_callback()</p>

<p>Mantis 346 fix - deleting the chid passed in from within put cb handler
causes failure</p>

<p>Mantis 284 fix - channel clear protocol warning messages from PCAS</p>

<p>Mantis 237 fix - SEGV from simple CA client during context destroy</p>

<p>Mantis 242 fix - invalid DBR type not screened in client library when
doing a put</p>

<h4>Portable Channel Access Server changes</h4>

<p> These changes impact the Gateway (Proxy server) and other servers but not
the IOC.</h4>

<p>Mantis 360 fix - server is unresponsive for one of its clients, when
async io postponed and in flow control mode</p>

<p>Mantis 358 fix - PCAS service snap-in has no way to determine if its a put,
or a put calback.</p>

<p>Mantis 356 fix - medm display sometimes hangs until the motor stops when
controling motor through gw.</p>

<p>Mantis 350 fix - Incoming data corruption under heavy CAS load.</p>

<p>Mantis 340 fix - leak when performing a read and conversion fails.</p>

<p>Mantis 348 fix - A call to 'assert (item.pList == this)'
failed in ../../../../src/cas/generic/st/ioBlocked.cc line 112</p>

<p>Mantis 345 fix - Compilation warning: complaint about missing
gddDestructor</p>

<p>Mantis 343 fix - gddScalar::new() operator is not fully thread safe</p>

<p>Mantis 333 fix - resTable::removeAll() does not reset the item count</p>

<p>Mantis 335 fix - excas fails in clearOutstandingReads - maybe requires an
R3.13 client</p>

<p>Mantis 329 fix - GW hang, pthread_mutex_lock failed: error Invalid
argument message</p>

<p>Mantis 352 fix - gateway hangs temporarily under heavy load on 8-core
64bit RHEL5</p>

<ul>
<li>High throughput performance appears to be much better now for both scalars
and large arrays, but more testing needed in operational gateways</li>
</ul>

<h4>Timer Queue Library</h4>

<p>Mantis 336 fix - timer queue should have try / catch block around call to
user's expiration callback</p>

<p>Mantis 332 fix - epicsTimerTest failure, windows vista 64, dual core
SMP system</p>

<h4>LibCom</h4>

<p>Mantis 328 fixed - orderly shutdown for soft IOC fails</p>

<h4>Application configure files</h4>

<p>The configuration directory files installed by makeBaseApp.pl have been
changing in recent releases to make them work more like the files in the Base
configuration directory. The CONFIG_APP file has gone, and its functionality is
now performed by the CONFIG file which should only be modified in exceptional
circumstances. The variables that used to be set in the CONFIG file now appear
in the new CONFIG_SITE file, and can be overridden for specific combinations of
host and target architectures by creating a file with name matching one of these
patterns:</p>

<ul>
  <li>CONFIG_SITE.&lt;host-arch&gt;.Common</li>
  <li>CONFIG_SITE.Common.&lt;target-arch&gt;</li>
  <li>CONFIG_SITE.&lt;host-arch&gt;.&lt;target-arch&gt;</li>
</ul>

<p>Note that the setting for <tt>CHECK_RELEASE</tt> in the CONFIG_SITE files is
not compatible with previous releases of Base; if you are creating an
application that has to work with earlier releases, move the
<tt>CHECK_RELEASE</tt> setting back to the configure/Makefile where it used to
live.</p>

<p>The RELEASE file(s) can now define the variable <tt>RULES</tt> if you wish
the application to use build rules from some module other than EPICS_BASE. The
rules must appear in a configure subdirectory just like they do in Base.</p>

<h4>Compile-time assertions</h4>

<p>A new macro has been added to epicsAssert.h which performs assertion checks
at compile-time. <tt>STATIC_ASSERT(<i>expr</i>)</tt> can only be used when
<tt><i>expr</i></tt> can be evaluated by the compiler, and will cause the
compilation to fail if it evaluates to false. The resulting compiler error
message might appear a little obscure, but it does provide some explanation and
contains the line where the failure was discovered. Future versions of the C++
standard will probably contain a similar facility <tt>static_assert(<i>expr</i>,
<i>message</i>)</tt> but will require compiler support to be implemented.</p>

<h4>Several changes made to dbDefs.h</h4>

<p>The definitions for the macros <tt>YES</tt>, <tt>NO</tt>, <tt>NONE</tt>,
<tt>min()</tt> and <tt>max()</tt> have been deleted. <tt>YES</tt> and
<tt>NO</tt> have been replaced by <tt>menuYesNoYES</tt> and <tt>menuYesNoNO</tt>
from the menuYesNo.h file where they were used in several record types. The
other macros were not being used anywhere in Base, sncseq or Asyn.</p>

<p>The macro <tt>LOCAL</tt> that was a synonym for <tt>static</tt> is now
deprecated and will be deleted in R3.15, please adjust your code to use the
latter keyword.  All uses of the <tt>READONLY</tt> macro from shareLib.h must
now be replaced by the keyword <tt>const</tt> as the macro has been deleted.</p>

<p>The dbDefs.h file was unnecessarily including various other libCom header
files which may have to be manually added to out-of-tree source files that
relied on this. The general rule for header files is that a header should only
include other headers that are needed for its own inclusion in any source file.
The <tt>#include</tt> statements that might need to be added are:</p>

<ul>
  <li>#include &lt;stdarg.h&gt;</li>
  <li>#include "errlog.h"</li>
  <li>#include "errMdef.h"</li>
  <li>#include "ellLib.h"</li>
  <li>#include "epicsTypes.h"</li>
</ul>

<p>A new macro <tt>CONTAINER(pointer, type, member)</tt> has been added which
calculates and returns a pointer to the parent structure when given a pointer to
a member, the structure type and the name of the member in that structure.  On
GNU compilers the type of the pointer is checked to ensure that it matches the
member, so code using this macro should be built using gcc for additional
confidence.</p>

<h4>Long-deprecated errSymFind() function deleted</h4>

<p>This functionality was replaced by errSymLookup() many releases ago.</p>

<h4>Perl CA library shutdown</h4>

<p>The Perl CA library has been modified to properly flush the Channel Access
I/O queues when a program using the library exits.</p>

<h4>bi, bo, mbbi, mbbo ENUM string fields</h4>

<p>The existing Channel Access protocol transports 26 bytes for each ENUM
string, but the fields used to hold ENUM strings in the discrete record types
were configured to be 16 (mbbi/mbbo) or 20 (bi/bo) bytes long. These have all
been increased to match the CA limit.</p>

<h4>Use of SIGALRM disabled</h4>

<p>Previous releases that supported HPUX required that EPICS trap and be able to
generate the SIGALRM signal in order to break out of a blocking socket system
call on those systems (Posix only). There were two API routines that had to be
called by any code using sockets to properly support this. Since we no longer
support HPUX this code is no longer required, and as it breaks the Posix timer
interface on Linux it has been disabled in this release. The API routines now do
nothing on all platforms, and will be removed before the 3.15 Release of
Base.</p>

<h4>Universal Binaries on Darwin</h4>

<p>It is now possible to configure Base on Darwin to build universal binaries
containing an installation-specific choice of 32- and 64-bit CPU architectures.
This is controlled through the definition of the ARCH_CLASS variable in the
configure/os/CONFIG_SITE.Common.&lt;arch&gt; file for the particular target
architecture you are using (darwin-ppc, darwin-x86 or darwin-ppcx86). There are
comments and example settings in those files.  Note that to my knowledge EPICS
Base has not been thoroughly tested on the 64-bit darwin architectures.</p>

<h4>HPUX, SGI and VMS files deleted</h4>

<p>We have not supported or tested EPICS Base on HPUX for several releases; the
support files for this and other unsupported operating systems have been
removed.</p>

<h4>PINI Processing and PHAS values</h4>

<p>The PINI field now has its own menu type with four more choices,
<tt>RUN</tt>, <tt>RUNNING</tt>, <tt>PAUSE</tt> and <tt>PAUSED</tt>. The earlier
<tt>NO</tt> and <tt>YES</tt> values for this field remain as before and cause
the same processing as before. The new values cause records to be processed
during the announcement of the new <tt>initHookAtIocRun</tt>,
<tt>initHookAfterIocRunning</tt>, <tt>initHookAtIocPause</tt> and
<tt>initHookAfterIocPaused</tt> states respectively.</p>

<p>Records with <tt>PINI=YES</tt> will be processed during the <tt>iocBuild</tt>
stage of <tt>iocInit</tt>, follwed by records with <tt>PINI=RUN</tt> during the
<tt>iocRun</tt> stage and records with <tt>PINI=RUNNING</tt> during the
<tt>initHookAfterIocRunning</tt> stage. If an <tt>iocPause</tt> command is
given, any records with <tt>PINI=PAUSE</tt> will be processed at the
<tt>initHookAtIocPause</tt> stage followed by records with <tt>PINI=PAUSED</tt>
will be processed at the <tt>initHookAfterIocPaused</tt> stage. A subsequent
<tt>iocRun</tt> command causes the <tt>PINI=RUN</tt> and <tt>PINI=RUNNING</tt>
records to be processed again.</p>

<p>The PHAS field now controls the order in which records are processed as a
result of the PINI mechanism; within each stage, lower values of PHAS are
scanned before higher ones.</p>

<h4>Additional initHook states</h4>

<p>Several new initHook states have been added which are announced while the IOC
is being paused or restarted.  The original states remain unchanged, although a
couple of the later ones are deprecated where using the new states makes more
sense.  The enum that defines all the states is now:</p>

<blockquote>
<pre>typedef enum {
    initHookAtIocBuild = 0,         /* Start of iocBuild/iocInit commands */
    initHookAtBeginning,
    initHookAfterCallbackInit,
    initHookAfterCaLinkInit,
    initHookAfterInitDrvSup,
    initHookAfterInitRecSup,
    initHookAfterInitDevSup,
    initHookAfterInitDatabase,
    initHookAfterFinishDevSup,
    initHookAfterScanInit,
    initHookAfterInitialProcess,
    initHookAfterCaServerInit,
    initHookAfterIocBuilt,          /* End of iocBuild command */

    initHookAtIocRun,               /* Start of iocRun command */
    initHookAfterDatabaseRunning,
    initHookAfterCaServerRunning,
    initHookAfterIocRunning,        /* End of iocRun/iocInit commands */

    initHookAtIocPause,             /* Start of iocPause command */
    initHookAfterCaServerPaused,
    initHookAfterDatabasePaused,
    initHookAfterIocPaused,         /* End of iocPause command */

/* Deprecated states, provided for backwards compatibility.
 * These states are announced at the same point they were before,
 * but will not be repeated if the IOC gets paused and restarted.
 */
    initHookAfterInterruptAccept,   /* After initHookAfterDatabaseRunning */
    initHookAtEnd,                  /* Before initHookAfterIocRunning */
} initHookState;</pre>
</blockquote>

<p>The two deprecated states will only ever be announced once, whereas the newer
ones will repeat as often as the <tt>iocPause</tt> and <tt>iocRun</tt> commands
are executed.</p>

<h4>Soft Channel ai device support and SMOO</h4>

<p>The (probably unwritten) rules for ai device support have always required
that any device support which sets the VAL field and returns "2" should also
perform any other operations normally performed by the ai's convert() routine.
In practice very few devices did this, but there are some which makes it
impossible to move that smoothing function into the body of the record.  This
change adds the support for SMOO filtering to the soft channel device support
for the ai record.  The filter is short-circuited when a link recovers from a
failure.</p>

<h4>New link flags for alarm severity/status inheritance</h4>

<p>Two new options have been introduced as alternatives to the existing NMS and
MS flags: MSI (Maximize Severity INVALID) and MSS (Maximize Severity and
Status).</p>

<p>When a link is flagged MSI the receiving record inherits the target's alarm
severity just as it does with the MS flag, but only if that severity is
INVALID.</p>

<p>When a link is flagged MSS the receiving record inherits the target's alarm
status as well as its severity, thereby preserving the alarm status through MSS
chains instead of setting that status to LINK.</p>

<h4>Analog records get_alarm_double() semantics changed</h4>

<p>The get_alarm_double() routine in several record types has been changed to
make it easier for CA client applications to display the correct warning and
alarm limits for a record.</p>

<p>Originally these routines would always return the current values from the
associated alarm limit fields, but now they will return epicsNAN (not-a-number)
instead if the severity field of the corresponding limit is NO_ALARM. This
allows CA clients to suppress the display of unused limits.</p>

<h4>New math constants epicsNAN and epicsINF</h4>

<p>Two new math constants have been added to epicsMath.h: <tt>epicsNAN</tt>
(not a number) and <tt>epicsINF</tt> (infinity).

<h4>New event type DBE_PROPERTY</h4>

<p>A new event type (flag in the Channel Access event mask) has been added
to support subscriptions that get events whenever a property of the PV
changes. This will allow clients to get notified on changes of control
limits, graphical limits, state strings etc.</p>

<p>The CA commandline tool camonitor and the CA Perl interface support the new
event type. As a first working example, the mbbi and mbbo records have been
extended to send a DBE_PROPERTY event when their status strings are modified.
A more general mechanism to specify sending DBE_PROPERTY events through the DBD
file will appear in 3.15.</p>

<p>Client application developers are encouraged to start using DBE_PROPERTY
subscriptions to fetch channel attribute data.</p>

<h4>Channel Access command line tool changes</h4>

<p>The caget/caput/camonitor programs in src/catools now use '\' escape
sequences for non-printable characters.</p>

<p>They provide a new option <tt>-F</tt> to set an output field separator
to be used instead of the default space character.</p>

<h4>New functions for escaping non-printables in epicsString.h</h4>

<p>The existing routines used to escape non-printable characters have been
replaced by a new set of functions that are prototyped in the epicsString.h
header file:</p>

<pre>int epicsStrnRawFromEscaped(char *outbuf, size_t outsize, const char *inbuf, size_t inlen);
epicsShareFunc int epicsStrnEscapedFromRaw(char *outbuf, size_t outsize, const char *inbuf, size_t inlen);
epicsShareFunc size_t epicsStrnEscapedFromRawSize(const char *inbuf, size_t inlen);</pre>

<p>Both conversion functions take the output buffer (and its size), and the
input buffer (and its size) as argument. They will convert non-printable
characters from/to their '\'-escaped versions. The third function scans a raw
input string and returns the number of characters needed for the escaped
version.</p>

<p>The existing function interfaces will be kept for compatibility, but their
further use is deprecated.</p>

<h4>epicsRingBytes</h4>

<p>Partial puts are not supported.
An attempt to put more bytes than currently free will be rejected.</p>

<h4>Long string support</h4>

<p>The IOC now provides support for strings longer than 40 characters through
Channel Access in a manner that is fully backwards compatible with older
versions of the CA library, although not all CA clients can make use of this at
the moment.</p>

<p>Adding the suffix '$' to the field name of an IOC PV name (through either
Channel Access or Database Access) causes the native type of that field to be
reported as an array of DBF_CHAR, as long as the field type is DBF_STRING,
DBF_INLINK, DBF_OUTLINK or DBF_FWDLINK. It is then possible to use a DBF_CHAR
array to read, write and monitor values from that field, and the 40 character
string length limit imposed by the DBF_STRING type is replaced by the amount of
storage allocated for the string on the IOC (for link fields the limit is
related to the maximum length of a record name).</p>

<p>The caget/caput/camonitor programs in src/catools can now use long strings by
adding the command-line option <tt>-S</tt> which causes them to handle an array
of DBF_CHAR as a string.  Both MEDM and EDM can already present such DBF_CHAR
arrays as strings in their text widgets (although you do have to configure the
widget to format it as text), so this solution already works with some CA
clients, although by no means all clients support it yet.</p>

<h4>Darwin no longer uses _environ</h4>

<p>The Darwin version of epicsEnvShow (in src/libCom/osi/os/Darwin/osdEnv.c)
now uses _NSGetEnviron() to get the pointer to the environment string
table.</p>

<h4>gpHash argument type changed</h4>

<p>Out-of-tree users of libCom's gpHash routines should change the type of their
pointer to their gpHash table to avoid compiler warnings. The first argument to
all of the <tt>gph...()</tt> routines used to be a <tt>void&nbsp;*</tt> (or a
pointer to one for <tt>gphInit()</tt>) but is now a <tt>struct
gphPvt&nbsp;*</tt> (<tt>struct gphPvt&nbsp;**</tt> for <tt>gphInit</tt>) for
better type safety. The definition of the structure has not been made public,
although a declaration is provided in <tt>gpHash.h</tt>.</p>

<h4>New hash functions in epicsString.h</h4>

<p>The existing routines used to hash strings have been replaced by a new
pair of functions that are prototyped in the epicsString.h header file:</p>

<pre>unsigned int epicsStrHash(const char *str, unsigned int seed);
unsigned int epicsMemHash(const char *str, size_t length, unsigned int seed);</pre>

<p>The seed argument should normally be zero, but can be used to chain
several hash calculations together to create a single value from multiple
strings or memory buffers.  The resulting value should be masked with the
appropriate number of bits for the desired hash width. These functions both
use the same algorithm, and on most CPUs should be faster that the previous
hash functions used in Base.  Use epicsStrHash() on nil-terminated strings,
epicsMemHash() if the data might contain zero bytes.</p>

<h4>Support for dynamic loading</h4>

<p>The existing OSI epicsFindSymbol API has been expanded to support dynamic
loading of binary files, on architectures where the facilities necessary to
implement this are provided (currently Linux, Solaris, Darwin and vxWorks). A
new but optional command is provided for iocsh which calls the new
<tt>epicsLoadLibrary()</tt> function. In order to include this command in an
IOC, you must include the <tt>dlload.dbd</tt> file; the command will then be
installed when the IOC's <tt>ioc_registerRecordDeviceDriver</tt> routine is
run.</p>

<p>To dynamically load a new routine for use with the sub or aSub record
types, you also have to register the subroutines at runtime. You can use the
EPICS build system and the registerRecordDeviceDriver.pl script to write the
necessary code for you, you just have to create a .dbd file that declares the
functions in the library and add the derived .cpp file to the library
sources. The product of your build should be a <tt>LOADABLE_LIBRARY</tt> to
ensure that the correct linker commands are used.</p>

<p>After a shared library is loaded into the IOC using the new iocsh
<tt>dlload</tt> command you will usually have to run the
<tt>lib_registerRecordDeviceDriver</tt> routine to register the components
that were mentioned in the .dbd file. After registration the functions can be
found as normal by setting the SNAM field of your sub or aSub record
instances. Once loaded, shared libraries cannot be unloaded again as there is
no way to be sure that some other part of the IOC doesn't still have a
pointer to something inside the module.</p>

<p>Components provided by a shared library can include functions for sub and
aSub records, iocsh commands, time providers and sequence programs. Record
and device support code may be possible, but there are complications in
creating the .dbd file so we don't recommend it yet. It is possible to load
libraries after iocInit, but the code is not re-entrant so should only be
used from the main thread.  Adding new record types or device support will
not work after iocInit.</p>

<h4>Perl5 CA library</h4>

<p>The <tt>CA::put</tt> and <tt>CA::put_callback</tt> methods now use the
native type of the PV to determine which data type to use in all cases;
earlier versions looked at the Perl data type for single-valued PVs, but this
was truncating some double values into integers.</p>

<h4>generalTime and epicsTime updates</h4>

<p>Allow time providers to supply timestamps in interrupt context.  A pair of
new API routines in epicsTime.h <tt>epicsTimeGetCurrentInt()</tt> and
<tt>epicsTimeGetEventInt()</tt> will check the most recently successful
current-time or event-time provider and forward requests to the routine
registered by that provider, if any.  The priority list is not traversed, so
if the latest provider has not registered an interrupt-safe routine by
calling <tt>generalTimeAddIntCurrentProvider()</tt> or
<tt>generalTimeAddIntEventProvider()</tt> as appropriate, these API routines
will return failure.  The resulting timestamp is not protected against
backwards movement either.</p>

<p>Added a routine <tt>generalTimeHighestCurrentName()</tt> which returns the
name of the highest prority registered current time provider.  Comparing this
with the name returned by <tt>generalTimeCurrentProviderName()</tt> permits
an alarm to be generated if an IOC is not able to use the time provider it
was designed to use. The General Time stringin device support keyword
<tt>@TOPTCP</tt> has been added to make this name available in a database
record.</p>

<p>The following routines have been renamed, but the old name may still be
used since a macro with the old name has been added:</p>

<blockquote>

  <table border="1">
    <tbody>
      <tr>
        <th>Old Name</th>
        <th>New Name</th>
      </tr>
      <tr>
        <td><tt>generalTimeCurrentTpRegister</tt></td>
        <td><tt>generalTimeRegisterCurrentProvider</tt></td>
      </tr>
      <tr>
        <td><tt>generalTimeEventTpRegister</tt></td>
        <td><tt>generalTimeRegisterEventProvider</tt></td>
      </tr>
      <tr>
        <td><tt>generalTimeCurrentTpName</tt></td>
        <td><tt>generalTimeCurrentProviderName</tt></td>
      </tr>
      <tr>
        <td><tt>generalTimeEventTpName</tt></td>
        <td><tt>generalTimeEventProviderName</tt></td>
      </tr>
    </tbody>
  </table>
</blockquote>

<p>The routine <tt>generalTimeCreateSyncTimer()</tt> was not useful in
practice due to time provider initialization issues, nor was its
implementation protected properly for use on SMP systems so it has been
deleted.  The deprecated and empty <tt>synchronize()</tt> method from the
epicsTime class has also gone.</p>

<h4>RTEMS Release</h4>

<p>RTEMS release 4.9.2 or newer is required.  EPICS now configures RTEMS to use
unified executive/malloc memory pools if available (RTEMS 4.10 and up).</p>
<h4>RTEMS</h4>

<p>RTEMS stack sizes have been reduced.  This allows more clients in machines
with limited memory.</p>

<p>RTEMS file descriptor allocation has been increased.</p>

<h4>Added record aliases</h4>

<p>Record definitions can declare their own alias names along with the field
values, or a separate alias statement can also be used:</p>

<blockquote>
  <pre>record(ai,"canonicalName")
{
   alias("firstAlias")
}
alias("canonicalName","secondAlias")</pre>
</blockquote>

<p>Aliases can only be created for records that have already been loaded by
the IOC, although they don't have to appear in the same .db file. A CA client
can discover that a record name is an alias by fetching its .NAME field,
which will always return the canonical name for the record. These new
routines in the dbStaticLib library handle aliases:</p>

<blockquote>
  <pre>long dbCreateAlias(DBENTRY *pdbentry, const char *paliasName);
int dbIsAlias(DBENTRY *pdbentry);
int dbGetNAliases(DBENTRY *pdbentry)
long dbDeleteAliases(DBENTRY *pdbentry);</pre>
</blockquote>

<p>Aliases are located using the existing record instance API. Use
<tt>dbIsAlias()</tt> to test whether a record is actually an alias or not.
Aliasees can be deleted like record instances using <tt>dbDeleteRecord()</tt>
which will not delete the underlying record if the DBENTRY refers to the
alias (deleting a record instance does delete all its aliases though).  The
<tt>dbDeleteAliases()</tt> routine deletes all aliases of the selected
record, and will return an error if used on an alias.</p>

<p>Any out-of-tree tools that scan through all the records in the database
using <tt>dbFirstRecord()</tt> and <tt>dbNextRecord()</tt> may need modifying
to avoid duplicate processing of aliased record instances.  Also note that
the set of info items for a record instance are not shared with its aliases,
which each have their own info item namespace.</p>

<h4>Added support for RTEMS-mvme2700</h4>

<p>Supplied by Matt Rippa &lt;mrippa@gemini.edu&gt;. Should work for
MVME2400, too.</p>

<h4>CA Commandline tools: priority support</h4>

<p>A new option <tt>-p</tt> was added to all Channel Access command line
tools to allow specifying the CA priority.</p>

<h4>Linux: Use libncurses</h4>

<p>Changed linux builds to link against libncurses instead of libcurses
(suggested by Peter Zumbruch).</p>


<h2 align="center">Changes between 3.14.9 and 3.14.10</h2>

<h4>GCC_EXEC_PREFIX references removed from configuration files</h4>

<p>Definition of GCC_EXEC_PREFIX removed from CONFIG.CrossCommon and
unexport of GCC_EXEC_PREFIX removed from vxWorks and RTEMS builds.</p>

<h4>RTEMS Release</h4>

<p>RTEMS release 4.9 or newer is required.  If you are using the RTEMS NFS
time provider you need to use RTEMS 4.9.1 or newer.</p>

<h4>RTEMS epicsEventWaitWithTimeout</h4>

<p>Correctly return epicsEventWaitTimeout when event is not pending and
timeout value is 0.0 seconds.</p>

<h4>epicsRingPointer, epicsRingBytes</h4>

<p>Fixed a race condition exposed by compilers with more agressive
optimization.</p>

<h4>camonitor timestamp support</h4>

<p>The <tt>camonitor</tt> program now supports the ability to display both
server- and client-side timestamps, simultaneously if requested. The old
command-line options <tt>-r</tt> <tt>-i</tt> and <tt>-I</tt> that controlled
the timestamp display have been replaced with a new <tt>-t</tt> option that
takes additional argument letters to control which timestamp sources and
output format should be used.</p>

<p>See the Command Line Tools section of the Channel Access reference manual
or run <tt>camonitor -h</tt> for a summary of the options.</p>

<h4>New "stdio" stringout device support</h4>

<p>A new device support has been added that allows a stringout record to
output one-line messages to stdout, stderr or the errlog subsystem.  Use
DTYP="stdio" and set the OUT field to one of "@stdout", "@stderr" or
"@errlog" to control the message destination.  A newline is appended to the
contents of the record's VAL field when printing.</p>

<h4>General Time subsystem</h4>

<p>The way in which EPICS gets the time has been significantly revised since
R3.14.9 with the introduction of the General Time subsystem.  Two kinds of
pluggable time providers are now supported, which return either the current
time or the latest timestamp of a numbered Time Event from a hardware event
system. All IOCs must have at least one Current Time provider, but Event Time
providers are optional.  The General Time subsystem guarantees that the
timestamps returned never step backwards, even when switching between time
providers.</p>

<p>A Current Time Provider reports the current wall-clock time if it is able
to when asked; if it can't it says so, and the time subsystem will then ask
the next provider in its list and so on until someone replies with the time.
Event Time providers are handled similarly, except that they are asked for
the timestamp associated with a particular Time Event number rather than the
current wall-clock time. The registered time providers can be listed using
the IOC command <tt>generalTimeReport(int interest)</tt> and some time
providers also have their own separate report commands.</p>

<p>Different target architectures come with different default Current Time
providers in Base.  The Unix-like architectures rely on the underlying
operating system clock, which normally involves running something like ntpd
as a separate process. The real-time operating systems vxWorks and RTEMS
install two Current Time providers; the native operating system clock at the
lowest priority (this provider includes a task to periodically reset the
operating system clock from a higher priority time provider), and an NTP time
provider which synchronizes the underlying operating sytem tick timer with an
NTP server. Microsoft Windows targets using the Win32 API use a
Windows-specific time provider which contains a built-in PLL.</p>

<p>There are no Event Time providers included with Base except for an
optional "Last Resort" Event provider which can be installed if a site wants
to be sure that every Time Event number will have a recent timestamp
associated with it even if the hardware event system goes down. The Last
Resort Event Time provider returns the current time for every Time Event
number. To install this provider, run the command
<tt>installLastResortEventProvider</tt> from your IOC startup script.</p>

<p>Additional information about General Time and the time providers included
with Base can be found in the IOC Application Developers Guide for R3.14.10,
sections 9.7 and 20.6. General Time was originally written by David H.
Thompson and Sheng Peng at ORNL, subsequently worked on by Babak Kalantari
and Timo Korhonen of PSI, and merged into Base by Peter Denison from Diamond.
Andrew Johnson provided input into the design at various points and made
various code revisions after the merge.</p>

<h4>New ioc/dllPath.bat file for Win32</h4>

<p>When creating an IOC with one of the win32-x86 target architectures, a
file <tt>dllPath.bat</tt> is now generated in the iocBoot/iocxxx directory
which can be run to adjust the PATH variable to include all of the support
application bin directories which might contain DLLs that the IOC uses.  The
PATH also includes the IOC application's own bin directory, which simplifies
starting up the IOC as well.</p>

<h4>New epicsEndian.h header</h4>

<p>Any C or C++ code can <tt>#include "epicsEndian.h"</tt> which defines four
macros.  The main one is EPICS_BYTE_ORDER and is defined to be either
EPICS_ENDIAN_LITTLE or EPICS_ENDIAN_BIG (these are numeric constants 1234 and
4321 respectively).  The fourth macro is called EPICS_FLOAT_WORD_ORDER and is
needed because some ARM systems use mixed-endian format floats.</p>

<p>Note that just knowing the CPU's endianness doesn't tell you the complete
story about the byte order that your hardware registers will present to the
CPU; byte swapping is often performed automatically by PCI to VME bridge
devices and by other kinds of bus converter, so "portable" drivers aren't
always.</p>

<h4>Array Subroutine Record added (aSub)</h4>

<p>A heavily modified version of Andy Foster's genSub record type has been
added, called the aSub (Array Subroutine) record type.  The new name is so
that genSub records can continue to be used in IOCs that need those features
that have changed or been removed in creating the aSub record type.  The main
differences between genSub and aSub are:</p>
<ul>
  <li>The fields <tt>UFA..UFU</tt>, <tt>UFVA..UFVU</tt>, <tt>TOVA..TOVU</tt>
    and <tt>VERS</tt> have been removed.</li>
  <li>The <tt>INPA..INPU</tt> and <tt>OUTA..OUTU</tt> link fields can now be
    changed at runtime.</li>
  <li>A new set of fields <tt>NEA..NEU</tt> and <tt>NEVA..NEVU</tt> have been
    added which hold the current element count for the associated input and
    ouput fields. These count fields ensure that putting an array to the
    <tt>A..U</tt> or <tt>VALA..VALU</tt> fields cannot permanently shorten
    the number of elements that the array fields can hold.</li>
  <li>The default value for the <tt>FTA..FTU</tt> and <tt>FTVA..FTVU</tt>
    fields has been changed from "STRING" to "DOUBLE", to reduce the memory
    footprint of unneeded fields.</li>
  <li>aSub subroutines can be asynchronous, using the usual method of setting
    prec-&gt;pact to <tt>TRUE</tt> before returning and arranging for the
    record's <tt>process()</tt> routine to be called to signal completion.
    The output links are not written until the asynchronous completion
    callback, and input links are not read at asnychronous completion.</li>
</ul>

<h4>epicsTimeEventDeviceTime support for soft channel input records</h4>

<p>The Soft Channel device support for all input record types now supports
the fetching of the timestamp along with the data when the record's TSE field
is set to epicsTimeEventDeviceTime (-2). This works for both DB and CA links.
However the timestamp will only be fetched if the record's TSEL link is not
set, so you can't point TSEL to another record to read the -2 value into TSE
(that's because to make this work properly would require that the TSEL link
be read twice every time the record processes; once in the soft channel
device support, and again when the record type calls
<tt>recGblGetTimeStamp()</tt>.</p>

<h4>devLib: CR/CSR Support added</h4>

<p>Thanks to Eric Bjorklund for providing a patch to devLib that gives access
to the CR/CSR address space (for those on a VME64 CPU with appropriate
support from your BSP).</p>

<h4>ascaStats, dbcaStats, seqcaStats</h4>

<p>Query routines have been added that count CA client connections made by
Access Security rules and Database Channel Access links.  A similar routine
will be added to version 2.0.12 of the sequencer for counting sequence
program CA links:</p>

<blockquote>
  <pre>void ascaStats(int *pchans, int *pdiscon);
void dbcaStats(int *pchans, int *pdiscon);
void seqcaStats(int *pchans, int *pdiscon);</pre>
</blockquote>

<p>The pchans parameter should point to integer storage which will be set to
the total number of channels open, while the value at the pdiscon pointer
will be set to the number of channels currently disconnected. Prototypes for
these routines can be found in the header files asCa.h and dbCaTest.h
(seqCom.h for the sequencer).</p>

<h4>Messages from errlog</h4>

<p>J. Lewis Muir provided patches to ensure that all messages printed on the
IOC's console by the errlog subsystem are sent to the stderr output stream
rather than to stdout.</p>

<h4>ipToAsciiProxy</h4>

<p>This thread calls upon vendor libraries which may use significant amounts
of stack.  Account for this by providing the ipToAsciiProxy thread with an
epicsThreadStackBig stack.</p>

<h4>iocBuild, iocRun and iocPause</h4>

<p>These three new commands are mainly intended for use with DESY's redundant
IOC software but they might have some uses for others too.  <tt>iocBuild</tt>
allow an IOC to be initialized and set up ready for a quick start without
actually making it live; a subsequent <tt>iocRun</tt> will bring it to the
same state as an <tt>iocInit</tt> would have.  Once an IOC has been started
(using either <tt>iocInit</tt> or <tt>iocBuild</tt> + <tt>iocRun</tt>) the
<tt>iocPause</tt> command can be used to freeze it, disconnecting its PVs and
stopping all scan activity.  The <tt>iocRun</tt> command restarts the IOC
from this state.</p>

<p>While this might seem like a useful thing to be able to do, we have not
tested it on IOCs using real-world I/O, and it is not unlikely that pausing
an operational IOC could cause irremdial havok to any device support,
sequence programs and other software which is not expecting it, so use with
care and make sure you test it first.  An IOC that is kept paused for more
than a minute or two could fill up its network buffers and become impossible
to restart without rebooting.</p>

<h4>IOC Support on 64-bit archs</h4>

<p>A fairly significant number of changes have been that were necessary to
allow the IOC code to run properly on 64-bit CPU architectures where a
<tt>long</tt> is 64 bits wide.  This was not as simple as replacing every
instance of the typename <tt>long</tt> with <tt>epicsInt32</tt> because that
would have broken a lot of external code unnecessarily.  The generated
record.h file now uses the typenames from epicsTypes.h to declare record
fields, thus field sizes are the same on both 32- and 64-bit platforms (on
64-bit, a <tt>DBF_LONG</tt> does <em>not</em> map to <tt>long</tt> but to
<tt>int</tt>).  This change does not affect status return values, which are
still implemented using the native <tt>long</tt> type for the platform.</p>

<h4>Conversion of empty strings to character types</h4>

<p>While changing the conversion routines in db/dbConvert.c and
db/dbFastLinkConv.c to support 64-bit architectures as described above, it
was noticed that an empty string converts to the value 0 for all types other
than <tt>DBF_CHAR</tt> and <tt>DBF_UCHAR</tt> where it converts to the ASCII
character <tt>'0'</tt>, value 0x30.  Since these types are usually used for
storing small integers or boolean values rather than ASCII characters, it was
decided that this conversion is wrong so it has been changed to match the
other numeric conversions.</p>

<h4>epicsShareAPI deprecated inside IOC</h4>

<p>APIs that are intended for use inside the IOC, the <tt>epicsShareAPI</tt>
attribute is slowly being removed.  This keyword is only used on MS Windows
where it indicates to the compiler that the function should use Pascal
calling conventions rather than C ones, and was necessary to be able to call
such functions from MS Visual Basic.  APIs for use by client code (CA and
libCom) will generally retain the attribute if they already had it.</p>

<h4>Record types ANSIfied</h4>

<p>Thanks to John Hammonds at the EPICS Codeathon, the record type
implementations have been converted from K&amp;R to ANSI C prototypes.</p>

<h4>Added Perl5 CA library</h4>

<p>Base now provides a CA client library interface for Perl5 scripts in
<tt>src/cap5</tt> and includes as examples some implementations of the
catools programs written in Perl. Documentation on how to use the Perl
library is available in <tt>base/html/CA.html</tt> after the build completes.
This library cannot currently be built on Windows targets.</p>

<h4>IOC ignores SIGHUP</h4>

<p>iocInit() installs an signal handler for ignoring SIGHUP. This fixes a
problem that appeared with soft IOCs run as a procServ child on some Linux
systems, where a disconnecting CA client would cause the soft IOC to get a
SIGHUP and exit.</p>

<h4>Build System Reorganization</h4>

<p>Several changes have been made to the build system, although these changes
should not affect the contents of <tt>Makefile</tt>s or any applications
using Base. They do however require that the version of GNU Make used be 3.81
or later. These changes are briefly:</p>
<ul>
  <li><p>A new tool is provided that expands out <tt>@VAR@</tt> macros. By
    default it knows the value of <tt>@TOP@</tt>, <tt>@ARCH@</tt> and any
    paths defined in the application's <tt>configure/RELEASE</tt> file such
    as @EPICS_BASE@, but additional macros can be defined in the
    <tt>Makefile</tt> that uses it by adding to the <tt>EXPAND_VARS</tt>
    variable like the example following, which creates an <tt>@EXE@</tt>
    macro that expands out to <tt>.exe</tt> on windows targets and to nothing
    on other platforms:</p>
    <pre>  EXPAND_VARS += EXE=$(EXE)</pre>
    <p>Files that contain <tt>@VAR@</tt> macros to be substituted must have
    an at sign <tt><b>@</b></tt> as the last character of their name and be
    listed in the <tt>EXPAND</tt> variable of their <tt>Makefile</tt>. The
    expanded file will have the same name as the original with the
    <tt><b>@</b></tt> suffix removed, and is then available for compiling or
    installing using any other build mechanism.</p>
  </li>
  <li><p>Support has been added for installing Perl library modules. The
    <tt>Makefile</tt> variable <tt>PERL_MODULES</tt> can be set to a list of
    names of files to be installed into the <tt>$(TOP)/lib/perl</tt>
    directory. The above macro expansion facility can then be used in perl
    programs that use these libraries to set the perl search path to include
    that directory. The syntax for this is as follows:</p>
    <pre>  use lib '@TOP@/lib/perl';
  use MyModule;</pre>
    <p>The filenames listed in <tt>PERL_MODULES</tt> can include subdirectory
    path components and the build system will preserve these in the installed
    result.</p>
  </li>
  <li>The Perl scripts that were in <tt>configure/tools</tt> are now found in
    the new <tt>src/tools</tt> directory, and get installed into the
    appropriate <tt>bin/<i>hostarch</i></tt> directory at build time. Some of
    these scripts are no longer required and have been removed, and others
    are being modified to make them more modular, extracting common routines
    into perl library modules.</li>
  <li>The generated files that were created by running make in the
    <tt>configure</tt> directory are no longer required, having been replaced
    by additional mechanisms inside the build system files. This removes a
    common source of build problems.</li>
</ul>

<h4>Access security configuration files</h4>

<p>Rules and macros were added for creating an *.acf file, access security
configuration file, from an *.acs file using the C preprocessor. An .acs file
has the same format as an .acf file with the addition of '#include
"&lt;filename&gt;"' and '#define &lt;macroname&gt; &lt;value&gt;' lines. The
C preprocessor includes the #include files and performs the macro
substitutions.</p>

<h4>Changes to subArray record error behaviour</h4>

<p>In previous versions the INDX field of a subArray record was set to zero
if the array that it reads through its INP field became empty. From this
release the INDX field will only be modified by the record's process()
routine if INDX is greater than MALM. In the event that the no data is read
through the INP link, the subArray's UDF field will be set and a UDF/INVALID
alarm will be generated.</p>

<h4>scanOnce(precord) argument</h4>

<p>The argument to <tt>scanOnce()</tt> is a pointer to the record to be
scanned.  This used to be a <tt>void *</tt> pointer, but is now a
<tt>dbCommon *</tt> pointer.  Record types written in C that call
<tt>scanOnce()</tt> will still compile without having to change the source
code (although a comiler warning may be generated), but any record types
implemented in C++ will have to be fixed to cast the record instance pointer
to a <tt>dbCommon *</tt> instead.</p>

<h4>New Architectures</h4>

<p>The following target architectures have been added to this release,
although the core developers lack the ability to test all of them:</p>
<ul>
  <li>linux-cris
    <ul>
      <li>linux-cris_v10</li>
      <li>linux-cris_v32</li>
    </ul>
  </li>
  <li>linux-xscale_be (tested with MOXA UC-7408 Plus)</li>
</ul>

<h4>Added compile line header search directories</h4>

<p>The compile line list of directories to search for header files now
includes O.Common and the existing os subdirectories of SRC_DIRS
&lt;src_dir&gt;/os/&lt;OS_CLASS&gt;, &lt;src_dir&gt;/os/posix, and
&lt;src_dir&gt;/os/default.</p>

<h4>Parallel make now supported</h4>

<p>The <tt>-j <i>jobs</i></tt> option is now supported for users of GNU Make
version 3.80 or later. The <tt>-j</tt> option speeds up building by allowing
multiple jobs (build commands) to be run in parallel; this will have the most
effect on hosts with multiple symmetric processors, but can also speed up
uni-processor builds. Builds still work as before when run without
<tt>-j</tt>, but using the <tt>-j</tt> option with an earlier version of GNU
make will fail since this relies on the <tt>$(eval)</tt> function which was
introduced in GNU Make 3.80.</p>

<p>The <tt>-j</tt> option has been tested with this version of EPICS Base,
but it may not work for Extensions or IOC applications unless their
dependancies are specified correctly.</p>

<p>New DIRS directory dependancy specifications are required to determine the
directory build order with <tt>-j</tt>. For example if we have 2 directories,
src and configure, and the configure directory must be built before the src
directory, the Makefile should contain:</p>

<blockquote>
  <pre> DIRS = configure src
 src_DEPEND_DIRS = configure</pre>
</blockquote>

<p>The directory dependancy specifications are only needed when <tt>-j</tt>
is given to make. Without the <tt>-j</tt> the order of directories in the
DIRS definition determines the build order as before.</p>

<h4>Breakpoint tables</h4>

<p>Some sites may be using breakpoint tables that are not monotonic in one
direction. In R3.14.9 both axes of a breaktable had to be monotonic; a table
will not be loaded if either the raw or engineering values change direction.
There are situations where this check is too strict however, so a new
variable named <tt>dbBptNotMonotonic</tt> has been added that disables this
check if its value is non-zero.</p>

<p>Breakpoint tables are often included in an IOC's .dbd file, but they can
also be loaded from a .db file (although VDCT will probably not understand
them). Since there is no way to set the above variable inside the
<tt>dbExpand</tt> program that expands out an IOC's .dbd file (which also
rejects non-monotonic breaktables), all applications that use such tables
will have to load those tables separately, using either
<tt>dbLoadDatabase</tt> or <tt>dbLoadRecords</tt>.</p>

<h4>RTEMS on processors with MOTLOAD bootstrap</h4>

<p>Added support for more 'Global Environment Variables'. Documented in the
EPICS/RTEMS tutorial.</p>

<h4>RTEMS on processors with PPCBUG bootstrap</h4>

<p>Set NTP server as well as nameserver and log server from server bootstrap
settting.</p>

<h4>RTEMS compiler flags</h4>

<p>The -ansi flag has been removed from CONFORM_FLAGS_STRICT and
CONFORM_CXXFLAGS_STRICT -- there are many useful library functions whose
prototypes are disabled when -ansi is used.</p>

<h4>SEL record (Mantis #295)</h4>

<p>The value in the SELN field was not being checked against its limit,
potentially causing a crash on some architectures.</p>

<h4>Calc expressions</h4>
<dl>
  <dt><tt>VAL</tt> keyword</dt>
    <dd>The keyword <tt>VAL</tt> is now supported in CALC expressions. In a
      calc or calcout record it returns the current contents of the VAL field
      (which can be written to by a CA put, so it might <i>not</i> be the
      result from last time the expression was evaluated). In Access Security
      expressions it returns the result of the previous evaluation of the
      rule expression. In other uses of the calcPerform engine, the result
      may not be well-defined.</dd>
  <dt><tt>MIN</tt>, <tt>MAX</tt>, <tt>FINITE</tt>, <tt>ISNAN</tt>
  functions</dt>
    <dd>Thanks to Benjamin Franksen these functions can now accept any number
      of arguments, thus <tt>MAX(A,B,C,D,E,F,G,H,I,J,K,L)</tt> and
      <tt>MIN(A)</tt>are now legal expressions. The <tt>FINITE</tt> function
      returns a non-zero value as long as none of its arguments are NaN or
      Inf values, while <tt>ISNAN</tt> returns non-zero if any of its
      arguments are NaN values.</dd>
</dl>

<h4>softIoc now starts shell by default</h4>

<p>To prevent an interactive shell from being started, give a <tt>-S</tt>
(upper case) option on the softIoc command line. The old <tt>-s</tt> (lower
case) option is still accepted, but now does nothing.</p>

<h4>Error messages from dbLoadRecords</h4>

<p>Some error messages output by the dbLoadRecords parser should be easier to
understand, having been reworded to report what was actually the problem
rather than just which routine found the error...</p>

<h4>Command registration for iocsh</h4>

<p>The iocsh command registration data and routines have been moved out of
the <tt>src/iocsh</tt> directory (which now no longer exists) into a file for
each library. At the same time, the iocsh implementation code has been moved
into libCom. There is no <tt>libiocsh.a</tt> library created any more, so any
applications (such as the sequencer) which explicitly list <tt>iocsh</tt> in
a <tt>xxx_LIBS</tt> definition in their Makefile(s) will need to be modified
to have the library name removed. In most cases though the library will have
been included using the <tt>EPICS_BASE_IOC_LIBS</tt> or
<tt>EPICS_BASE_HOST_LIBS</tt> variables that are set in Base, and thus no
changes will be needed.</p>


<h2 align="center">Changes between 3.14.8.2 and 3.14.9</h2>

<h4>Cygwin Builds</h4>

<p>The cygwin make version 3.81-1 does not handle MS-DOS path names and thus
does not work for EPICS builds with RELEASE file definitions. From the
discussion on the cygwin mailing list it looks like this will be fixed in
make version 3.82. In the meantime make version 3.80 or a fixed make can be
downloaded from <a
href="https://projects.coin-or.org/BuildTools/wiki/current-issues">this
website</a>.</p>

<h4>New Architectures</h4>

<p>The following target architectures have been added to this release,
although the core developers lack the ability to test all of them:</p>
<ul>
  <li>darwin-ppcx86</li>
  <li>darwin-x86</li>
  <li>freebsd-x86</li>
  <li>freebsd-x86_64</li>
  <li>interix-x86</li>
  <li>linux-arm</li>
  <li>osf-alpha</li>
  <li>osf-alpha-gnu</li>
  <li>vxWorks-mpc8540</li>
  <li>vxWorks-ppc604_altivec</li>
</ul>

<h4>vxWorks compiler optimization level</h4>

<p>Wind River Systems do not support optimization levels beyond <tt>-O2</tt>
for vxWorks applications compiled using gcc, so optimized vxWorks builds are
now set to <tt>-O2</tt> only (we currently use <tt>-O3</tt> everywhere
else).</p>

<h4>cas</h4>

<p>There was a bug in the portable channel access server library that
prevented the PV Gateway from being able to handle and pass on alarm
acknowledgements from the EPICS Alarm Handler ALH. This has been fixed in
this release and should only require that the gatewey be recomplied against
this version of Base.</p>

<h4>dbLoadTemplate</h4>

<p>The parser for the substitutions file accepted by dbLoadTemplate() has
been revised, and is now stricter than it used to be &#x2014; unmatched
characters that were accepted and discarded without warning before will now
generate errors. The quote characters at the two ends of a quoted string
value must now match, although either single or double quotes can be used.
Escaped characters inside a quoted string should pass safely through to the
underlying dbLoadRecord() command. The characters permitted in a bareword
parameter (i.e. a filename or value that is not inside quotes) have been
reduced from the overly wide set allowed before; the permitted characters now
comprise: <tt>a-z A-Z 0-9 _ - + : . / \ [ ] &lt; &gt; ;</tt></p>

<h4>Escaped characters in record fields</h4>

<p>Field value strings loaded from a database file by dbLoadRecords() can now
use C89-compatible escaped character codes such as \", \', \t, \n, \064 and
\x7e. The parser also now checks for and reports strings that have a newline
character in them as an error - if you want a newline in a field, use the \n
escaped version. These escapes only apply to the value part of a field()
entry in .db file though; no other strings have escape codes translated.</p>

<h4>libCom/test and db/test</h4>

<p>These test programs are no longer installed into the bin/<i>arch</i>
directory. Running all these programs on any host architecture is as simple
as typing <tt>make runtests</tt> in the base top level directory or in any
appropriate subdirectory. The runtests target uses Perl's Test::Harness
module to execute all of the test programs and summarize the result. It is
also possible to run individual tests as desired, by executing them from the
relevent O.&lt;arch&gt; directory; the program output is designed to be
comprehensible to humans.</p>

<p>For vxWorks and RTEMS, a test harness has been created that will run all
of the test programs in a suitable order. At a vxWorks target shell, type:</p>

<blockquote>
  <pre>ld &lt;/path/to/base/bin/vxWorks-<i>arch</i>/vxTestHarness.munch
cd "/path/to/writable/directory"
epicsRunLibComTests</pre>
</blockquote>

<p>On RTEMS, boot the <tt>bin/<i>arch</i>/rtemsTestHarness</tt> binary.</p>

<p>You may wish to capture the output from running these to a file to more
easily check the results, since there is no wrapper program to collect and
summarize the results of the individual test programs.</p>

<h4>Breakpoint tables</h4>

<p>The handling of breakpoint table data has been reworked. It is now
possible to give table data in either ascending or descending order, and the
breakpoint data may have a negative slope such that the engineering values
increase while the raw values decrease and vice versa. The only restriction
on the data is that is must be monatonically increasing or decreasing, so you
can't use a breakpoint table for curves that have local minima or maxima.
This restriction is checked for when the breakpoint table is loaded.</p>

<h4>Support for vxWorks 6</h4>

<p>The build configuration support for vxWorks 6.x has changed significantly,
having been recombined with the older vxWorks 5.x support. The two target
architectures <tt>vxWorks6-mv2100</tt> and <tt>vxWorks6-mv5100</tt> have been
removed; IOCs built under vxWorks 6.x using these architectures must revert
to the original <tt>vxWorks-ppc603_long</tt> and <tt>vxWorks-ppc604_long</tt>
architectures instead. The configuration file
CONFIG_SITE.Common.vxWorksCommon now specifies the vxWorks version number, as
well as the filesystem path to the installation of vxWorks using the
WIND_BASE variable.</p>

<h4>postfix and calcPerform</h4>

<p>The calc expression parser and exective have undergone a signficant
overhaul, although the API and expression language supported are backwards
compatible with one minor exception, described below. Significant
improvements have been made to both the API and the expression language:
Multiple values can be calculated and assignments made in a calc expression;
Error reporting for humans is now supported by the expression parser, and
code can discover what inputs and outputs are needed and generated by an
expression.</p>

<p>Assignment operations are now possible, using the new <tt>:=</tt> operator
which must have an expression variable (<tt>A</tt> through <tt>L</tt>) to its
immediate left. Multiple expressions can be included in the calculation
string, separated by a semicolon <tt>;</tt>, all but one of which must be
assignments. The value of the whole string is determined by the single
non-assignment expression, which may appear anywhere in the string. For
example, the following string causes a single CALC record to output the
successive values of a sine curve in 1 degree intervals:
<tt>sin(a); a:=a+d2r</tt></p>

<p>Previously any expression that performed an invalid operation which would
generate a NaN or Inf result would be stopped immediately and return an error
to the caller. Now it is possible to perform operations that generate NaN or
infinite results, and the results are returned as normal. The result of the
expression or the value assigned to a variable may thus be a NaN or an
infinity. To permit this to be checked within the expression, the new
operators <tt>finite()</tt>, <tt>isinf()</tt> and <tt>isnan()</tt> have been
added to the expression language. The literal values <tt>Inf</tt> and
<tt>NaN</tt> are also now supported in expressions.</p>

<p>The only incompatible change to the expression language was to change the
<tt>NOT</tt> operator from performing a unary minus operation to an integer
bitwise not; the former meaning is illogical and as a result was probably not
used much, if at all &#x2014; nobody complained when I discussed this on
tech-talk...</p>

<p>The extended API and the expression language are now discussed in detail
in chapter 19 (libCom) of the R3.14.9 version of the IOC Application
Developer's Guide.</p>

<h4>calc and calcout record, asLib</h4>

<p>As a result of the above changes to the calc expression parser and
executive, both the calc and calcout records and the Access Security library
have been modified to take advantage of the new error diagnostics. The Access
Security library has been made to reject any expression that contains an
assignment operation, to prevent any possible security holes that might be
caused by this significant change to the expression rules.</p>

<p>The calc and calcout records have had some subtle changes applied: To
mitigate the effects of the Inf/NaN behaviour change, the result of an
expression is checked for NaN, which will result in the UDF field being set
and an Undefined/INVALID_ALARM being raised as a result.</p>

<p>An empty string is no longer a legal expression, therefor the CALC and
OCAL fields have been changed so that their default value is a literal
<tt>"0"</tt> string. Also any calcout record device support must now add the
line <tt>#include "postfix.h"</tt> before the
<tt>#include "calcoutRecord.h"</tt> line in the source code.</p>

<h4>recGblAlarmHook</h4>

<p>The <tt>recGblResetAlarms()</tt> routine (which is called by all record
types towards the end of record processing) now optionally calls a single
hook routine via the function pointer <tt>recGblAlarmHook</tt> after it has
updated a record's alarm status and severity. See regGbl.h for the hook
routine prototype definition, the routine is also given the previous values
of the record's status and severity. The hook routine must not block, since
this would hold up record processing.</p>

<h4>ai, bi, mbbi and mbbiDirect records</h4>

<p>These record types now support raw simulation mode. If the value of the
SIMM field is 2 (enum string "RAW"), the SIOL link value is placed into the
RVAL field and passed through the raw to engineering units conversion process
just like the real device support's raw value would be.</p>

<h4>dbpr</h4>

<p>The TIME field of a record is now displayed in a human readable format.
TIME used to have an interest level of 4 since it was output in hex and not
very easy to understand, but it has now been moved to interest level 2.</p>

<h4>configure/RELEASE*</h4>

<p>The <tt>convertRelease.pl</tt> parser now supports the use of
<tt>-include</tt> statements in configure/RELEASE files as well as
<tt>include</tt> statements.</p>

<h4>MIPS support</h4>

<p>Changes were needed to the <tt>configure/tools/munch.pl</tt> script to
support vxWorks-MIPS targets.</p>

<h4>epicsUnitTest</h4>

<p>A new facility is provided in libCom for use in generating automated test
programs. Many (but not all) of the test programs in <tt>libCom/test</tt>
have been converted to use this facility.</p>

<h4>dbStaticLib</h4>

<p>Off-by-one buffer overflow error fixed in dbFindField() which only seemed
to affect vxWorks-(intel) targets.</p>

<h4>RTEMS</h4>

<p>Create a POSIX-compliant TZ environment variable from EPICS_TIMEZONE.
Previous versions had an incorrect format which was ignored by tzset().</p>

<p>Added space for user extensions. This provides the infrastructure for the
spy command.</p>

<p>Fixed error in epicsThreadGetName for non-EPICS threads.</p>

<p>Added hooks for application routines to supply special network
configuration parameters. The RTEMS startup code calls
epicsRtemsInitPreSetBootConfigFromNVRAM just before reading values from NVRAM
and epicsRtemsInitPostSetBootConfigFromNVRAM just afterwards. See
epicsRtemsInitHooks.h for prototypes and global variables.</p>

<h4>e_flex</h4>

<p><tt>e_flex</tt> has been modified to accept DOS line endings as well as
Unix ones. The <tt>scan.c</tt> file was recreated using <tt>e_flex</tt>
itself and the <tt>flex.skel</tt> file on the modified
<tt>scan.l.DISTRIB</tt> source. <tt>initscan.c</tt> is not required or used
for the EPICS build, so it has been removed.</p>

<h4>devLib</h4>

<p>devLib is now built for all architectures, whereas before it was only
built on RTEMS and vxWorks. However for it to be usable there must be an
appropriate table of OS-specific routines provided. For those OSs that don't
implement these routines a default table is defined which will result in an
error on any attempt to use devLib routines, but the default table can be
overridden in an external library that provides an appropriate table. This
subtle change was implemented to allow use of the SIS 3100 PCI to VME bridge
from Linux, and needs no change to the other implementations of
<tt>devLibOSD.c</tt>.</p>

<h4>iocsh</h4>

<p>Added epicsThreadResume command.</p>

<h4>libCom</h4>

<p>mallocMustSucceed and callocMustSucceed accept 0-byte requests. Note that
these routines may return a NULL pointer in such cases.</p>

<h4>Mac OS X (Darwin)</h4>

<p>Added support for EPICS_HOST_ARCH=darwin-ppcx86 for building
libraries/applications which will run on both PowerPC and Intel x86
targets.</p>

<p>Added support for EPICS_HOST_ARCH=darwin-x86.</p>


<h2 align="center">Changes between 3.14.8.1 and 3.14.8.2</h2>

<h4>epicsStrtod</h4>

<p>On architectures whose native version of strtod() actually works properly
(i.e. converts +/-Inf[inity] and NaN strings to their double equivalents) we
managed to break the use of this in the R3.14.8.1 release. This is now
fixed.</p>


<h2 align="center">Changes between 3.14.8 and 3.14.8.1</h2>

<h4>Version Numbering</h4>

<p>This release adds a fourth level of version number, which we haven't used
since R3.13.1.1. The intention is to imply that R3.14.8.1 includes some small
but important changes since R3.14.8 but no signficant new behaviours or API
modifications. This fourth level has required us to modify the version number
system and the macros in the epicsVersion.h file slightly though. We have
taken the opportunity to introduce a new variable <tt>EPICS_SITE_VERSION</tt>
to the file configure/CONFIG_SITE that adds an optional site-specific version
number; sites that were achieving this by editing the
configure/CONFIG_BASE_VERSION file should switch to setting
<tt>EPICS_SITE_VERSION</tt> instead.</p>

<h4>CA</h4>

<p>Mantis entries fixed:</p>

<p>232 - non-preemptive mode client relying on ca_poll does not always
reconnect</p>

<h4>Win32 symbol changes</h4>

<p>These changes are required to allow software outside of Base to be built
on win32 architectures.</p>
<ul>
  <li>win32 epicsShareAPI changes to libCom
    <p>The win32 Pascal calling convention (epicsShareAPI) has been removed
    from the following header files in libCom/misc: adjustment.h,
    cantProceed.h, epicsConvert.h, epicsStdlib.h, epicsString.h.</p>
  </li>
  <li>epicsString
    <p>A new function epicsStrtok_r has been added because win32 does not
    implement strtok_r.</p>
  </li>
  <li>epicsStdlib
    <p>All function described in epicsStdlib.h are now implemented in
    epicsStdlib.c</p>
  </li>
  <li>win32 epicsShareExtern changes in dbStaticLib
    <p>The type name mapping array mapdbfType defined in dbFldTypes.h has had
    the correct export modifier keywords added to it for use on win32.</p>
  </li>
</ul>


<h2 align="center">Changes between 3.14.7 and 3.14.8</h2>

<h4>New host targets</h4>

<p>Configure files are now available to support the win32-x86-mingw (MinGW
C++ compiler) and win32-x86-cygwin (WIN32 API with cygwin C++ compiler) host
targets.</p>

<p>Configure files were also added for linux-x86_64 and solaris-sparc64 but
these files are for experimental purposes only and to show that we are
working on these targets. Currently these two 64 bit targets are not passing
our test suite, so they must not be used in production systems.</p>

<h4>Runtime Hardware Address Changes</h4>

<p>An Extended Device Support mechanism has been introduced which is designed
as a safe way to widen the API between iocCore and the device support
software it interfaces with. An extended device support can now be notified
of changes to a record's hardware address, and is given the chance to approve
or reject that change.</p>

<p>As a result of introducing this notification mechanism, any device support
that was capable of handling runtime address changes in prior versions of
Base will have to be updated to provide the new interface, since the absence
of extended device support is now taken to mean that runtime address changes
are not understood by the device support. This requirement is not expected to
affect many EPICS sites.</p>

<h4>POSIX thread priority scheduling</h4>

<p>POSIX thread priority scheduling is now supported. There is a new user
option USE_POSIX_THREAD_PRIORITY_SCHEDULING in the CONFIG_SITE configure file
for using POSIX thread priority scheduling. For now the default value is NO.
This has only been tested on a few versions of linux. On linux, in order, to
use real time priorities the option must be set to YES and the ioc must be
started with root privilages.</p>

<h4>VX_DIR</h4>

<p>The definition VX_DIR was removed from configure/RELEASE and moved to
configure/os/CONFIG_SITE.Common.vxWorksCommon. The configure/RELEASE* files
should contain location definitions for EPICS modules only.</p>

<h4>RTEMS_BASE</h4>

<p>The definition RTEMS_BASE (and RTEMS_VERSION) were removed from
configure/RELEASE and moved to configure/os/CONFIG_SITE.Common.RTEMS. The
configure/RELEASE* files should contain location definitions for EPICS
modules only.</p>

<h4>event generator and event receiver record support</h4>
All apsEvent specific record support has been removed from base

<h4>drvTS and apsEvent support</h4>

<p>The following files have been removed from base: drvTS.h drvTS.c, egDefs.h
egRecord.c egRecord.dbd egeventRecord.c egeventRecord.c egeventRecord.dbd
erDefs.h erDefs.h erRecord.c erRecord.dbd ereventDefs.h ereventRecord.c
ereventRecord.dbd</p>

<p>These are removed from EPICS base. The version that previously came with
base was the version that worked with the APS event system. It is available
from APS. The version that works with the newer event systems that evolved
from the APS system is available from the Swiss Light Source.</p>

<h4>task watchdog</h4>

<p>It was possible for taskwd (task watchdog) to not detect when some of the
standard tasks failed. This is because they were passing their threadid
rather than using epicsThreadGetIdSelf. It was possible to call taskwdInsert
before the threadid was actually set.</p>

<h4>dbLock and dbBkpt</h4>

<p>dbLockGetLockId incorrectly always returned 0. dbBkpt (database breakpoint
facility) is the only code that needed this. This caused unknown errors if
the dbBkpt facility is used.</p>

<h4>gpHashLib.c</h4>

<p>The maximum size was initialized to 65636 instead of 65536.</p>

<h4>epicsExport.h</h4>

<p>Add additional cast to prevent 'strict aliaising' warnings.</p>

<h4>iocsh</h4>

<p>I/O redirection from vxWorks startup scripts now works.</p>

<h4>dbRecordsOnceOnly</h4>

<p>This new variable which can be controlled using the iocsh <tt>var</tt>
command (or by simple assignment in the vxWorks shell) allows users to change
the behaviour of <tt>dbLoadRecords()</tt> when it finds a duplicate record
definition. The default behaviour has always been to permit multiple record()
statements for the same record name when loading record instances, but by
setting <tt>dbRecordsOnceOnly</tt> to any non-zero value, duplicates will
instead generate an error message instead. It is expected that this will only
be used in special circumstances, to detect the presence of unintentional
duplicates where it is known that they should not exist.</p>

<h4>select record</h4>

<p>This record now sets and posts monitors on its SELN field indicating which
of the inputs was selected, independent of which selection mechanism was
selected via the SELM field. This makes it much more useful, especially when
the High, Low or Median mechanisms are chosen.</p>

<h4>macLib</h4>

<p>Macro expansions in any program using the macLib facility from libCom can
now include a default value which will be used if the macro named is not
defined at the moment of substitution. The syntax for this is
<tt>$(name=default)</tt> or <tt>${name=default}</tt>. The default string can
itself contain other macros like this: <tt>$(name=$(default))</tt>. This
feature has actually been present since R3.14.6.</p>

<h4>errlog</h4>

<p>On a powerPC, during iocInit, a crash could occur. In particular the
SYNAPPS version of save_restore experienced crashes. This is now fixed.</p>

<h4>ca</h4>

<p>Mantis entries fixed.</p>

<p>221 - should shutdown full duplex comm on udp sockets if not used</p>

<p>192 - concurrency bug in channel access to local DB</p>

<p>181 - ca_host_name() now returns the host name of the client, not the
host:port of the server</p>

<p>161 - issues surrounding manipulation of CA contexts</p>

<p>153 - CA (caput) client does not reconnect after server
suspend-continue-shutdown cycle</p>

<p>111 - non-preemptive clients disconnect if ca_poll() isnt called
regularly</p>

<h4>portable ca server</h4>

<p>Mantis entries fixed.</p>

<p>196 - portable server library intermittent hang on UNIX systems</p>

<p>191 - corrupt value when doing a put through portable server (little
endian host)</p>

<p>175 - example portable server array PV 'alan' does not have time stamps</p>

<h4>gdd (used by portable server)</h4>

<p>Mantis entries fixed.</p>

<p>211 - GDD: aitConvertStringEnum16 does nothing if
pEnumStringTable==NULL</p>

<h4>RTEMS port</h4>

<p>Added support for setting NFS server/mount information from PPCBUG
argument strings.</p>

<p>rtems_shutdown_executive is now called on IOC exit. On many BSPs this will
return control to the bootstrap PROM.</p>

<p>Set POSIX TZ environment variable from NVRAM, or failing that, from
EPICS_TIMEZONE.</p>

<p>Cleaned up support for obtaining network configuration from NVRAM.</p>

<p>Added support for some additional boards.</p>

<p>Set iocsh prompt from host name.</p>

<p>Initialize in-memory filesystem from tar image following executable in
bootstrap flash memory. This allows for fully standalone IOCs -- no TFTP/NFS
server required.</p>

<p>Set IOC_NAME and IOC_STARTUP_SCRIPT environment variables from bootstrap
parameters.</p>

<h4>vxWorks port</h4>

<p>Fixed mantis entry.</p>

<p>179 -base does not build with vxWorks 6.0</p>

<p>225 - On vxWorks epicsThreadCreate returned -1 instead of 0 if a thread
could not be created. This is fixed.</p>

<h4>OS X port</h4>

<p>Builds on Tiger.</p>

<p>Readline now used by default.</p>

<h4>WIN32 port</h4>

<p>Fixed mantis entries.</p>

<p>195 - explicitly unloading Com.dll causes crash</p>

<p>230 - assert fail of caget, caput, etc under msvc 8</p>

<p>231 - manifest files not installed under visual C++ 8</p>

<h4>POSIX port</h4>

<p>Fixed mantis entries.</p>

<p>186 - failure after exit command if log client is running</p>

<p>222 - osiSpawnDetachedProcess doesnt close open files in dupicate process
on POSIX</p>


<h2 align="center">Changes between 3.14.6 and 3.14.7</h2>

<h4>selRecord</h4>

<p>The select record type has for a long time made use of a coule of magic
numbers (1e+30 and -1e+30) to mean "not a real value", which prevents the
record from working properly if one or other of these appears as an actual
data value. These have been changed to use +Inf and -Inf or NaN instead, so
+/-1e+30 may be used as a data value.</p>

<h4>ai, ao, dfanout and subroutine Records</h4>

<p>These record types have been modified to respond better to NaN values as
follows: if the VAL field contains a NaN value, the UDF field will be set and
an undefined value alarm will be triggered.</p>

<h4>epicsStdlib.h/epicsStrtod()</h4>

<p>epicsStdlib.h declares epicsStrtod() which provides a version of strtod
which handles NAN/INF on all architectures. All uses of strtod() in base have
been converted to use epicsStrtod().</p>

<p>epicsStdlib.h also declares epicsScanFloat() and epicsScanDouble() which
replace calls to sscanf with routines which handle NAN/INF on all
architectures.</p>

<h4>epicsThreadCreate Stacksize Posix</h4>

<p>The posix implementation of epicsThreadCreate() now makes pthread calls to
set the stack size. The sizes returned by epicsThreadGetStackSize() for the
inputs epicsThreadStackSmall, epicsThreadStackMedium and epicsThreadStackBig
are 128K, 256K and 512K respectively on at least the architectures Linux,
Solaris, HPUX and Darwin (different values are used on vxWorks and RTEMS).
This allows creation of many more threads on most systems.</p>

<h4>dbNotify</h4>

<p>dbNotifyCancel now waits if the userCallback is active when dbNotifyCancel
is called. Previously it just returned. NOTE CAREFULLY. This means that the
userCallback must not free the putNotify structure.</p>

<h4>CA commandline tools</h4>

<p>caget and camonitor now have an additional "-s" option to explicitly
request server-side string conversion, which - in case of the regular CA
server - leads to "precision" info (e.g. the PREC field of an EPICS record)
being honoured.</p>

<h4>POSIX signals</h4>

<p>Signals are blocked in all but the main thread. Applications/drivers which
require signal delivery to a subthread will need to be modified.</p>

<h4>epicsExit</h4>

<p>Three new functions are implemented: <tt>epicsExit</tt>,
<tt>epicsExitCallAtExits</tt>, and <tt>epicsAtExit</tt>. These are similar to
<tt>exit</tt> and <tt>atexit</tt>, i.e. they provide the ability to register
a function to be called when the process exits. They are provided becase
neither vxWorks or win32 properly implement <tt>exit</tt> and
<tt>atexit</tt>. Note that they apply to an IOC stopping NOT to a thread
exiting.</p>

<h4>epicsStdio and epicsStdioRedirect</h4>

<p>In order to support iocsh redirection of <tt>stdin</tt>, <tt>stdout</tt>,
and <tt>stderr</tt>, <tt>epicsStdio.h</tt> defines the following new
functions: <tt>epicsGetStdin</tt>, <tt>epicsGetStdout</tt>,
<tt>epicsGetStderr</tt>, <tt>epicsSetStdin</tt>, <tt>epicsSetStdout</tt>,
<tt>epicsSetStderr</tt>, and <tt>epicsStdoutPrintf</tt>.
<tt>epicsStdioRedirect.h</tt> defines macros that redefine <tt>stdin</tt>,
<tt>stdout</tt>, <tt>stderr</tt>, and <tt>printf</tt>.</p>

<p>Any code that includes <tt>epicsStdioRedirect.h</tt> will automatically
have it's stdio redirected. It has been added to many files in base. If code
called by dbior wants it's output redirected, it must also include this
file.</p>

<h4>IOC Test Facilities</h4>

<p>Any command that previously had an argument for a report file name no
longer has the argument. The new iocsh redirection capability is now used.
For example the former command:</p>
<pre>    dbl "0" reportName</pre>
<pre>Is now:</pre>
<pre>    dbl &gt; reportName</pre>
Note that this does NOT work on the vxWorks shell only on iocsh. On the
vxWorks shell the following command can be given:
<pre>    iocshCmd("dbl &gt; reportName")</pre>

<h4>errlog</h4>

<p>errlog now calls <tt>epicsAtExit</tt> and releases all resources when
<tt>epicsExitCallAtExits</tt> is called.</p>

<h4>libCom</h4>

<p>epicsStrGlobMatch() routine added.</p>

<h4>iocsh</h4>

<p>Input/output redirection added.</p>

<p>iocshCmd routine added (callable from vxWorks shell).</p>

<p>help command uses globbing.</p>

<h4>calcoutRecord</h4>

<p>The ODLY (Output Delay) was not handled properly. This is fixed.</p>

<h4>compressRecord</h4>

<p>make sure reset gets called when size of INP array changes.</p>

<h4>dbAccess DBR_ENUM_STRS for field DTYP</h4>

<p>Data Base Request Option DBR_ENUM_STRS for the DTYP field of soft records
can cause an IOC to crash.</p>

<h4>RTEMS</h4>

<p>RTEMS implementation of epicsMessageQueuePending() now works.</p>

<p>Added support for MVME2100 BSP.</p>

<p>Added support for building RTEMS bootable images.</p>

<h4>iocBoot/ioc* build change</h4>

<p>The cdCommands and envPaths files are now created in ioc* directory only
when the ARCH defined in the ioc*/Makefile is present in BUILD_ARCHS for the
build.</p>


<h2 align="center">Changes between 3.14.5 and 3.14.6</h2>

<h4>CA command line tools complete</h4>

<p>The complete set of Channel Access command line tools (caget, caput,
camonitor, cainfo) is available as announced during the May 2004 Collab.
meeting. Documentation is part of the CA Reference Manual. Be aware of
possible name conflicts with existing local tools.</p>

<h4>IOC template file configure/RULES.iocBoot removed</h4>

<p>The directory name wildcards that were defined here have been moved to
iocBoot/Makefile, which as a result is no longer unique in having its own
configure/RULES file.</p>

<h4>APS Virtual Linac template removed</h4>

<p>This is really a demo and a complete EPICS IOC application, not a
template. It will be made available separately.</p>

<h4>EPICS_HOST_ARCH win32-x86-cygwin renamed to cygwin-x86</h4>

<p>The EPICS_HOST_ARCH win32-x86-cygwin was renamed cygwin-x86 to avoid
confusion about what OS interfaces are used on Windows: native win32 or
cygwin's emulation of POSIX. Now we have</p>
<ul>
  <li>win32-x86 Uses native win32 interfaces with MS compiler.</li>
  <li>win32-x86-borland Uses native win32 interfaces with borland
  compiler.</li>
  <li>win32-x86-gnu Uses native win32 interfaces with cygwin gnu compiler.
    (Not implemented yet.)</li>
  <li>cygwin-x86 Uses cygwin POSIX interfaces with cygwin gnu compiler.</li>
</ul>

<h4>EPICS_TS_NTP_INET</h4>

<p>The time server's IP address used by the vxWorks clock routines was not
reading the default value from the generated envData.c file but going
straight to the boot host if no environment variable by that name was set.</p>

<h4>CONFIG_ENV and CONFIG_SITE_ENV</h4>

<p>These files are now parsed by a program that recognizes and ignores
comment lines. Previous versions of this parser would extract settings from
these files even if they appear on a line starting with a '#' character, so
the last line containing a setting for any variable would give the value used
as the default. This was first noticed in R3.14.5 where a commented-out
setting for the <code>EPICS_TIMEZONE</code> parameter was added
<em>after</em> the uncommented version.</p>

<h4>db test shell commands</h4>

<p>Many of the commands crashed if given no arguments. They are now more
crash proof.</p>

<h4>db_access - conversion of double to float</h4>

<p>When a CA user asked for display or control limits as a float a 0 value
was returned as -1.17549435E-38. This is now fixed.</p>

<h4>New DBD rule</h4>

<p>A new dbd rule will create a &lt;name&gt;Include.dbd from files specified
in a &lt;name&gt;_DBD macro definition. An include line will be placed in the
&lt;name&gt;Include.dbd for each file specified in the &lt;name&gt;_DBD
definition. If a Makefile contains</p>
<pre>        DBD=xxx.dbd
        xxx_DBD = f1.dbd f2.dbd f3.dbd </pre>

<p>an xxxInclude.dbd file will be created containing the lines</p>
<pre>        include "f1.dbd"
        include "f2.dbd"
        include "f1.dbd"</pre>

<p>and dbExpand will be invoked to create the xxx.dbd file from the
xxxInclude.dbd.</p>

<h4>Solaris Builds</h4>

<p>Old solaris 6 specific compiler options have been removed.</p>

<h4>New make targets cvsclean and archclean</h4>

<p>The new top level Makefile only target, cvsclean, removes cvs .#* files in
all dirs of the top directory tree.</p>

<p>The new archclean target is like the clean target except that O.Common
directories are not removed.</p>

<h4>epicsString</h4>

<p>Add epicsSnStrPrintEscaped.</p>

<h4>epicsExport</h4>

<p>epicsExportAddress(typ,obj) now generates an extern named pvar_typ_obj and
epicsExportRegistrar(func) an extern named pvar_func_obj. Previously both
just named the variable pobj.</p>

<p>epicsRegisterFunction(name) in conjunction with the dbd 'function' keyword
can be used to register functions referred to by record subroutine name
fields.</p>

<h4>Access Security</h4>

<p>The access security configuration rules now accept quoted strings where
just names were allowed previously.</p>

<p>All dump routines now have FP version.</p>

<p>A new shell command "ascar(int level)" is now available. It produces a
report of the INP channel access connections. Level (0,1,2) produces (a
summary report, summary plus unconnected channels, summary plus report of all
channels)</p>

<h4>Channel Access Client Library</h4>
<ul>
  <li>Fixed "subscription updates intermittently do not resume when
    unresponsive circuit reconnects" bug
    <ul>
      <li>Scope:
        <p>This bug was introduced in R3.14.5 and does not exist in any other
        release.</p>
      </li>
      <li>Symptom:
        <p>Subscription updates intermittently do not resume depending on
        circumstances when unresponsive circuit reconnects</p>
      </li>
      <li>Additional Information:
        <p>A decision was made to add a change to EPICS R3.14.5 so that when
        a TCP circuit is temporarily unresponsive the channel, but not the
        circuit, is immediately disconnected. This change was determined to
        be necessary to improve overall system robustness in the face of IOC
        or network overload. Unfortunately, an error was made when installing
        these changes. I am sorry about any inconvenience that this has
        caused. Thanks to Ken Evans at the APS for discovering this
        problem.</p>
      </li>
    </ul>
  </li>
  <li>Fixed "ca_replace_access_rights_event() fails if passed a nill function
    pointer" bug
    <ul>
      <li>Scope:
        <p>This bug probably exists in all R3.14 releases.</p>
      </li>
      <li>Symptom:
        <p>Passing a nill function pointer to
        ca_replace_access_rights_event() should install a noop handler, but
        this currently causes a failure.</p>
      </li>
      <li>Additional information:
        <p>Regression tests have been installed to detect this mistake.</p>
      </li>
    </ul>
  </li>
  <li>Fixed "CA client library crash when clear channel request occurs in get
    callback handler" bug
    <ul>
      <li>Scope:
        <p>This bug was introduced in R3.14.5 and does not exist in any other
        release.</p>
      </li>
      <li>Symptom:
        <p>CA client library crash when clear channel request occurs in get
        callback handler</p>
      </li>
      <li>Additional information:
        <p>When testing the striptool application, Ken Evans, discovered a
        bug in the CA client library occurring when a clear channel request
        occurs in get callback handler. Regression tests have been updated so
        that this mistake will not slip through testing undetected in a
        future release.</p>
      </li>
    </ul>
  </li>
  <li>Fixed "Double server subscription install when subscription request
    occurs in connection callback handler" bug
    <ul>
      <li>Scope:
        <p>This bug was introduced in R3.14.5 and does not exist in any other
        release. Subscription request must be made from within connection
        callback handler</p>
      </li>
      <li>Symptom:
        <p>It has been discovered (by Ken Evans while testing the gateway)
        that certain subscription requests were persisting in the gateway
        after clients had deleted them. This bug causes additional resources
        to be consumed, but does not result in a crash.</p>
      </li>
      <li>Additional information
        <p>Additional debugging has revealed that the CA client library in
        this situation inadvertently made the subscription request twice:
        once at the users&#x2019; request, and later on again when the
        library auto installed subscriptions for disconnected channels.</p>
      </li>
    </ul>
  </li>
  <li>Fixed "failure when deleting channel in get callback handler" bug
    <ul>
      <li>Scope:
        <p>Probably introduced in a previous R3.14 release.</p>
      </li>
      <li>Symptom:
        <p>An intermittent C++ exceptions during regression testing.</p>
      </li>
    </ul>
  </li>
</ul>
<ul>
  <li>Behavior Changes
    <ul>
      <li>Process blocks attempting to exit if the application does not call
        ca_context_destroy()
        <p>In EPICS release R3.14 the CA client library is implemented using
        axillary threads. If the application does not call
        ca_context_destroy() these threads will still be running, and
        depending on operating system conventions the process may
        <em>not</em> exit if the main thread exits, but axillary threads are
        still running. Note that ca_context_destroy() is functionally
        equivalent to the deprecated call ca_task_exit().</p>
      </li>
    </ul>
  </li>
</ul>

<h4>Channel Access Portable Server (used by the CA gateway and others)</h4>
<ul>
  <li>Fixed "assert fail when writing string through Portable CA Server" bug
    <ul>
      <li>Scope:
        <p>This bug is only present in the portable CA server and so it does
        <em>not</em> impact IOC based applications. The bug is present in the
        CA gateway and any portable CA server based application. This problem
        may have been recently introduced when GDD was patched to properly
        handle fixed sized strings.</p>
      </li>
      <li>Symptom:
        <p>Failure, when writing large string through the portable CA server.
        There appears to be a possibility of the wrong string being written
        when a smaller string is used. You may see the following message.</p>
        <p>A call to "assert (! this-&gt;pValue-&gt;unreference ())" failed
        in ..\..\..\..\include\smartGDDPointer.h line 88.</p>
      </li>
      <li>Additional Information:
        <p>Thanks to Stephanie Alison at SLAC for discovering the bug and to
        Ken Evans at the APS for reminding me to fix it.</p>
      </li>
    </ul>
  </li>
</ul>


<h2 align="center">Changes between 3.14.4 and 3.14.5</h2>

<h4>dbtr</h4>

<p>Don't seg-fault if no argument is passed to dbtr.</p>

<h4>New build targets.</h4>

<p>New files have been created in configure/os to allow
CROSS_COMPILER_TARGET_ARCHS to include solaris-sparc-gnu and
solaris-sparc-debug when EPICS_HOST_ARCH is solaris-sparc. Also
CROSS_COMPILER_TARGET_ARCHS can now include linux-x86-debug when
EPICS_HOST_ARCH is linux-x86.</p>

<h4>New epicsString.h function</h4>

<p>A new function epicsStrnCaseCmp has been added. It is like strncmp except
that it ignores case.</p>

<h4>R3.13 compatability files</h4>

<p>R3.13 compatability files are no longer generated automatically during the
build. configure/CONFIG_SITE contains two new macros for building
compatibility files. They are set to NO but can be set to YES. The macros
are:</p>
<ul>
  <li>COMPAT_TOOLS_313
    <p>This will install the compatibility files needed to build R3.13
    extensions built with this R3.14 base.</p>
  </li>
  <li>COMPAT_313
    <p>This will install the compatibility files needed to build R3.13
    extensions and IOC applications built with this R3.14 base.</p>
  </li>
</ul>

<h4>APS Virtual LINAC Templates</h4>

<p>A new set of templates has been included in R3.14.5 to implement a Virtual
LINAC in an ioc using databases and sequence programs. The Virtual LINAC
simulates the generation and transmission of an electron beam down a LINAC.
Several steering coils, BPMs, and other typical accelerator components are
simulated to provide a realistic interaction between the operator and the
"LINAC". Since it is an entirely soft application, it will work on any
platform. An medm display is provided as the primary GUI. It can also be used
to experiment with other CA client tools.</p>

<p>To install the templates, use the following commands:</p>
<pre>  mkdir <top>
  cd <top>
  &lt;base&gt;/bin/&lt;arch&gt;/makeBaseApp.pl -t vlinac vlinac
  &lt;base&gt;/bin/&lt;arch&gt;/makeBaseApp.pl -i -t vlinac vlinac</pre>

<p>For further information, see:</p>
<pre>  &lt;top&gt;/vlinacApp/misc/README
  &lt;top&gt;/vlinacApp/misc/Virtual_Linac_Info.pdf</pre>

<h4>Stringin record time-stamp soft device support</h4>
Add simple device support for converting time to nicely-formatted string
using INP field as epicsTimeToStrftime format string:
<pre>record(stringin, "$(user)now")
{
    field(DESC, "Current time and date")
    field(DTYP, "Soft Timestamp")
    field(INP, "@%Y-%m-%d %H:%M:%S.%03f")
}</pre>

<h4>Channel Access Portable Server (used by the CA gateway and others)</h4>
<ul>
  <li>Fixed failure occurring if client disconnected while asynchronous PV
    attach was outstanding, or, for enumerated native type process variables,
    while enumerated string table cache asynchronous IO was outstanding. This
    problem does not occur in IOCs because they are not yet based on the
    portable server library. This bug was first detected by Ken Evans in the
    production CA gateway at the APS.</li>
</ul>

<h4>Channel Access Original Server (used in IOC)</h4>
<ul>
  <li>A bug causing the server threads to become stuck in a state where they
    process requests, but no longer send responses, if in the past the system
    was experiencing network buffer starvation has been fixed. This problem
    existed probably in all previous EPICS releases, but network buffer
    starvation issues have become more prevalent starting with Tornado
  2.0.</li>
  <li>Users noticed that UDP related output from the casr diagnostic was
    easily confused with the information from casr for TCP circuits. This has
    been fixed.</li>
</ul>

<h4>Channel Access Client Library</h4>
<ul>
  <li>Disconnect behavior is now more robust in response to congestion. When
    a channel times out, the channel is disconnected, but not the circuit.
    The circuit is only disconnected when the internal TCP/IP keepalive timer
    fires or if teh IOC reboots with the same IP address. This will result in
    less UDP search traffic during periods of congestion and also less TCP/IP
    circuit thrashing. A side effect will be that if a user turns off a
    vxWorks IOC, changes its IP address, and then reboots it, then the user
    will need to wait out the full duration of the TCP/IP keepalive timer
    before the client will reconnect. This is undoubtedly a negative side
    effect, but it is felt that the improvements in robustness justify the
    confusion resulting in the small number of situations that a vxWorks
    IOC's IP address is changed.</li>
  <li>In previous releases if a directory service returns the address of a CA
    server that does <em>not</em> have the PV that is being sought then the
    client library could end up sending search requests at a very high rate.
    This problem has been fixed by placing all disconnected channels in a
    queue implementing a short delay prior to there being ready again for
    periodic name resolution requests.</li>
  <li>In previous R3.14 releases the CA client library's search datagram
    interval exponential backoff was flawed. CA's search datagram interval
    exponential backoff should proceed following the sequence 30mS, 60mS,
    120mS, 240mS, and so on. Or a similar behavior with higher initial delays
    resulting from a round trip time delay estimate greater than 30 mS.
    However, instead the backoff delays were 30mS, 30mS, 30mS, 30mS, 30mS,
    30mS, 60mS, 120mS, 240mS, and on. This bug also impacted what CA does
    when a channel disconnects or there is a beacon anomaly ( a new server
    event). The intent was to start the search delay for disconnected
    channels in these situations at 2 seconds but due to the above bug the
    delay was more like 64mS. This bug appears only in earlier versions of
    EPICS R3.14.</li>
  <li>A bug has been found in the CA repeater supplied with EPICS R3.14.2
    through R3.14.4 (inclusive). The symptom will be clients running for more
    than a few minuites do not connect to a newly introduced server. Fixed in
    R3.14.5.</li>
</ul>

<h4>dbCa</h4>

<p>Better error messages are now generated.</p>

<p>dbCaPutLinkCallback is a new function. It provides the ability to
implement record/driver support that does not complete until a channel access
put callback has completed. See the Application Developer's Guide for
details.</p>

<p>dbCaAddLinkCallback is a new function. The caller can provide a connect
and monitor callback. See the Application Developer's Guide for details.</p>

<h4>devXxSoftCallback</h4>

<p>Soft device that uses dbCaPutLinkCallback has been written for ao, bo,
calcout, longout, mbbo, mbboDirect, and stringout records. The dbd
definitions have been added to devSoft.dbd. In other to use the new support
the DTYP field is defined:</p>
<pre>    field(DTYP,"Async Soft Channel")</pre>

<h4>calcoutRecord</h4>

<p>The CALC and OCAL fields now have a size of 40 so that they are the same
as the calcRecord.</p>

<p>calcoutRecord now has associated device support. The default support will
act just like the old calcout. Support bis also available that uses
dbCaPutLinkCallback.</p>

<h4>mbbiRecord</h4>

<p>The fields ZRST,...,FFST are now special(SPC_MOD).</p>

<h4>mbboRecord</h4>

<p>The fields ZRST,...,FFST are now special(SPC_MOD). init_record now checks
to see if state strings or values are defined during pass 0. Previously if
another record had a DBR_STRING link to an mbboRecord it thought the field
was a USHORT instead of an ENUM.</p>

<h4>epicsString</h4>

<p>A new function has been added epicsStrPrintEscaped, which converts the
standard C escape characters to \xxx characters.</p>

<h4>IOC shell system command</h4>

<p>The 'system' command has been added to the IOC shell. To enable this
command, add <code>registrar(iocshSystemCommand)</code> to an application
database description file.</p>


<h2 align="center">Changes between 3.14.3 and 3.14.4</h2>

<h4>sCalcPostfix</h4>

<p>This has been removed from base.</p>

<h4>Format string checking</h4>

<p>'printf-style' functions like errlogPrintf have their arguments verified
against their format string when compiled with gcc.</p>

<h4>IOC shell command-line editing on vxWorks</h4>

<p>The IOC shell now uses the vxWorks ledLib routines so command-line editing
is now the same in the IOC shell as it is in the vxWorks shell.</p>

<h4>CA client library crashes when the same PV name is on multiple
servers</h4>

<p>If the CA client library was searching for a PV name that was hosted on
more than one server a segmentation violation occurred when printing a
diagnostic message resulting in a failure of the CA client library. The bug
was introduced in R3.14.3. The code was tested on WIN32 prior to release, but
the problem has so far been reproduced only on Linux.</p>

<p>Thanks to Ernest Williams at the SNS for discovering and helping to
diagnose the problem.</p>

<h4>Disconnection callback function called when CA channel known to be
disconnected</h4>

<p>If a CA circuit timed out during the connect sequence then the CA client
library called the applications's disconnect callback function indicating a
disconnect state transition when the channel was already known to be
disconnected. This has caused the sequencer to improperly maintain its
connected channel count. Other CA client side tools may also be impacted.</p>

<p>Recent versions of vxWorks appear to experience a connect failure if the
vxWorks IP kernel reassigns the same ephemeral TCP port number as was
assigned during a previous lifetime. The IP kernel on the vxWorks system
hosting the CA server might have a stale entry for this ephemeral port that
has not yet timed out which prevents the client from connecting with the
ephemeral port assigned by the IP kernel. Eventually, after EPICS_CA_CONN_TMO
seconds, the TCP connect sequence is aborted and the client library closes
the socket, opens a new socket, receives a new ephemeral port assignment, and
successfully connects.</p>

<p>Thanks to Mark Rivers for initially reporting the bug and energetically
assisting with identifying the cause.</p>


<h2 align="center">Changes between 3.14.2 and 3.14.3</h2>

<h4>TPRO output</h4>

<p>The record processing trace output generated when the <code>.TPRO</code>
field of a record is non-zero now includes the name of the thread that is
actually doing the processing.</p>

<h4>calcRecord and calcoutRecord</h4>

<p>Previously if a dbGetLink failed on one of the input links, dbGetLink was
not called for the remaining links. Now it is.</p>

<h4>put notify</h4>

<p>put notify did not act properly if a record had disp=TRUE, i.e. if puts
are disabled. It now returns putNotifyPutDisabled.</p>

<h4>fastlock.h</h4>

<p>This is no longer supported</p>

<h4>devLib</h4>

<p>devLib is now supported on vxWorks and RTEMS. It has been moved from
src/vxWorks/src to src/libCom/osi. devLibVirtualOS has been extended to
support allocating A24 addresss and an init method.</p>

<h4>vxWorks dependent modules moved</h4>
The following have been moved from src/vxWorks/src to
src/libCom/osi/os/vxWorks: camacLib.h, drvTS.c, drvTS.h, epicsDynLink.c,
epicsDynLink.h, module_types.h, task_params.h, veclist.c. Brief documentation
has been added to the Application Developer's Guide.

<h4>Close-On-Exec flag set for all sockets created in EPICS base</h4>

<p>On POSIX systems if a Channel Access application spawns off 3rd party
software with an exec() call then all open file desriptors are inherited
unless the close-on-exec flag is set for each file descriptor. A new wrapper
function was created so that all sockets created in EPICS base will have the
close-on-exec flag set on POSIX systems. The function which spawns the CA
repeater with exec() used to close all open files except stdin/stdout/stderr.
This step was no longer required and therefore was removed from the code.</p>

<h4>Temporary Files on Windows</h4>

<p>The tmpfile() function on windows requires that all temporary files be
stored in the root folder. The antelope (yacc) tool in base was calling
tmpfile() and this was causing problems at sites where win32 systems use
remotely mounted secure file systems. A wrapper function called "FILE *
epicsTempFile()" that creates a temporary file on WIN32 with a name epicsNNN
using one of the following paths was installed into libCom. It searches
starting with (1) below and stops when it finds a specified path that exists.
On POSIX systems, and systems that default to POSIX behavior, epicsTempFile()
simply calls tmpfile().</p>
<ol>
  <li>where the TMP environment variable specifies</li>
  <li>in c:\tmp</li>
  <li>in the current working directory</li>
</ol>

<h4>envPaths file</h4>

<p>For operating systems other than vxWorks, there is now a target file
created in each <code>iocBoot/ioc</code> directory called
<code>envPaths</code>, which performs the same functions as the
<code>cdCommands</code> file in vxWorks but using environment variables. The
entries in <code>envPaths</code> are derived from the contents of the
application's <code>configure/RELEASE</code> file.</p>

<h4>Macros in database filenames</h4>

<p>Database (<code>.db</code> and <code>.dbd</code>) filenames passed to
<code>dbLoadDatabase</code>, <code>dbLoadRecords</code> and inside
<code>dbLoadTemplate</code> substitutions files will now have environment
variable macros expanded before opening. These are expressed using the
standard <code>${MACRO}</code> syntax. Inside a template substitutions file
the filename must be enclosed in double quotation marks if macros are
used.</p>

<h4>registerRecordDeviceDriver output subroutine renamed</h4>

<p>The registration routine generated by the registerRecordDeviceDriver.pl
perl script now includes the name of the application, thus requiring a
one-line change to any IOC startup files produced with earlier R3.14 releases
of base. The actual name is taken from a second command line argument
supplied to the script by the modified make rules, and is derived from the
name of the fully expanded dbd file from which the necessary information is
extracted. The change needed to every startup script involves using this new
name in place of the old <code>registerRecordDeviceDriver</code>. Assuming
that your application's fully expanded dbd file is called
<code>example.dbd</code> you would modify the lines</p>

<blockquote>
  <pre>dbLoadDatabase("dbd/example.dbd",0,0)
registerRecordDeviceDriver(pdbbase)</pre>
</blockquote>

<p>to become</p>

<blockquote>
  <pre>dbLoadDatabase("dbd/example.dbd",0,0)
example_registerRecordDeviceDriver(pdbbase)</pre>
</blockquote>

<h4>dbExpand <code>-o outfile</code> option</h4>

<p>A commandline option <code>-o</code> has been added to the dbExpand
program to allow the name of its output file to be specified. If there are
any errors in the input file(s) the output file will not be generated or
modified at all. The rules to expand DBD files have been changed to make use
of this.</p>

<h4>New keyword <code>variable()</code> supported in dbd files</h4>

<p>Database definition (.dbd) files can now contain declarations of simple
static variables, a facility intended for driver debugging purposes. These
<code>variable(name)</code> or <code>variable(name,type)</code> declarations
are preserved by dbExpand (<code>type</code> is <code>int</code> if omitted),
and will be converted by registerRecordDeviceDriver.pl into code that
registers them with iocsh. The variables themselves must be defined in some
existing C or C++ code and marked using the macro
<code>epicsExportAddress(type,name)</code>. Only plain <code>int</code> and
<code>double</code> types are supported.</p>

<p><strong>macEnvExpand</strong></p>

<p>A facility for performing macro expansion using environment variables as
macro definitions has been added to libCom/macLib. The ioc shell now performs
macro expansion using this on all input lines (other than comments) before
printing and executing the line.</p>

<p><strong>iocsh var command</strong></p>

<p>For simple applications such as controlling the value of debugging flags.
Devlopers with more complex expression handling requirements should consider
use of the <strong>cexp</strong> package. The available variables are defined
by the new <code>variable</code> dbd file keyword.</p>

<p><strong>iocshArgPersistentString</strong></p>

<p>Tell iocsh to make a copy of the argument string before passing it to the
handler function.</p>

<p><strong>epicsStrDup</strong></p>

<p>Operating-system independent replacement for strdup().</p>

<p><strong>epicsMessageQueue</strong></p>

<p>The epicsMessageQueue API has been changed. All functions and methods to
receive a message now have an additional argument which specifies the size of
the receiver buffer. The receive functions/methods return -1 and the received
message is discarded if the received message will not fit in the buffer. See
the Application Developer's Guide (libCom OSI) for details.</p>

<p>This is an incompatible change. All R3.14.2 applications which use
epicsMessageQueue must be modified before they can be compiled and used with
R3.14.3</p>

<h4>Error Message Logging</h4>

<p>A bug occurring only in Microsoft Windows port of the error message
logging client was fixed. The symptoms were problems getting a Microsoft
Windows based IOC to make entries in the log file.</p>

<p>A bug occurring in the error message logging server where a partial
message arrives w/o a &lt;CR&gt; and then a &lt;CR&gt; from a previous
message was found in the input buffer was fixed. The problem must have
existed for a long time but probably was not occurring frequently. The
symptom was garbled output in the log file.</p>

<p>An IP kernel deadlock vulnerability occurring when vxWorks's tNetTask
calls logMsg because of a transient mbuf starvation situation has been fixed.
The fix was to not call logFdAdd for the log client's socket and instead
create a specialized vxWorks device driver which calls errlogPrintf for each
incoming message and then call logFdAdd for a file descriptor opened with
that device driver. The desirable functional change being errlogPrintf's
capability to discard messages when it gets behind (because of a transient
mbuf starvation situation). The fix also means that any code that calls
errlogAddListener on vxWorks, e.g. CMLOG, will now receive the logMsg
messages.</p>

<h4>Channel Access Client Library Client Context Cleanup Race Condition</h4>

<p>The symptom is a CA client program that fails with a segmentation
violation on Linux shortly after calling ca_task_exit()or
ca_context_destroy(). A fix will show up in R3.14.3. Regression tests were
updated to detect this type of problem.</p>

<h4>Red Hat 7.3 Linux Process Rundown Bug</h4>

<p>There appears to be a bug in the Red Hat 7.3 process rundown where posix
thread support is defective when file scope destructors are being run. The
symptom was a hang during process exit. A workaround was installed.</p>

<h4>Multiple CA Servers on MAC OSX</h4>

<p>A patch was made to allow multiple CA servers on MAC OSX. OSX is a recent
branch off of BSD and therefore requires socket option SO_REUSEPORT.</p>


<h2 align="center">Changes between 3.14.1 and 3.14.2</h2>

<p><strong>Build System</strong></p>

<p>Major changes have been made to the build system. The good news is that
the rules for support and ioc applications are now greatly simplified. The
bad news is that it does mean changes for existing 3.14.1 applications.
Please see:</p>

<p><a
href="../2-docs/ConvertingR3.14.1AppsToR3.14.2.html">ConvertingR3.14.1AppsToR3.14.2</a></p>

<p>for details. If you are using the <strong>function</strong> DBD keyword it
no longer exists. Please read this conversion document for details.</p>

<p><strong>Application Developer's Guide</strong></p>

<p>The old chapter "New Feature's for 3.14" has been replaced by a new
chapter "Getting Started". Please read it. It provides a simplified set of
rules that can be used to build most support and ioc applications. Many minor
changes have also been made.</p>

<p><strong>dbGetLink</strong></p>

<p>A bug in dbGetLink resulted in nRequest not being given the value 0 if the
link is a constant link. This in turn caused the waveform record to always
set NORD=NELEM. Thus if an application trys to write a waveform via the
steps:</p>
<pre>    prset-&gt;get_array_info(paddr,&amp;no_elements,&amp;offset);
    write nNew elements into array &gt;&gt;
    prset-&gt;put_array_info(paddr,nNew);</pre>

<p>This sets NORD = nNew. But because of the dbGetLink bug, the soft device
support attached to the waveform record sets NORD to NELM.</p>

<p>This problem is fixed. The actual bug was in macros in dbAccessDefs.h</p>

<p><strong>Access Security</strong></p>

<p>The host names are now converted to lower case. This fixes
incompatibilities between various platforms.</p>

<p><strong>string records</strong></p>

<p>Both the stringin and stringout records have two new DBF_MENU fields: APST
and MPST. These control whether CA monitors are fired if the new VAL field
string is identical to the old one. The default (zero) menu value is "On
Change" with behaviour identical to before, set to "Always" if you want a
record to fire monitors every time the record is processed (analagous to
setting ADEL/MDEL=-1 for numeric record types).</p>

<p><strong>epicsMessageQueue</strong></p>

<p>A new facility that provides the capabilities of vxWorks msgQLib. See the
Application Developer's Guide (libCom OSI) for details.</p>

<p><strong>epicsStdio and errlogPrintf</strong></p>

<p>A new facility has been added to libCom described by epicsStdio.h. It
contains the functions epicsSnprintf and epicsVsnprintf. These are like the
C99 functions snprintf and vsnprintf, which are like sprintf and vsprintf
except that they accept a argument limiting the number of characters
written.</p>

<p>The errlogPrintf facility has been modified to use this facility. Thus it
is not longer subject to a possible buffer overflow.</p>

<p><strong>scanPeriod</strong></p>

<p>This is a new function provided by the Database Scanning facility. Given
an index for the choices defined by menuScan.h, it returns the scan period in
seconds. The argument can just be the scan field of a database record. If the
index is not associated with a periodic scan rate, the value 0.0 is
returned.</p>

<p><strong>New epicsString.h function</strong></p>

<p>A new function epicsStrCaseCmp has been added. It is like strcmp except
that it ignores case.</p>

<p><strong>macLib</strong></p>

<p>macParseDefns did not check for handle==NULL. The documentation for
macParseDefns was not correct.</p>


<h2 align="center">Changes between 3.14.0beta2 and 3.14.1</h2>

<p><strong>function - New Database Definition Keyword</strong></p>

<p>dbStaticLib and related programs now accept a new keyword in DBD files:</p>
<pre>function(name)</pre>

<p>Where <code>name</code> is the name of a function with "C" linkage that is
included in the IOC binary. This function will be automatically registered
with the registry at the same time as the record/device/driver tables, and is
intended to make using subroutine records much easier on non-vxWorks
systems.. Prior R3.14 releases required there to be a static registration
routine for such subroutines.</p>

<p>dbStaticLib has two additional routines to support this, dbDumpFunction()
and dbWriteFunctionFP(). dbDumpFunction has been added to the iocsh command
table.</p>

<p><strong>iocsh</strong></p>

<p>When executing commands from a script file, iocsh now echoes each command
to the terminal before execution. This makes it much easier to see where
errors are being reported.</p>

<p><strong>Solaris build requirement</strong></p>

<p><code>uname</code> must be defined for builds on solaris hosts because it
is used to determine the solaris version.</p>

<p><strong>Linux build note</strong></p>

<p>Under linux-x86 only, when SHARED_LIBRARIES=YES it is now possible to have
one or more directory paths burned into products as run-time locations for
the shared libraries. In configure/os/CONFIG_SITE.Common.linux-x86 add any
such absolute paths to the new make variable SHRLIB_SEARCH_DIRS
(lib/&lt;arch&gt; will be automatically appended to each directory given).</p>

<p><strong>RULES.Db</strong></p>

<p>A <code>*[nn].db</code> file will be created from an
<code>*.template</code> and a <code>*[nn].substitutions</code> file ,where
<code>nn</code> has a value between 0 and 99.</p>

<p><strong>Support for 64 bit long</strong></p>

<p>Many changes were made to support architectures on which a long is a 64
bit integer. The basic change was to change:</p>
<ul>
  <li>long =&gt; epicsInt32 for anything that might get transfered to/from
    network buffers</li>
  <li>unsigned long =&gt; epicsUInt32 for anything that might get transfered
    to/from network buffers</li>
</ul>

<p>The changes include the following:</p>
<ul>
  <li>cvtFast</li>
  <li>xxxRecord.h NOTE: In addition to the changes for long all enum fields
    are now epicsEnum16</li>
  <li>dbStaticLib</li>
  <li>db_access</li>
  <li>dbConvert and dbFastLinkConv</li>
</ul>

<p><strong>Hardware Link Definitions</strong></p>

<p>The various parts of hardware link definitions now accept HEX values,
e.g.</p>
<pre>field(INP,"L0 A1 C0 S0xa @")</pre>

<p>NOTES:</p>
<ul>
  <li>This may not be compatible with Database Configuration Tools</li>
  <li>If records are written via dbStaticLib the falues will NOT be written
    in HEX.</li>
</ul>

<p><strong>dbDumpFldDes</strong></p>

<p>A macro has been defined so that client code can be written that is
compatible between 3.13 and 3.14.</p>

<p><b>epicsMutex for posix</b></p>
<ul>
  <li>No longer supports epicsMutexLockWithTimeout. This was done to allow a
    more efficient posix implementation.</li>
  <li>If PTHREAD_MUTEX_RECURSIVE is provided then the implementation uses
    only pthread_mutex. This is much faster (2 to 3 times as fast) as the
    previous implementation.</li>
</ul>

<p><strong>Mac OS X</strong></p>

<p>Now supported as development platform and as IOC.</p>

<p><strong>RTEMS</strong></p>

<p>Additional RTEMS-pc386 network drivers are available</p>

<p><strong>iocsh</strong></p>

<p>Configurable iocsh command-line editing support (none, readline,
libtecla)</p>

<p><strong>CA Reference Manual</strong></p>

<p>Many additions.</p>

<p><strong>CA Client Library</strong></p>

<p>Bugs related to connection speed when creating new channels and other
channels are not found fixed. Bugs related to proper schedualing in file
descriptor manager based clients fixed. Many other bugs were fixed.
Performance was significantly improved.</p>

<p><strong>Original CA Server Library (still employed in R3.14 by
iocCore)</strong></p>

<p>A bug was fixed where the server was in rare situations using excessive
CPU.</p>

<p><strong>Portable CA Server LIbrary</strong></p>

<p>Several bugs were fixed when performing integration testing with the
channel access gateway.</p>

<p><strong>GDD</strong></p>

<p>Many bugs and missing features fixed.</p>

<center>
<h2>Changes since beta1</h2>
</center>

<p><strong>dbCommon.dbd</strong></p>

<p>Field UDF now has a promptgroup. This allows users to set UDF false via
DCTs.</p>

<p><strong>errlog</strong></p>

<p>errlog no longer contains an atexit that calls errlogFlush. This did not
work on all operating systems. cantProceed, iocsh, and ca_task_exit all call
errlogFlush. Other applications may also have to call if before
terminating.</p>

<p><strong>mbboRecord</strong></p>

<p>mbboRecord now implements method cvt_dbaddr for the VAL field. If no state
vales or state strings are defined then it sets field_type and dbr_field_type
to DBF_USHORT.</p>

<p><strong>timeStamp changes</strong></p>

<p>Changes have been made to:</p>
<ul>
  <li>Allow device support to set the time stamp (field TIME) of a
  record.</li>
  <li>Allow a record to receive it's time stamp from another record,</li>
</ul>

<p>epicsTime.h now has the definitions:</p>
<pre>#define epicsTimeEventBestTime -1
#define epicsTimeEventDeviceTime -2</pre>

<p>These are values for the TSE field of dbCommon.</p>
<ul>
  <li><strong>epicsTimeEventBestTime</strong> means that code supplying the
    time stamp should get the most accurate time possible. Currently this
    only has meaning on vxWorks and if drvTS is supplying the time via some
    hardware timing system. It means get the latest time from the hardware
    system rather than from the vxWorks tick time. drvTs previously accepted
    a hardcoded value of -1.</li>
  <li><strong>epicsTimeEventDeviceTime</strong> means that recGblGetTimeStamp
    doesn't modify the time field. This allows device support to supply the
    time stamp.</li>
</ul>

<p>If the <strong>TSEL</strong> field refers to the <strong>TIME</strong>
field of a record then <strong>recGblGetTimeStamp</strong> sets
<strong>TIME</strong> equal to the time it gets from the record the
<strong>TSEL</strong> references. This works for both database and channel
access links. In this case field TSE is not used.</p>
<pre> </pre>

<p><strong>aiRecord and aoRecord: Setting eoff=egul</strong></p>

<p>Instead of init_record executing code like</p>
<pre>    if ((pai-&gt;linr == menuConvertLINEAR) &amp;&amp; pdset-&gt;special_linconv) {
        pai-&gt;eoff = pai-&gt;egul;
    }</pre>

<p>It now executes:</p>
<pre>    if ((pai-&gt;eslo==1.0) &amp;&amp; (pai-&gt;eoff==0.0)) {
        pai-&gt;eoff = pai-&gt;egul;
    }</pre>

<p>aoRecord has a similar change</p>

<p>This was done so that old device support which does not implement
special_linconv still works.</p>

<p><strong>CA puts to disabled record</strong></p>

<p>If a CA client issues a put to a disabled record then, when the record is
ena bled, database puts to the record will not make the record process until
a CA pu t is again issued. This is fixed.</p>

<p><strong>TPRO - trace processing</strong></p>

<p>If dbProcess is called recursively by different tasks, it did not properly
handle TPRO. Consider the following database:</p>
<pre>record(ao,"mrkao") {
    field(OUT,"mrkai CA")
    field(TPRO,"1")
}
record(ai,"mrkai") {
    field(TPRO,"1")
}</pre>

<p>If a channel access put is sent to mrkao, no message is issued when mrkai
is processed.</p>

<p>This is now fixed.</p>

<p><strong>TSconfigure</strong></p>

<p>If in your st.cmd file you issue the command.</p>

<p>TSconfigure(0,0,0,0,0,0,1)</p>

<p>And set the TSE field of any record to a non zero value, then a crash will
occur when recGblGetTimeStamp is called.</p>

<p>This is now fixed.</p>

<p><strong>calcoutRecord</strong></p>

<p>nsev not sevr must be checked to decide if dbPutLink should be called.</p>

<p><strong>dbCa</strong></p>

<p>Whenever a connection is made, a request to retrieve the control, display,
and alarm linits and the precision and units is automatically issued.
Previously this was only done if dbCaGetAttributes was called. This it is no
longer necessary to call dbCaGetAttributes.</p>

<p><strong>calcPerform</strong></p>

<p>This now returns a non zero value if the result is nan (not a number).</p>

<p><strong>Record Name Length</strong></p>

<p>The size of the name field has been expanded from 29 to 61, i.e. record
names can now have 60 characters.</p>

<p><strong>iocInit</strong></p>

<p>initialProcess is now called before interruptAccept. This means that
initial processing will be done before periodically scanned and I/O Inter
scanned records start processing.</p>

<p><strong>ellLib</strong></p>

<p>Casts have been removed that suppressed valuable error messages</p>

<p><strong>mbbiRecord</strong></p>

<p>All existing manipulations of UDF in process() are removed and udf is set
FALSE when the raw value is successfully read.</p>

<p><strong>selRecord</strong></p>

<p>In do_sel udf is not set false at the beginning. If selm has an invalid
value recGblSetSevr(psel,SOFT_ALARM,MAJOR_ALARM) is called.</p>

<p><strong>cdCommands file</strong></p>

<p>Fixed a bug and revised the use of the IOCS_APPL_TOP setting in an
application's &lt;top&gt;/configure/CONFIG file (which specifies the path to
&lt;top&gt; as seen by the IOC) to apply the same modifications to all paths
output in the cdCommands file.</p>

<p><strong>dbStaticLib</strong></p>

<p>All routines with Recdes of Fielddes in their name are obsolete and
removed. A new routine dbDumpField replaces dbDumpFldDes.</p>

<center>
<h2>Changes since alpha2</h2>
</center>
All changes for release 3.13.5 that also apply to 3.14 have been made.

<p><b>devAiSoftRaw and devAoSoftRaw</b></p>

<p>A new state is defined for the LINR field. The name is "SLOPE", which
allows any device type to be used with manual settings of the EOFF and ESLO
fields. With this setting, the device support's special_linconv() routine is
only called when LINR=LINEAR.</p>

<p>The RTEMS TFTP remote filesystem driver now supports a limited form of the
chdir() system call. One restriction is that all pathnames passed to chdir()
must end in a / character, so IOC shell commands to change directories must
be given as</p>

<p>cd ../db/</p>

<center>
<h1>EPICS Release base 3.14.0alpha2</h1>
</center>
Since the alpha1 release some major changes were made to the build system, to
some of the libCom facilities, and to the iocsh facilities.

<p>The unbundled version of the sequencer has been build and tested with this
release. You must obtain a version of the sequencer that has been built
against alpha2.</p>

<p>A verion of the HPlanGpib support has been built and tested with this
release. Again you must obtain a version that builds with alpha2.</p>

<p>A new update to the Application Developer's Guide is available for this
release.</p>

<h3>Build changes</h3>
<ul>
  <li>Operating system independant builds are now done in an O.Common
    subdirectory and then installed instead of being performed directly in an
    install directory.</li>
  <li>Build definition names (e.g. RECTYPES, MENUS, DBDNAME, and BPTS) have
    been changed to specify the name of the file to be created and installed
    instead of the source file name.</li>
  <li>All db and dbd related definitions and rules have been moved into
    base/configure/RULES.Db file. The rules now allow multiple dbd files and
    registerRecordDeviceDriver files to be created in a single Makefile.</li>
  <li>"gnumake depends" no longer depends on a complete buildInstall.</li>
</ul>

<h3>Converting alpha1 applications to alpha2</h3>
Build modifications in alpha2 require the following changes to existing R3.14
applications.
<ul>
  <li>Remove the now unused RULES files

    <blockquote>
      ./configure/RULES.Db<br>
      ./configure/RULES.registerRecordDeviceDriver</blockquote>
  </li>
  <li>Delete the following line in ./configure/RULES

    <blockquote>
      include $(TOP)/configure/RULES.registerRecordDeviceDriver</blockquote>
  </li>
  <li>In &lt;top&gt;/configure/Makefile change

    <blockquote>
      @$(PERL) $(TOOLS)/makeConfigAppInclude.pl $(T_A) $@ $(TOP)</blockquote>
    to

    <blockquote>
      @$(PERL) $(TOOLS)/makeConfigAppInclude.pl $(EPICS_HOST_ARCH) $(T_A) $@
      $(TOP)</blockquote>
    and add the line

    <blockquote>
      depends: install</blockquote>
    to the bottom of the Makefile.</li>
  <li>In all *App/*Db/Makefiles change

    <blockquote>
      include $(TOP)/configure/RULES.Db</blockquote>
    to

    <blockquote>
      include $(TOP)/configure/RULES</blockquote>
  </li>
  <li>In all *App/src/Makefile files change

    <blockquote>
      DBDNAME = &lt;name&gt;App</blockquote>
    to

    <blockquote>
      DBD += &lt;name&gt;</blockquote>
    and remove the line<br>


    <blockquote>
      DBDEXPAND = &lt;name&gt;Include.dbd</blockquote>
    NOTE: If any of your *App/*Db/Makefiles contain "DBDNAME =" lines you
    should make these same changes in that *Db dirctory.</li>
  <li>In all *App/src/Makefile Makefiles change

    <blockquote>
      RECTYPES=&lt;name&gt;.h</blockquote>
    to

    <blockquote>
      DBDINC+=&lt;name&gt;</blockquote>
    change

    <blockquote>
      MENUS=&lt;name&gt;.h</blockquote>
    to

    <blockquote>
      DBDINC+=&lt;name&gt;</blockquote>
    change

    <blockquote>
      BPTS</blockquote>
    to

    <blockquote>
      DBD</blockquote>
    change

    <blockquote>
      INSTALLDB</blockquote>
    to

    <blockquote>
      DB</blockquote>
    change

    <blockquote>
      DBDINSTALL</blockquote>
    to

    <blockquote>
      DBD</blockquote>
  </li>
  <li>In all example *App/src/Makefile files change

    <blockquote>
      example_SRCS_DEFAULT += registerRecordDeviceDriver.c</blockquote>
    to

    <blockquote>
      example_SRCS_DEFAULT +=
    &lt;name&gt;_registerRecordDeviceDriver.cpp</blockquote>
    where &lt;name&gt; is the base name of a &lt;name&gt;.dbd file which was
    created from a &lt;name&gt;Include.dbd file and which will be loaded in a
    st.cmd or stcmd.host script (e.g. example).</li>
  <li>In ./iocBoot/ioc&lt;name&gt;/st.cmd files change

    <blockquote>
      dbLoadDatabase("dbd/exampleApp.dbd")</blockquote>
    to

    <blockquote>
      dbLoadDatabase("dbd/example.dbd")</blockquote>
  </li>
  <li>In &lt;top&gt;/iocBoot/ioc&lt;name&gt;/stcmd.host files change

    <blockquote>
      dbLoadDatabase("../../dbd/exampleApp.dbd",0,0)</blockquote>
    to

    <blockquote>
      dbLoadDatabase("../../dbd/example.dbd",0,0)</blockquote>
  </li>
</ul>

<h3>EPICS_HOST_ARCH changes</h3>

<p>GNU compiler builds are now determined by the value of EPICS_HOST_ARCH and
are no longer specified in CONFIG_SITE. All references to the ANSI (ACC/GCC)
and CPLUSPLUS (CCC/G++) macros have been removed.</p>

<h3>libCom</h3>

<p>Most of the library routines and files starting with the prefix osi have
been changed to start with epics. Several also had major changes to their
user interface. See the latest version of the Application Developer's Guide
for details.</p>

<center>
<h2>EPICS Release base 3.14.0alpha1 Notes</h2>
</center>

<p><br>
</p>

<p>This is the first release of 3.14. This is the first release that supports
iocCore on platforms besides vxWorks.</p>

<p>iocCore is now supported on the following platforms:</p>
<ul>
  <li>vxWorks

    <blockquote>
      Tornado II is required.</blockquote>
  </li>
  <li>RTEMS

    <blockquote>
      An open source real time operating system. It has been tested on
      MVME167 and MC68360 processors. RTEMS also supports
    powerPC.</blockquote>
  </li>
  <li>solaris

    <blockquote>
      Has been tested on solaris 2.6 and solaris 8 with Sun workshop 6.0 (C++
      5.2). Sun workshop 5.0 (C++ 5.0) will not compile this version of
    EPICS.</blockquote>
  </li>
  <li>Linux

    <blockquote>
      Has been tested on Redhat x86 platforms.</blockquote>
  </li>
  <li>winNT

    <blockquote>
      Testing has been done with visual C++ 6.0.</blockquote>
  </li>
</ul>

<p>A new version of the Application Developers Guide is available. The
following gives links to the new Application Developer's Guide and to RTEMS
information.</p>

<blockquote>
  <a
  href="http://www.aps.anl.gov/epics/base/R3-14/index.php">http://www.aps.anl.gov/epics/base/R3-14/index.php</a></blockquote>

<p>Most of the Application Developer's Guide has only minor changes. The
following are new.</p>
<ul>
  <li>Chapter 2 describes the new features for 3.14.</li>
  <li>Chapter 4 describes the build facility for 3.14</li>
  <li>Chapters 19 and 20 describe libCom, which was not previously
  documented.</li>
</ul>

<p><br>
It must be emphasized that this is an alpha release.</p>
<ul>
  <li>Please don't use it for existing operational systems</li>
  <li>Don't build your operational CA clients with it.</li>
  <li>The APIs for new components in libCom are still evolving so if you use
    them be prepared for changes.</li>
  <li>HPUX - No support currently because we could not find good support for
    multithreading.</li>
</ul>

<h4>Building Applications</h4>
<ul>
  <li>For new applications see Chapters 2 (New Features) and Chapter 4 (Build
    Facility) of the Application Developer's Guide.</li>
  <li>For existing applications the old config rules are still supported.
    Some changes, however, are needed. Documentation is being prepared and
    will appear in these release notes sooon.</li>
</ul>
</body>
</html><|MERGE_RESOLUTION|>--- conflicted
+++ resolved
@@ -16,7 +16,45 @@
 
 <!-- Insert new items immediately below here ... -->
 
-<<<<<<< HEAD
+<h3>Cleanup of startup directory</h3>
+
+<p>The files in the startup directory have not been maintained in recent years
+and have grown crufty (technical term). This release includes the following
+updates to these files:</p>
+
+<ul>
+
+<li>The Perl <tt>EpicsHostArch.pl</tt> script has been rewritten, and support
+for a few previously missing host architectures has been added to it.</li>
+
+<li>The <tt>EpicsHostArch.pl</tt> script has also been moved into the standard
+<tt>src/tools</tt> directory, from where it will be installed into
+<tt>lib/perl</tt>. In this new location it is no longer executable, so it must
+be run by the <tt>perl</tt> executable.</li>
+
+<li>The build system has been adjusted to look for <tt>EpicsHostArch.pl</tt> in
+both places if the <tt>EPICS_HOST_ARCH</tt> environment variable has not been
+set at build-time.</li>
+
+<li>Sites that used the original Perl script to set <tt>EPICS_HOST_ARCH</tt> as
+part of their standard environment will need to adjust their scripts when they
+upgrade to this release.</li>
+
+<li>The <tt>EpicsHostArch</tt> shell script has been replaced with a wrapper
+routine that calls the Perl <tt>EpicsHostArch.pl</tt> script. Sites that rely on
+this script to set <tt>EPICS_HOST_ARCH</tt> should consider switching to the
+Perl script instead.</li>
+
+<li>The <tt>Site.cshrc</tt> and <tt>Site.profile</tt> files have been renamed to
+<tt>unix.csh</tt> and <tt>unix.sh</tt>, respectively.</li>
+
+<li>The existing <tt>win32.bat</tt> file has been cleaned up and a new
+<tt>windows.bat</tt> file added for 64-bit targets. The contents of these files
+should be seen as examples, don't uncomment or install parts for software that
+you don't explicitly know that you need.</li>
+
+</ul>
+
 <h3>Recent Apple XCode Build Issues</h3>
 
 <p>The latest version of XCode will not compile calls to <tt>system()</tt> or
@@ -32,46 +70,6 @@
 but the core IOC code should never copy such a value into a record's SEVR or
 ACKS fields. With this fix the record's alarm severity will be limited to
 INVALID_ALARM.</p>
-=======
-<h3>Cleanup of startup directory</h3>
-
-<p>The files in the startup directory have not been maintained in recent years
-and have grown crufty (technical term). This release includes the following
-updates to these files:</p>
-
-<ul>
-
-<li>The Perl <tt>EpicsHostArch.pl</tt> script has been rewritten, and support
-for a few previously missing host architectures has been added to it.</li>
-
-<li>The <tt>EpicsHostArch.pl</tt> script has also been moved into the standard
-<tt>src/tools</tt> directory, from where it will be installed into
-<tt>lib/perl</tt>. In this new location it is no longer executable, so it must
-be run by the <tt>perl</tt> executable.</li>
-
-<li>The build system has been adjusted to look for <tt>EpicsHostArch.pl</tt> in
-both places if the <tt>EPICS_HOST_ARCH</tt> environment variable has not been
-set at build-time.</li>
-
-<li>Sites that used the original Perl script to set <tt>EPICS_HOST_ARCH</tt> as
-part of their standard environment will need to adjust their scripts when they
-upgrade to this release.</li>
-
-<li>The <tt>EpicsHostArch</tt> shell script has been replaced with a wrapper
-routine that calls the Perl <tt>EpicsHostArch.pl</tt> script. Sites that rely on
-this script to set <tt>EPICS_HOST_ARCH</tt> should consider switching to the
-Perl script instead.</li>
-
-<li>The <tt>Site.cshrc</tt> and <tt>Site.profile</tt> files have been renamed to
-<tt>unix.csh</tt> and <tt>unix.sh</tt>, respectively.</li>
-
-<li>The existing <tt>win32.bat</tt> file has been cleaned up and a new
-<tt>windows.bat</tt> file added for 64-bit targets. The contents of these files
-should be seen as examples, don't uncomment or install parts for software that
-you don't explicitly know that you need.</li>
-
-</ul>
->>>>>>> 526b565c
 
 <h3>Fixes for Launchpad bugs</h3>
 
