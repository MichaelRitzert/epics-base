--- conflicted
+++ resolved
@@ -15,7 +15,22 @@
 <h2 align="center">Changes between 3.15.0.1 and 3.15.0.2</h2>
 <!-- Insert new items immediately below here ... -->
 
-<<<<<<< HEAD
+<h3>Array field double-buffering</h3>
+
+<p>Array data can now be moved, without copying, into and out of the VAL field
+of the waveform, aai, and aao record types by replacing the pointer in BPTR.
+The basic rules which device support must follow are:</p>
+
+<ol>
+    <li>BPTR, and the memory it is currently pointing to, can only be accessed
+      while the record is locked.</li>
+    <li>NELM may not be changed; NORD should be updated whenever the number of
+      valid data elements changes.</li>
+    <li>When BPTR is replaced it must always point to a block of memory large
+      enough to hold the maximum number of elements, as given by the NELM and
+      FTVL fields.</li>
+</ol>
+
 <h3>Spin-locks API added</h3>
 
 <p>The new header file epicsSpin.h adds a portable spin-locks API which is
@@ -34,23 +49,6 @@
 associated hostToIPAddr() function have been modified to be able to look up
 hostnames that begin with one or more digits. The epicsSockResolveTest program
 was added to check this functionality.</p>
-=======
-<h3>Array field memory mangement</h3>
-
-<p>This allows array data to be moved, without copying, into and out of the
-value (aka BPTR) field of the waveform, aai, and aao types.</p>
-
-<p>Making use of this feature involves replacing the pointer stored in the BPTR
-field with another (user allocated) pointer. The basic rules are:</p>
-
-<ol>
-    <li>BPTR, and the memory it is currently pointing to, can only be accessed
-      while the record is locked.</li>
-    <li>NELM may not be changed.</li>
-    <li>BPTR must always point to a piece of memory large enough to accommodate
-      the maximum number of elements (as given by the NELM field).</li>
-</ol>
->>>>>>> fb21c7c6
 
 <h3>mbboDirect and mbbiDirect records</h3>
 
