<!DOCTYPE html PUBLIC "-//W3C//DTD HTML 4.01 Transitional//EN"
    "http://www.w3.org/TR/html4/loose.dtd">
<html>
<head>
  <meta http-equiv="content-type" content="text/html; charset=iso-8859-1">
<<<<<<< HEAD
  <title>EPICS Base R3.15.3 Release Notes</title>
</head>

<body lang="en">
<h1 align="center">EPICS Base Release 3.15.3</h1>

<p style="color:red">This version of EPICS Base has not been released yet.</p>
=======
  <title>EPICS Base R3.14.12.6 Release Notes</title>
</head>

<body lang="en">
<h1 align="center">EPICS Base Release 3.14.12.6</h1>

<h2 align="center">Changes between 3.14.12.5 and 3.14.12.6</h2>
>>>>>>> 444b89f5

<h2 align="center">Changes between 3.15.2 and 3.15.3</h2>
<!-- Insert new items immediately below here ... -->

<<<<<<< HEAD
<h3>Removed the last vestiges of RSET::get_value()</h3>

<p>The IOC has not called the get_value() routine in the RSET for a very long
time, but there was still one implementation left in the event record support
code, and a structure definition for one of the original arguments to that
routine was defined in recGbl.h. Both of these have now been removed.</p>

<h2 align="center">Changes between 3.15.1 and 3.15.2</h2>

<h3>Raised limit on link field length in database files</h3>

<p>The length of INP/OUT link fields in database files was limited to 79 chars
by an internal buffer size in the db file parser. This limitation will go away
completely in 3.16, and has been statically raised to 255 chars for the 3.15
series.</p>
=======
<h3>Clean up after GNU readline()</h3>

<p>If EPICS Base is built with readline support, any IOC that calls epicsExit()
from a thread other than the main thread is likely to leave the user's terminal
in a weird state, requiring the user to run something like 'stty sane' to clean
it up. This release patches the readline support code to clean up automatically
by registering an epicsAtExit() routine.</p>


<h1 align="center">EPICS Base Release 3.14.12.5</h1>

<h2 align="center">Changes between 3.14.12.4 and 3.14.12.5</h2>
>>>>>>> 444b89f5

<h3>aoRecord raw conversion overflows</h3>

<p>The ao record type now checks converted raw values and limits them to the
32-bit integer range before writing them to the RVAL field. Previously value
overflows relied on Undefined Behaviour which could give different results on
different platforms. The ROFF fields of the ao and ai record types are now
DBF_ULONG to allow an ROFF setting of 0x80000000 to work properly.</p>

<h3>Changes to &lt;top&gt;/cfg/* files</h3>

<p>The order in which cfg/CONFIG* and cfg/RULES* files are included from support
applications listed in the configure/RELEASE* files has been changed. Previously
these files were included in the order in which the top areas are listed in the
RELEASE file, but it makes more sense to load them in reverse order since later
entries override earlier ones in Makefiles but the release file order is
supposed to allow earlier entries to take precedence over later ones. The same
change has been made to the inclusion of the &lt;top&gt;/configure/RULES_BUILD
files.</p>

<p>Two new file types can also be provided in a module's cfg directory. Files
named TOP_RULES* will be included by the top-level Makefile of other modules
that refer to this module; files name DIR_RULES* will be included by all
Makefiles that merely descend into lower-level directories. The cfg/RULES* files
are only included when make is building code inside the O.&lt;arch&gt;
directories.</p>

<p>The new cfg/DIR_RULES* file inclusion was designed to permit new recursive
make actions to be implemented by appending the name of the new action to the
ACTIONS variable. There must be a matching rule in one of the cfg/RULES* files
when doing this. Similar rules may also be defined in the cfg/TOP_RULES* and/or
cfg/DIR_RULES* files, but these should only state prerequisites and not directly
provide commands to be executed.</p>

<h3>Build rules for RTEMS GESYS modules</h3>

<p>RTEMS target builds can now be configured to make GESYS modules by changing
the <CODE>USE_GESYS=NO</code> setting in the file
configure/os/CONFIG_SITE.Common.RTEMS to <code>YES</code>.</p>

<h3>Added Make variables for command-line use</h3>

<p>The following variables are now used during the build process, reserved for
setting on the command-line only (Makefiles should continue to use the
<code>USR_</code> equivalents):</p>

<ul>
<li>CMD_INCLUDES</li>
<li>CMD_CPPFLAGS</li>
<li>CMD_CFLAGS</li>
<li>CMD_CXXFLAGS</li>
<li>CMD_LDFLAGS</li>
<li>CMD_DBFLAGS</li>
<li>CMD_DBDFLAGS</li>
<li>CMD_REGRDDFLAGS</li>
<li>CMD_ARFLAGS</li>
</ul>

<p>For example:</p>

<blockquote><pre>
make CMD_INCLUDES=/opt/local/include CMD_LDFLAGS=-L/opt/local/lib
</pre></blockquote>

<h3>Enhanced API for asTrapWrite listeners</h3>

<p>External software such as the CA Put Logging module that registers a listener
with the asTrapWrite subsystem was not previously given access to the actual
data being sent by the CA client. In most cases this was not a problem as the
listener can look at the field being modified both before and after the
operation, but if the put processes the record which immediately overwrites the
new value, the client's value cannot be observed.</p>

<p>This release adds three fields to the asTrapWriteMessage structure that is
passed to the listener routines. These new fields provide the CA data type, the
number of array elements, and a pointer to the source data buffer. This change
is completely backwards compatible with listener code written against the
original API. The new API can be detected at compile-time as follows:</p>

<blockquote><pre>
#include "asLib.h"

/* ... */

#ifdef asTrapWriteWithData
    /* Enhanced API */
#endif
</pre></blockquote>

<h3>Use of PATH_FILTER in Makefiles deprecated</h3>

<p>The PATH_FILTER variable was being called to convert forward shashes
<tt><b>/</b></tt> in file paths into pairs of backward slashes
<tt><b>\\</b></tt> on Windows architectures. This has never been strictly
necessary, and was added about 10 years ago to get around some short-comings in
Windows tools at the time. All uses of PATH_FILTER in Base have now been
removed; the definition is still present, but will result in a warning being
printed if it is ever used.</p>

<h3>Using msi for dependencies</h3>

<p>To reduce confusion the msi program has been modified to allow the generation
of dependency rules by adding support for a <tt>-D</tt> option, and changing the
commands in RULES.Db to use this option instead of the mkmf.pl script. The new
build rules will not work with old versions of the msi program, so the command
variable name used in the rules has been changed from MSI to MSI3_15. Sites that
use a modified version of msi must provide support for both the <tt>-D</tt> and
<tt>-o&nbsp;outfile</tt> options, and should then point the MSI3_15 variable in
their applications' CONFIG_SITE files to that updated executable.</p>

<h2 align="center">Changes between 3.15.0.2 and 3.15.1</h2>

<h3>epicsStrnEscapedFromRaw() and epicsStrnRawFromEscaped()</h3>

<p>These routines have been rewritten; the previous implementations did not
always behave exactly as specified.</p>

<h3>Shared Library Versions</h3>

<p>On architectures that can support it, the shared library version number for
libraries provided with Base has had the third component of the EPICS version
number added to it, thus libCom.so.3.15.1 instead of libCom.so.3.15. Windows
can only support two components to its internal product version number, and the
Darwin bug that external shared libraries were being built using the EPICS
version number has been fixed.</p>

<h3>Hooking into dbLoadRecords</h3>

<p>A function pointer hook has been added to the dbLoadRecords() routine, to
allow external modules such as autosave to be notified when new records have
been loaded during IOC initialization. The hook is called dbLoadRecordsHook and
follows the model of the recGblAlarmHook pointer in that modules that wish to
use it must save the current value of the pointer before installing their own
function pointer, and must call the original function from their own
routine.</p>

<p>The hook is activiated from the dbLoadRecords() routine and gets called only
after a database instance file has been read in without error. Note that the
dbLoadTemplates() routine directly calls dbLoadRecords() so this hook also
provides information about instantiated database templates. It is still possible
to load record instances using dbLoadDatabase() though, and doing this will not
result in the hook routines being called.</p>

<p>Code to use this hook should look something like this:</p>

<blockquote><pre>
#include "dbAccessDefs.h"

static DB_LOAD_RECORDS_HOOK_ROUTINE previousHook;

static void myRoutine(const char* file, const char* subs) {
    if (previousHook)
        previousHook(file, subs);

    /* Do whatever ... */
}

void myInit(void) {
    static int done = 0;

    if (!done) {
        previousHook = dbLoadRecordsHook;
        dbLoadRecordsHook = myRoutine;
        done = 1;
    }
}
</pre></blockquote>

<p>As with many other parts of the static database access library there is no
mutex to protect the function pointer. Initialization is expected to take place
in the context of the IOC's main thread, from either a static C++ constructor or
an EPICS registrar routine.</p>


<h2 align="center">Changes between 3.15.0.1 and 3.15.0.2</h2>

<h3>New iocshLoad command</h3>

<p>A new command <tt>iocshLoad</tt> has been added to iocsh which executes a
named iocsh script and can also set one or more shell macro variables at the
same time, the values of which will be forgotten immediately after the named
script finishes executing. The following example shows the syntax:</p>

<blockquote><pre>
iocshLoad "serial.cmd", "DEV=/dev/ttyS0,PORT=com1,TYPE=RS485"
iocshLoad "radmon.cmd", "PORT=com1,ADDR=0"
</pre></blockquote>

<h3>Support routines for 64-bit integers</h3>

<p>The libCom library now provides support for 64-bit integer types on all
supported architectures. The epicsTypes.h header file defines epicsInt64 and
epicsUInt64 type definitions for both C and C++ code. The epicsStdlib.h header
also declares the following for parsing strings into the relevent sized integer
variables: Functions epicsParseLLong(), epicsParseULLong() with related macros
epicsScanLLong() and epicsScanULLong(), and the functions epicsParseInt64()
and epicsParseUInt64(). Use the first two functions and the macros for long long
and unsigned long long integer types, and the last two functions for the
epicsInt64 and epicsUInt64 types. Note that the latter can map to the types long
and unsigned long on some 64-bit architectures such as linux-x86_64, not to the
two long long types.</p>

<p>This version does not provide the ability to define 64-bit record fields, the
use of the 64-bit types in the IOC database will come in a later release of
EPICS Base.</p>

<h3>Full support for loadable support modules</h3>

<p>Apparently later versions of Base 3.14 permitted support modules to be loaded
from a shared library at runtime without the IOC having been linked against that
shared library; the registerRecordDeviceDriver.pl program would accept a partial
DBD file containing just the entries needed for the library and generate the
appropriate registration code. In 3.15 however the registerRecordDeviceDriver.pl
program was replaced by one using the new DBD file parser, and in this a device
support entry would only be accepted after first loading the record type that it
depended on.</p>

<p>The parser has been modified to accept device entries without having seen the
record type first, although a warning is given when that happens. To remove the
warning the DBD file can provide a record type declaration instead (no fields
can be defined, so the braces must be empty), before the device() entry. The
result will generate the correct registration code for the device entry without
including anything for any merely declared record types. The generated code can
be linked into a shared library and loaded by an IOC at runtime using dlload.
</p>

<h3>Parallel callback threads</h3>

<p>The general purpose callback facility can run multiple parallel callback
threads per priority level. This makes better use of SMP architectures (e.g.
processors with multiple cores), as callback work - which includes second
stage processing of records with asynchronuous device support and I/O
scanned processing - can be distributed over the available CPUs.</p>

<p>Note that by using parallel callback threads the order of scan callback
requests in the queue is not retained. If a device support needs to be
informed when scanIoRequest processing has finished, it should use the new
scanIoSetComplete() feature to add a user function that will be called after
the scanIoRequest record processing has finished.</p>

<p>Parallel callback threads have to be explicitly configured, by default
the IOC keeps the old behavior of running one callback thread per priority.</p>

<h3>Merge MMIO API from devLib2</h3>

<p>Added calls to handle 8, 16, and 32 bit Memory Mapped I/O reads and writes.
The calls added include <tt><i>X</i>_iowrite<i>Y</i>()</tt> and
<tt><i>X</i>_ioread<i>Y</i>()</tt>
where <tt><i>X</i></tt> is <tt>nat</tt> (native), <tt>be</tt> or <tt>le</tt>,
and <tt><i>Y</i></tt> is <tt>16</tt> or <tt>32</tt>.
Also added are <tt>ioread8()</tt> and <tt>iowrite8()</tt>.</p>

<h3>Added optional dbServer API to database</h3>

<p>A server layer that sits on top of the IOC database may now register itself
as such by calling <tt>dbRegisterServer()</tt> and providing optional routines
that other components can use. The initial purpose of this API allows the Trace
Processing implementation in <tt>dbProcess()</tt> to identify a client that
causes a record to process when TPRO is set.</p>

<p>To support the client idenfication, the server provides a routine that
returns that identity string when called by one of its own processing
threads.</p>

<h3>Concatenated database definition files</h3>

<p>A series of database definition (dbd) files can now be concatenated during
the build process into a newly-created dbd file with result being installed into
$(INSTALL_LOCATION)/dbd without expanding it.</p>

<p>The following lines in an EPICS Makefile will create a file name.dbd in the
O.Common build directory containing the contents of file1.dbd followed by
file2.dbd then file3.dbd. The new file will then be installed into
$(INSTALL_LOCATION)/dbd without expanding any of its include statements.</p>

<blockquote><pre>
DBDCAT += name.dbd
name_DBD += file1.dbd file2.dbd file3.dbd
</pre></blockquote>

<p>The source files file1.dbd, file2.dbd and file3.dbd may be created by the
current Makefile, be located in the parent directory or any other directory in
the SRC_DIRS list, be specified by their full pathname, exist in the install dbd
directory, or be found in any dbd directory linked from the application's
RELEASE files.</p>

<h3>Posix: Drop SCHED_FIFO before exec() in child process</h3>

<p>If Base is compiled with <tt>USE_POSIX_THREAD_PRIORITY_SCHEDULING = YES</tt>
in configure/CONFIG_SITE or related files, the Posix implementation of the
libCom <tt>osiSpawnDetachedProcess()</tt> routine will switch the child process
to use the normal SCHED_OTHER (non real-time) scheduler before executing the
named executable program. If it needs to use the real-time scheduler the new
program can request that for itself.</p>

<h3>Posix: Lock all memory when running with FIFO scheduler</h3>

<p>On Posix systems, an IOC application's ability to meet timing deadlines is
often dependent on its ability to lock part or all of the process's virtual
address space into RAM, preventing that memory from being paged to the swap
area. This change will attempt to lock the process's virtual address space into
RAM if the process has the ability to run threads with different priorities. If
unsuccessful, it prints an message to stderr and continues.</p>

<p>On Linux, one can grant a process the ability to run threads with different
priorities by using the command <code>ulimit -r unlimited</code>. To use the
FIFO scheduler for an IOC, use a command like this:</p>

<blockquote><pre>chrt -f 1 softIoc -d test.db</pre></blockquote>

<p>On Linux, one can grant a process the ability to lock itself into memory
using the command <code>ulimit -l unlimited</code>. These limits can also be
configured on a per user/per group basis by changing /etc/security/limits.conf
or its equivalent.</p>

<p>A child process created via fork() normally inherits its parent's resource
limits, so a child of a real-time soft-IOC will get its parent's real-time
priority and memlock limits. The memory locks themselves however are not
inherited by child processes.</p>

<h3>Implement EPICS_CAS_INTF_ADDR_LIST in rsrv</h3>

<p>The IOC server can now bind to a single IP address (and optional port number)
read from the standard environment parameter EPICS_CAS_INTF_ADDR_LIST.
Additional addresses included in that parameter after the first will be ignored
and a warning message displayed at iocInit time.</p>

<h3>alarmString.h deprecated again</h3>

<p>The string arrays that provide string versions of the alarm status and
severity values have been moved into libCom and the header file that used to
instanciate them is no longer required, although a copy is still provided for
backwards compatibility reasons. Only the alarm.h header needs to be included
now to declare the epicsAlarmSeverityStrings and epicsAlarmConditionStrings
arrays.</p>

<h3>General purpose thread pool</h3>

<p>
A general purpose threaded work queue API epicsThreadPool is added.
Multiple pools can be created with controlable priority and number
of worker threads.  Lazy worker startup is supported.</p>

<h3>Database field setting updates</h3>

<p>A database (.db) file loaded by an IOC does not have to repeat the record
type of a record that has already been loaded. It may replace the first
parameter of the <tt>record(type, name)</tt> statement with an asterisk
character inside double-quotes, <tt>"*"</tt> instead. Thus the following is a
legal database file:</p>

<blockquote><pre>record(ao, "ao1") {}
record("*", "ao1") {
    field(VAL, 10)
}</pre></blockquote>

<p>Note that database configuration tools will not be expected to have to
understand this syntax, which is provided for scripted and hand-coded database
and template instantiation only. Setting the IOC's <tt>dbRecordsOnceOnly</tt>
flag also makes this syntax illegal, since its purpose is to prevent
multiply-defined records from being collapsed into a single instance.</p>

<h3>Added echo command to iocsh</h3>

<p>The single argument string may contain escaped characters, which will be
translated to their raw form before being printed (enclose the string in quotes
to avoid double-translation). A newline is always appended to the output, and
output stream redirection is supported.</p>

<h3>Added macro EPICS_UNUSED to compilerDependencies.h</h3>

<p>To prevent the compiler from warning about a known-unused variable, mark it
with the macro EPICS_UNUSED. On gcc and clang this will expand to
<tt>__attribute__((unused))</tt> to prevent the warning.</p>

<h3>User specified db substitution file suffix</h3>

<p>Per Dirk Zimoch's suggestion, a user specified db substitution file suffix is
now allowed by setting the variable SUBST_SUFFIX in a configuration directory
CONFIG_SITE file or in a Makefile before the include $(TOP)/configure/RULES
line. The default for SUBST_SUFFIX is <tt>.substitutions</tt></p>

<h3>NTP Time Provider adjusts to OS tick rate changes</h3>

<p>Dirk Zimoch provided code that allows the NTP Time provider (used on VxWorks
and RTEMS only) to adapt to changes in the OS clock tick rate after the provider
has been initialized. Note that changing the tick rate after iocInit() is not
advisable, and that other software might still misbehave if initialized before
an OS tick rate change.</p>

<h3>Added newEpicsMutex macro</h3>

<p>Internal C++ uses of <tt>new epicsMutex()</tt> have been replaced with a new
macro which calls a new constructor, passing it the file name and line number of
the mutex creation code. C code that creates mutexes has been using a similar
macro for a long time, but there was no equivalent constructor for the C++
wrapper class, so identifying a specific mutex was much harder to do.</p>

<h3>Post DBE_PROPERTY events automatically</h3>

<p>A new record field attribute "prop(YES)" has been added to identify fields
holding meta-data. External changes to these fields will cause a CA monitor
event to be sent to all record subscribers who have asked for DBE_PROPERTY
updates. Meta-data fields have been marked for all Base record types.</p>

<h3>errlogRemoveListener() routine changed</h3>

<p>Code that calls <tt>errlogRemoveListener(myfunc)</tt> must be modified to use
the new, safer routine <tt>errlogRemoveListeners(myfunc, &amp;pvt)</tt> instead.
The replacement routine takes a second argument which must be the same private
pointer that was passed to <tt>errlogAddListener()</tt> when adding that
listener. It also deletes all matching listeners (hence the new plural name) and
returns how many were actually deleted, whereas the previous routine only
removed the first listener that matched.</p>

<h3>Simplified generation of .dbd files</h3>

<p>The Perl script <tt>makeIncludeDbd.pl</tt> has been removed and the rules
that created an intermediate <tt><i>xxx</i>Include.dbd</tt> file from the
Makefile variable <tt>xxx_DBD</tt> have been modified to generate the target
<tt><i>xxx</i>.dbd</tt> file directly. This should simplify applications that
might have had to provide dependency rules for the intermediate files in 3.15.
Applications which provide their own <tt><i>xxx</i>Include.dbd</tt> source file
will continue to have it expanded as before.</p>

<h3>New Undefined Severity field UDFS</h3>

<p>A new field has been added to dbCommon which configures the alarm severity
associated with the record being undefined (when UDF=TRUE). The default value is
INVALID so old databases will not be affected, but now individual records can be
configured to have a lower severity or even no alarm when undefined. Be careful
when changing this on applications where the IVOA field of output records is
used, IVOA still requires an INVALID severity to trigger value replacement.</p>

<h3>New build target <q>tapfiles</q></h3>

<p>This new make target runs the same tests as the <q>runtests</q> target, but
instead of summarizing or displaying the output for each test script it creates
a <q>.tap</q> file inside the architecture build directory which contains the
detailed test output. The output file can be parsed by continuous integration
packages such as <a href="http://www.jenkins-ci.org/">Jenkins</a> to show the
test results.</p>

<h3>Array field double-buffering</h3>

<p>Array data can now be moved, without copying, into and out of the VAL field
of the waveform, aai, and aao record types by replacing the pointer in BPTR.
The basic rules which device support must follow are:</p>

<ol>
    <li>BPTR, and the memory it is currently pointing to, can only be accessed
      while the record is locked.</li>
    <li>NELM may not be changed; NORD should be updated whenever the number of
      valid data elements changes.</li>
    <li>When BPTR is replaced it must always point to a block of memory large
      enough to hold the maximum number of elements, as given by the NELM and
      FTVL fields.</li>
</ol>

<h3>Spin-locks API added</h3>

<p>The new header file epicsSpin.h adds a portable spin-locks API which is
intended for locking very short sections of code (typically one or two lines of
C or C++) to provide a critical section that protects against race conditions.
On Posix platforms this uses the pthread_spinlock_t type if it's available and
the build is not configured to use Posix thread priorities, but otherwise it
falls back to a pthread_mutex_t. On the UP VxWorks and RTEMS platforms the
implementations lock out CPU interrupts and disable task preemption while a
spin-lock is held. The default implementation (used when no other implementation
is provided) uses an epicsMutex. Spin-locks may not be taken recursively, and
the code inside the critical section should be short and deterministic.</p>

<h3>Improvements to aToIPAddr()</h3>

<p>The libCom routine aToIPAddr() and the vxWorks implementation of the
associated hostToIPAddr() function have been modified to be able to look up
hostnames that begin with one or more digits. The epicsSockResolveTest program
was added to check this functionality.</p>

<h3>mbboDirect and mbbiDirect records</h3>

<p>These record types have undergone some significant rework, and will behave
slightly differently than they did in their 3.14 versions. The externally
visible changes are as follows:</p>

<h5>mbbiDirect</h5>

<ul>
  <li>If the MASK field is set in a database file, it will not be over-written
    when the record is initialized. This allows non-contiguous masks to be set,
    although only the device support actually uses the MASK field.</li>
  <li>If process() finds the UDF field to be set, the record will raise a
    UDF/INVALID alarm.</li>
</ul>

<h5>mbboDirect</h5>

<ul>
  <li>If the MASK field is set in a database file, it will not be over-written
    when the record is initialized. This allows non-contiguous masks to be set,
    although only the device support actually uses the MASK field.</li>
  <li>After the device support's init_record() routine returns during record
    initialization, if OMSL is <q>supervisory</q> and UDF is clear the fields
    B0-BF will be set from the current VAL field.</li>
  <li>When a put to the OMSL field sets it to <q>supervisory</q>, the fields
    B0-BF will be set from the current VAL field. This did not used to happen,
    the individual bit fields were previously never modified by the record.
    Note that this change may require some databases to be modified, if they
    were designed to take advantage of the previous behavior.</li>
</ul>

<h3>Redirection of the errlog console stream</h3>

<p>A new routine has been added to the errlog facility which allows the console
error message stream to be redirected from stderr to some other already open
file stream:</p>

<blockquote><pre>int errlogSetConsole(FILE *stream);
</pre></blockquote>

<p>The stream argument must be a FILE* pointer as returned by fopen() that is
open for output. If NULL is passed in, the errlog thread's stderr output stream
will be used instead. Note that messages to the console can be disabled and
re-enabled using the eltc routine which is also an iocsh command, but there is
no iocsh command currently provided for calling errlogSetConsole.</p>

<h3>Add cleanup subroutine to aSub record</h3>

<p>An aSub routine may set the CADR field with a function pointer which will be
run before a new routine in the event that a change to the SNAM field changes
the record's process subroutine.</p>

<p>This can be used to free any resources the routine needs to allocate. It can
also be used to determine if this is the first time this routine has been called
by this record instance. The CADR field is set to NULL immediately after the
routine it points to is called.</p>

<p>Example:</p>

<blockquote><pre>void cleanup(aSubRecord* prec) {
    free(prec-&gt;dpvt);
    prec-&gt;dpvt = NULL;
}

long myAsubRoutine(aSubRecord* prec) {
    if (!prec-&gt;cadr) {
        /* check types of inputs and outputs */
        if (prec-&gt;ftva != menuFtypeDOUBLE)
            return 1; /* oops */

        dpvt = malloc(42);
        prec-&gt;cadr = &amp;cleanup;
    }

    /* normal processing */
}
epicsRegisterFunction(myAsubRoutine);
</pre></blockquote>

<h3>Sequence record enhancements</h3>

<p>The sequence record type now has 16 link groups numbered 0 through 9 and A
through F, instead of the previous 10 groups numbered 1 through 9 and A. The
changes to this record are directly equivalent to those described below for the
fanout record. The fields OFFS and SHFT have been added and operate on the SELN
value exactly the same way. The result is backwards compatible with the 3.14
version of the sequence record as long as none of the new fields are modified
and the application does not rely on the SOFT/INVALID alarm that was generated
when the selection number exceeded 10. The record also now posts monitors on the
SELN field at the end of the sequence if its value changed when read through the
SELL link.

<h3>Fanout record enhancements</h3>

<p>The fanout record type now has 16 output links LNK0-LNK9 and LNKA-LNKF, plus
two additional fields which make the result backwards compatible with 3.14
databases, but also allow the link selection to be shifted without having to
process the SELN value through a calc or calcout record first.</p>

<p>Previously there was no LNK0 field, so when SELM is <q>Mask</q> bit 0 of SELN
controls whether the LNK1 link field was activated; bit 1 controls LNK2 and so
on. When SELM is <q>Specified</q> and SELN is zero no output link would be
activated at all; LNK1 gets activated when SELN is 1 and so on. Only 6 links
were provided, LNK1 through LNK6. The updated record type maintains the original
behavior when the new fields are not configured, except that the SOFT/INVALID
alarm is not generated when SELN is 7 through 15.</p>

<p>The update involved adding a LNK0 field, as well as fields LNK7 through LNK9
and LNKA through LNKF. To add flexibility and maintain backwards compatibility,
two additional fields have been added:</p>

<dl>
<dt><b>OFFS</b></dt>

<dd>This field holds a signed offset which is added to SELN to select which link
to activate when SELM is <q>Specified</q>. If the resulting value is outside the
range 0 .. 15 the record will go into a SOFT/INVALID alarm state. The default
value of OFFS is zero, so if it is not explicitly set and SELN is 1 the LNK1
link will be activated.</dd>

<dt><b>SHFT</b></dt>

<dd>When SELM is <q>Mask</q> the signed field SHFT is used to shift the SELN
value by SHFT bits (positive means right-wards, values outside the range -15 ..
15 will result in a SOFT/INVALID alarm), before using the resulting bit-pattern
to control which links to activate. The default value is -1, so if SHFT is not
explicitly set bit 0 of SELN will be used to control whether LNK1 gets
activated.</dd>

</dl>

<p>The record also now posts monitors on the SELN field if it changes as a
result of record processing (i.e. when read through the SELL link).</p>

<h3>Deleted Java build rules</h3>

<p>Java has its own build systems now, so we've deleted the rules and associated
variables from Base, although they might get added to the Extensions build rules
for a while in case anyone still needs them.</p>

<h2 align="center">Changes between 3.14.x and 3.15.0.1</h2>

<h3>Application clean rules</h3>

<p>The <tt>clean</tt> Makefile target has changed between a single-colon rule
and a double-colon rule more than once in the life of the EPICS build rules, and
it just changed back to a single-colon rule, but now we recommend that
applications that wish to provide a Makefile that is backwards compatible with
the 3.14 build rules use the construct shown below.  The 3.15 rules now support
a variable called <tt>CLEANS</tt> to which a Makefile can add a list of files to
be deleted when the user does a <tt>make clean</tt> like this:</p>

<blockquote><pre>CLEANS += &lt;list of files to be cleaned&gt;

ifndef BASE_3_15
clean::
	$(RM) $(CLEANS)
endif</pre></blockquote>

<p>The conditional rule provides compatibility for use with the 3.14 build
system.</p>

<h3>MSI included with Base</h3>

<p>An enhanced version of the Macro Substitution and Include program <q>msi</q>
has been included with Base. Both this new version of msi and the IOC's
<tt>dbLoadTemplates</tt> command now support setting global macros in
substitution files, and <tt>dbLoadTemplates</tt> can now take a list of global
macro settings as the second argument on its command line. The substitution file
syntax is documented in the Application Developers Guide.</p>

<h3>Cross-builds targeting win32-x86-mingw</h3>

<p>Some Linux distributions now package the MinGW cross-compiler which makes it
possible to cross-build the win32-x86-mingw target from a linux-x86 host. Build
configuration files for this combination are now included; adjust the settings
in configure/os/CONFIG_SITE.linux-x86.win32-x86-mingw and add win32-x86-mingw to
the CROSS_COMPILER_TARGET_ARCHS variable in configure/CONFIG_SITE or in
configure/os/CONFIG_SITE.linux-x86.Common.</p>

<h3>Architecture win32-x86-cygwin Removed</h3>

<p>The ability to compile non-cygwin binaries using the Cygwin build tools is no
longer supported by current versions of Cygwin, so this architecture has been
removed. Use the MinWG tools and the win32-x86-mingw architecture instead.</p>

<h3>RTEMS and VxWorks Test Harnesses</h3>

<p>The original libCom test harness has been renamed <tt>libComTestHarness</tt>,
and two additional test harnesses have been created <tt>dbTestHarness</tt> and
<tt>filterTestHarness</tt> which are all built for RTEMS and vxWorks targets.
The new ones include tests in src/ioc/db/test and src/std/filters/test.</p>

<p>Running the new tests requires additional .db and .dbd files to be loaded at
runtime, which can be found in the relevant source directory or its O.Common
subdirectory. If the target can access the Base source tree directly it may be
simplest to cd to the relevant source directory before running the test. If not,
the files needed are listed in the generated 'testspec' file found in the
associated build (O.<i>arch</i>) directory.</p>

<p>For RTEMS users the current directory is determined in a BSP specific way.
See rtems_init.c and setBootConfigFromNVRAM.c in src/libCom/RTEMS.</p>

<h3>New API to hook into thread creation</h3>

<p>A hook API has been added allowing user-supplied functions to be called
whenever a thread starts. The calls are made from the thread's context,
and can be used to control additional thread properties not handled inside
EPICS base, e.g. setting the scheduling policy or CPU affinity (on SMP
systems).</p>

<p>The API also supports a mapping operation, calling a user-supplied function
for every thread that is currently running.</p>

<h3>New scan rate units</h3>

<p>Scan rates defined in the menuScan.dbd file may now be specified in seconds,
minutes, hours or Hertz, and plural time units will also be accepted (seconds
are used if no unit is mentioned in the choice string). At <tt>iocInit</tt> each
scan rate is compared with the OS's clock tick and a warning printed if the
rate is too fast or likely to be more than 10% different to the requested rate.
For example the rates given below are all valid, although non-standard (the
default menuScan choices that come with Base have not been changed):</p>

<blockquote>
<pre>menu(menuScan) {
    choice(menuScanPassive,     "Passive")
    choice(menuScanEvent,       "Event")
    choice(menuScanI_O_Intr,    "I/O Intr")
    choice(menuScan1_hour,      "1 hour")
    choice(menuScan0_5_hours, "0.5 hours")
    choice(menuScan15_minutes, "15 minutes")
    choice(menuScan5_minutes,   "5 minutes")
    choice(menuScan1_minute,    "1 minute")
    choice(menuScan10_seconds, "10 seconds")
    choice(menuScan5_seconds,   "5 seconds")
    choice(menuScan2_seconds,   "2 seconds")
    choice(menuScan1_second,    "1 second")
    choice(menuScan2_Hertz,     "2 Hertz")
    choice(menuScan5_Hertz,     "5 Hertz")
    choice(menuScan10_Hertz,   "10 Hz")
}</pre></blockquote>

<h3>Alarm filtering added to input record types</h3>

<p>The record types ai, calc, longin and mbbi have a new alarm filter added to
them. This provides a low-pass filter that can be used to delay the reporting of
alarms caused by the input level passing the HIGH, HIHI, LOW or LOLO values. The
filter is controlled with a new AFTC field that sets the filter's time constant.
The default value for this field is zero, which keeps the record's original
alarm behaviour.</p>

<p>The record must be scanned often enough for the filtering action to work
effectively and the alarm severity can only change when the record is processed,
but that processing does not have to be regular; the filter uses the time since
the record last processed in its calculation. Setting AFTC to a positive number
of seconds will delay the record going into or out of a minor alarm severity or
from minor to major severity until the input signal has been in that range for
that number of seconds.</p>

<h3>Post events on Waveform record's NORD field</h3>

<p>When the record type or device support modify the NORD field of a waveform
record, the record support code now posts DBE_VALUE and DBE_LOG events for that
field, signalling the array length change to any client monitoring the NORD
field.</p>

<h3>Attributes of Non-VAL Fields</h3>

<p>Non-VAL fields now report meaningful information for precision, units,
graphic limits, control limits, and alarm limits instead of simply using
PREC, EGU, HOPR, LOPR, DRVL, DRVH, HIHI, HIGH, LOW, and LOLO. All delay
fields have a default precision of 2 digits, units "s" and control limits
of 0 to 100,000 seconds (these precision and limit values can be changed
for each record type as a whole at runtime by updating a registered global
variable). Input fields like A-L of the calc record read their metadata
from the corresponding INPn link if possible.</p>
<h4>epicsStdioRedirect.h merged into epicsStdio.h</h4>

<p>The definitions from the header file epicsStdioRedirect.h have been moved
into epicsStdio.h so all calls to printf(), puts() and putchar() in files that
include that OSI header will now be subject to stdout redirection.  In past
releases (3.14.7 and later) it was necessary to request the redirection support
by including the epicsStdioRedirect.h header file.  The header file is still
provided, but now it just includes epicsStdio.h.</p>

<h4>Named Soft Events</h4>

<p>Soft events can now be given meaningful names instead of just using the
numbers 1-255. The EVNT field is now a DBF_STRING. The <tt>post_event()</tt> API
is now deprecated but still works. It should be replaced by code that in advance
looks up the <tt>EVNTPVT</tt> event handle associated with the named event by
calling <tt>eventNameToHandle(char *)</tt>, and when that event occurs passes
that handle to the new <tt>postEvent(EVNTPVT)</tt> routine (which may be called
from interrupt level). A new iocsh command <tt>postEvent <i>name</i></tt> will
trigger a named event from the command-line or a startup script (on vxWorks the
expression <tt>postEvent(eventNameToHandle("<i>name</i>"))</tt> must be used
instead though).</p>

<h4>Parallel Builds</h4>

<p>
As EPICS sites get computers with more CPUs they report additional bugs in our
parallel build rules. Various issues have been fixed by separating out the build
rules that generate dependency (.d) files, ensuring that they are constructed at
the appropriate time in the build.</p>

<p>
These rule changes can cause additional warning messages to appear when building
support modules. Where an application provides its own Makefile rules it may now
have to add rules to construct an associated dependency file. In many cases
though the change needed is just to replace a dependency for a
<tt>target$(OBJ)</tt> with the <tt>target$(DEP)</tt> so this</p>

<pre>
    myLib$(OBJ): myLib_lex.c</pre>

<p>
becomes</p>

<pre>
    myLib$(DEP): myLib_lex.c</pre>

<p>
To debug build issues assocated with dependency files, use the command <tt>make
--debug=m</tt> which tells GNUmake to display information about what it is doing
during the first pass when it updates its makefiles.</p>

<h3>
Removed tsDefs.h</h3>

<p>
The deprecated tsDefs API was provided for 3.13 compatibility only, and has now
been removed.  Convert any remaining code that used it to call the epicsTime API
instead.</p>

<h3>
Changes to epicsVersion.h</h3>

<p>
The two macros <tt>EPICS_UPDATE_LEVEL</tt> and <tt>EPICS_CVS_SNAPSHOT</tt> have
been deleted from the epicsVersion.h file; they were deprecated in R3.14 and can
be replaced with <tt>EPICS_PATCH_LEVEL</tt> and <tt>EPICS_DEV_SNAPSHOT</tt>
respectively.</p>

<p>
A new pair of macros has been added to make version number comparisons easier.
Code that will not work with a version of Base before 3.15.0 can now be
written like this to prevent it from compiling:</p>

<pre style="margin: 0 2em;">
#if defined(VERSION_INT) &amp;&amp; EPICS_VERSION_INT &lt; VERSION_INT(3,15,0,0)
#  error EPICS Base R3.15.0 or later is required
#endif
</pre>

<h3>
Added support for iocLogPrefix</h3>

<p>
Added a <code>iocLogPrefix</code> command to <code>iocsh</code>. This adds a
prefix to all messages from this IOC (or other log client) as they get sent to the
iocLogServer. This lets sites use the "fac=&lt;<i>facility</i>&gt;" syntax for
displaying the facility, process name etc. in log viewers like the
<code>cmlogviewer</code>.</p>

<h3>
Reworked the epicsEvent C &amp; C++ APIs</h3>

<ul>
  <li>Renamed the enum epicsEventWaitStatus to epicsEventStatus</li>
  <li>Defined epicsEventWaitStatus as a macro for epicsEventStatus</li>
  <li>Renamed epicsEventWaitOk to epicsEventOk</li>
  <li>Renamed epicsEventWaitError to epicsEventError</li>
  <li>Defined epicsEventWaitOK and epicsEventWaitError as macros</li>
  <li>Added epicsEventTrigger(id) which triggers an event and returns OK or an
    error status if the underlying OS primitives report an error</li>
  <li>Added epicsEventMustTrigger(id) which halts on error</li>
  <li>Defined epicsEventSignal(id) as a macro for epicsEventMustTrigger(id)</li>
  <li>Added a new C++ method epicsEvent::trigger() which throws an
    epicsEvent::invalidSemaphore in the event of an error</li>
  <li>epicsEvent::signal() makes an inline call to epicsEvent::trigger()</li>
  <li>epicsEventWait() and epicsEventWaitWithTimeout() now return an error
    status if the underlying OS primitives report an error</li>
  <li>All the epicsEventMust...() routines are now implemented in the common
    libCom/osi/epicsEvent.cpp source file, and call cantProceed() instead of
    mis-using assert()</li>
  <li>Implemented epicsEventShow() on Posix</li>
  <li>Win32: Removed all epicsShareAPI decorations</li>
</ul>

<h3>
Enabled histogram record type</h3>

<p>
The histogram record was not included in the base.dbd file in any 3.14 release,
but has now been added along with its associated soft device support. The build
system now generates the list of all the record.dbd files in base automatically
in src/std/rec/Makefile.</p>

<h3>
Reorganization of src/</h3>

<p>Reorganization of subdirectories of src/ to better represent the relation
between different parts as described in the following table.</p>

<p>This change also allows the number of libraries built to be reduced to:
libCap5.so,  libca.so,   libdbCore.so,    libdbStaticHost.so,
libCom.so,   libcas.so,  libdbRecStd.so, and  libgdd.so</p>

<table border="1"><tbody>
<tr>
 <th>Component</th>
 <th>Dependency</th>
 <th>Library name</th>
 <th>Description</th>
</tr>
<tr>
 <td>src/tools</td>
 <td></td>
 <td></td>
 <td>Build system scripts</td>
</tr>
<tr>
 <td>src/libCom</td>
 <td>src/tools</td>
 <td>Com</td>
 <td>Utility routines and OS-independant API</td>
</tr>
<tr>
 <td>src/template</td>
 <td>src/tools</td>
 <td></td>
 <td>User application templates (e.g. makeBaseApp)</td>
</tr>
<tr>
 <td>src/ca/client</td>
 <td>src/libCom</td>
 <td>ca</td>
 <td>Channel Access client</td>
</tr>
<tr>
 <td>src/ca/legacy/gdd</td>
 <td>src/ca/client</td>
 <td>gdd</td>
 <td>Generic data layer for PCAS</td>
</tr>
<tr>
 <td>src/ca/legacy/pcas</td>
 <td>src/ca/legacy/gdd</td>
 <td>cas</td>
 <td>Portable Channel Access Server</td>
</tr>
<tr>
 <td>src/ioc</td>
 <td>src/ca</td>
 <td>dbCore</td>
 <td>Core database processing functions</td>
</tr>
<tr>
 <td>src/std</td>
 <td>src/ioc</td>
 <td>dbRecStd</td>
 <td>Standard records, soft device support and the softIoc </td>
</tr>
</tbody></table>

<p>
In order to better reflect these relations the following
directories and files were moved as described:</p>

<table border="1"><tbody>
<tr>
  <th colspan="2">Relocations</th>
</tr>
<tr>
  <th>Previous</th><th>New</th>
</tr>
<tr>
  <th colspan="2">libCom</th>
</tr>
<tr>
  <td>src/RTEMS</td>
  <td>src/libCom/RTEMS</td>
</tr>
<tr>
  <td>src/toolsComm/flex</td>
  <td>src/libCom/flex</td>
</tr>
<tr>
  <td>src/toolsComm/antelope</td>
  <td>src/libCom/yacc</td>
</tr>
<tr>
  <td align="right">src/dbStatic/alarm.h<br>.../alarmString.h</td>
  <td>src/libCom/misc/</td>
</tr>
<tr>
  <th colspan="2">IOC Core Components</th>
</tr>
<tr>
  <td>src/bpt</td>
  <td>src/ioc/bpt</td>
</tr>
<tr>
  <td>src/db</td>
  <td>src/ioc/db</td>
</tr>
<tr>
  <td>src/dbStatic</td>
  <td>src/ioc/dbStatic</td>
</tr>
<tr>
  <td>src/dbtools</td>
  <td>src/ioc/dbtemplate</td>
</tr>
<tr>
  <td>src/misc</td>
  <td>src/ioc/misc</td>
</tr>
<tr>
  <td>src/registry</td>
  <td>src/ioc/registry</td>
</tr>
<tr>
  <td>src/rsrv</td>
  <td>src/ioc/rsrv <a href="#rsrv">1</a></td>
</tr>
<tr>
  <th colspan="2">Standard Record Definitions</th>
</tr>
<tr>
  <td>src/dev/softDev</td>
  <td>src/std/dev</td>
</tr>
<tr>
  <td>src/rec</td>
  <td>src/std/rec</td>
</tr>
<tr>
  <td>src/softIoc</td>
  <td>src/std/softIoc</td>
</tr>
<tr>
  <th colspan="2">Channel Access</th>
</tr>
<tr>
  <td>src/ca</td>
  <td>src/ca/client</td>
</tr>
<tr>
  <td>src/catools</td>
  <td>src/ca/client/tools</td>
</tr>
<tr>
  <td>src/cap5</td>
  <td>src/ca/client/perl</td>
</tr>
<tr>
  <td>src/gdd</td>
  <td>src/ca/legacy/gdd</td>
</tr>
<tr>
  <td>src/cas</td>
  <td>src/ca/legacy/pcas</td>
</tr>
<tr>
  <td>src/excas</td>
  <td>src/ca/legacy/pcas/ex</td>
</tr>
<tr>
  <th colspan="2">User Templates</th>
</tr>
<tr>
  <td>src/makeBaseApp</td>
  <td>src/template/base</td>
</tr>
<tr>
  <td>src/makeBaseExt</td>
  <td>src/template/ext</td>
</tr>
<tr>
  <th colspan="2">Dispersed</th>
</tr>
<tr>
  <td rowspan="3">src/util <a href="#util">2</a></td>
  <td>src/ca/client</td>
</tr>
<tr>
  <td>src/ca/client/test</td>
</tr>
<tr>
  <td>src/libCom/log</td>
</tr>
<tr>
  <td rowspan="2">src/as <a href="#as">3</a></td>
  <td>src/libCom/as</td>
</tr>
<tr>
  <td>src/ioc/as</td>
</tr>
</tbody></table>

<p><a name="rsrv">1</a>
RSRV is built as part of dbCore due to its tight (bidirectional) coupling
with the other database code.</p>

<p><a name="util">2</a>
The contents for src/util/ moved to three locations.  The caRepeater init script
was moved to src/ca/client/.  ca_test is now in src/ca/client/test/.
The iocLogServer was moved into the same directory (src/libCom/log) as
the log client code.</p>

<p><a name="as">3</a>
The Access Security code has been divided, with the parts not related to the 
database (lexer/parser and trap registration) becoming part of libCom.
The remaining components are included in the dbCore library</p>

<h3>
Moved src/RTEMS/base directory</h3>

<p>
These files are now found under src/RTEMS.</p>

<h3>
Removed 3.13 compatibility</h3>

<p>
Removed the 3.13 &lt;top&gt;/config directory and build compatibility rules and
variables, and various conversion documents.</p>

</body>
</html><|MERGE_RESOLUTION|>--- conflicted
+++ resolved
@@ -3,7 +3,6 @@
 <html>
 <head>
   <meta http-equiv="content-type" content="text/html; charset=iso-8859-1">
-<<<<<<< HEAD
   <title>EPICS Base R3.15.3 Release Notes</title>
 </head>
 
@@ -11,36 +10,10 @@
 <h1 align="center">EPICS Base Release 3.15.3</h1>
 
 <p style="color:red">This version of EPICS Base has not been released yet.</p>
-=======
-  <title>EPICS Base R3.14.12.6 Release Notes</title>
-</head>
-
-<body lang="en">
-<h1 align="center">EPICS Base Release 3.14.12.6</h1>
-
-<h2 align="center">Changes between 3.14.12.5 and 3.14.12.6</h2>
->>>>>>> 444b89f5
 
 <h2 align="center">Changes between 3.15.2 and 3.15.3</h2>
 <!-- Insert new items immediately below here ... -->
 
-<<<<<<< HEAD
-<h3>Removed the last vestiges of RSET::get_value()</h3>
-
-<p>The IOC has not called the get_value() routine in the RSET for a very long
-time, but there was still one implementation left in the event record support
-code, and a structure definition for one of the original arguments to that
-routine was defined in recGbl.h. Both of these have now been removed.</p>
-
-<h2 align="center">Changes between 3.15.1 and 3.15.2</h2>
-
-<h3>Raised limit on link field length in database files</h3>
-
-<p>The length of INP/OUT link fields in database files was limited to 79 chars
-by an internal buffer size in the db file parser. This limitation will go away
-completely in 3.16, and has been statically raised to 255 chars for the 3.15
-series.</p>
-=======
 <h3>Clean up after GNU readline()</h3>
 
 <p>If EPICS Base is built with readline support, any IOC that calls epicsExit()
@@ -49,11 +22,21 @@
 it up. This release patches the readline support code to clean up automatically
 by registering an epicsAtExit() routine.</p>
 
-
-<h1 align="center">EPICS Base Release 3.14.12.5</h1>
-
-<h2 align="center">Changes between 3.14.12.4 and 3.14.12.5</h2>
->>>>>>> 444b89f5
+<h3>Removed the last vestiges of RSET::get_value()</h3>
+
+<p>The IOC has not called the get_value() routine in the RSET for a very long
+time, but there was still one implementation left in the event record support
+code, and a structure definition for one of the original arguments to that
+routine was defined in recGbl.h. Both of these have now been removed.</p>
+
+<h2 align="center">Changes between 3.15.1 and 3.15.2</h2>
+
+<h3>Raised limit on link field length in database files</h3>
+
+<p>The length of INP/OUT link fields in database files was limited to 79 chars
+by an internal buffer size in the db file parser. This limitation will go away
+completely in 3.16, and has been statically raised to 255 chars for the 3.15
+series.</p>
 
 <h3>aoRecord raw conversion overflows</h3>
 
