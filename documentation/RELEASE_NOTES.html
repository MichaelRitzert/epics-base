--- conflicted
+++ resolved
@@ -14,18 +14,6 @@
 <h2 align="center">Changes between 3.15.2 and 3.15.3</h2>
 <!-- Insert new items immediately below here ... -->
 
-<<<<<<< HEAD
-<h3>Assembling files from numbered snippets</h3>
-
-<p>A tool has been added that assembles file snippets specified on the
-command line into a single output file, with sorting and replacing/adding of
-snippets done based on their file names. The build system integration requires
-the output file to be specified setting COMMON_ASSEMBLIES (arch independent)
-or ASSEMBLIES (created by arch), then defining the snippets for each assembly
-setting *_SNIPPETS (explicitly) or *_PATTERN (searched relative to all source
-directories).
-</p>
-=======
 <h3>Make the NTP Time provider optional on VxWorks</h3>
 
 <p>Recent versions of VxWorks (sometime after VxWorks 6) provide facilities for
@@ -37,7 +25,17 @@
 the environment variable <tt>EPICS_TS_FORCE_NTPTIME</tt> in the startup script
 before loading the IOC's .munch file. Forcing may be necessary if the VxWorks
 image is not correctly configured with the IP address of a local NTP server.</p>
->>>>>>> d0875f4f
+
+<h3>Assembling files from numbered snippets</h3>
+
+<p>A tool has been added that assembles file snippets specified on the
+command line into a single output file, with sorting and replacing/adding of
+snippets done based on their file names. The build system integration requires
+the output file to be specified setting COMMON_ASSEMBLIES (arch independent)
+or ASSEMBLIES (created by arch), then defining the snippets for each assembly
+setting *_SNIPPETS (explicitly) or *_PATTERN (searched relative to all source
+directories).
+</p>
 
 <h3>Clean up after GNU readline()</h3>
 
