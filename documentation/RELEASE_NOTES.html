<!DOCTYPE html PUBLIC "-//W3C//DTD HTML 4.01 Transitional//EN"
    "http://www.w3.org/TR/html4/loose.dtd">
<html>
<head>
  <meta http-equiv="content-type" content="text/html; charset=iso-8859-1">
  <title>EPICS Base R3.14.12 Release Notes</title>
</head>

<body lang="en">
<h1 align="center">EPICS Base Release 3.14.12</h1>

<h2 align="center">Changes between 3.14.11 and 3.14.12</h2>
<!-- Insert new items immediately below here ... -->

<<<<<<< HEAD
<h4>Named Soft Events</h4>

<p>Soft events can now be meaningful strings instead of numbers 1-255. 
=======

<h4>devLib cleanup</h4>

<ul>
<li>Add VME connect/disconnect IRQ calls to the "virtual os" table</li>
<li>It is now possible to compile all devLib code on targets without runtime
support</li>
<li>All internal functions are made static. Some were not before.</li>
<li>Move VME calls to <tt>devLibVME.h</tt>. <tt>devLib.h</tt> contains general
defintions and error codes.</li>
<li>For compatibility <tt>devLib.h</tt> includes <tt>devLibVME.h</tt> unless the
macro <tt>NO_DEVLIB_COMPAT</tt> is defined.</li>
<li>The "virtual os" table was renamed from <tt>pdevLibVirtualOS</tt> to
<tt>pdevLibVME</tt> reflecting the fact that other bus types will need seperate
tables.</li>
<li>The "virtual os" table API has been moved to a seperate header file,
<tt>devLibVMEImpl.h</tt>.</li>
</ul>

<h4>DTYP and INP/OUT order</h4>

<p>The fields DTYP and INP/OUT can now be specified in any order.</p>
>>>>>>> 40b83759

<h4>Rewrite epicsThreadOnce()</h4>

<p>Michael Davidsaver suggested a better implementation of epicsThreadOnce()
which makes it possible for all architectures to detect recursive initialization
functions.  This change also renames the routines to remove the original macro
and fixes some questionable usage in places.</p>

<h4>Many Record Types</h4>

<p>Record types were not setting many 'last value' fields at initialization,
assuming that the VAL field would always hold the default value and thus not
giving correct initial monitor behavior in some circumstances.</p>

<h4>Compress Record Type</h4>

<p>Fixed crash when ALG (algorithm) was changed to Average at runtime.</p>

<h4>configure/RELEASE Enhancements</h4>

<p>Variable definitions in a <tt>configure/RELEASE</tt> file may now use the
<tt>:=</tt> or <tt>?=</tt> assignment syntax.  Release file processing now
prints a warning if an include file can't be not found (use <tt>-include</tt> if
this is expected) or if an undefined macro is used, and aborts if a circular
definition is expanded.  The variable <tt>EPICS_HOST_ARCH</tt> can now be used,
but target-architecture-specific values must be set in a target-specific
<tt>configure/RELEASE</tt> file such as <tt>RELEASE.Common.linux-x86</tt>.</p>

<h4>VxWorks 6.7 support</h4>

<p>Added build support for the latest Wind River release.</p>

<h4>Dependency file generation</h4>

<p>Changes to the way in which we generate header dependency files, which are
now named with a <tt>.d</tt> suffix instead of <tt>.depends</tt>.  We now use
the compiler to generate these if possible, and create them in the
<tt>O.$(T_A)</tt> directory.</p>

<h4>Installed file permissions</h4>

<p>We now install libraries and other non-executable files with mode 444 rather
than 644.</p>

<h4>CA Perl5: strings and array subscriptions</h4>

<p>In some circumstances a string received from CA might not have been properly
zero-terminated; this has now been fixed.  <tt>CA::create_subscription()</tt>
would not accept a zero for the subscription array length; this is now
permitted, in the underlying CA API this means use the native length from the
server.</p>

<h4>Linking Readline on Linux</h4>

<p>Different Linux distributions have different requirements when linking
readline; some need <tt>-lcurses</tt>, others <tt>-lncurses</tt> and others
don't require either.  The <tt>configure/os/CONFIG_SITE.Common.linux-*</tt>
files now make this configuration easy to choose between different settings for
the <tt>COMMANDLINE_LIBRARY</tt> variable.</p>

<h4>CA Command Line Tools Changes</h4>

<p>Three new options were added to the <tt>caget</tt> and <tt>camonitor</tt>
utilities, to allow printing float values (rounded) as hex, octal or binary.</p>

<h2 align="center">Changes between 3.14.10 and 3.14.11</h2>

<h4>Time provider on Win32</h4>

<p>A race condition meant that sometimes EPICS programs (including the internal
programs such as flex and antelope) built for Win32 architectures would not
start properly on Windows systems that have multiple CPUs. This race has been
fixed.</p>

<h4>Build system dependency change</h4>

<p>In order to get GNU make parallel execution (-j option) to work proprely for
multiple target architectures, a new dependency had to be added. Now all
cross-compiled builds depend on their host build. This means that when a
<tt>make <i>crosstargetarch</i></tt> command is issued, the EPICS_HOST_ARCH
target build will be executed first, followed by the <i>crosstargetarch</i>
build. Builds done in an O.<i>arch</i> directory will still only build the
<i>arch</i> targets however.</p>

<h4>Channel Access changes</h4>

<p>Mantis 361 fix - ca_add_fd_registration users might not receive select
wakeup</p>

<p>Mantis 359 fix - ca client library flow control mode related issues</p>

<p>Mantis 357 fix - high throughput multithreaded ca client appl thread could
be trapped in lib.</p>

<ul>
<li>Discovered during code review. Not seen in practice, but possible</li>
</ul>

<p>Mantis 285 fix  - CA Documentation doesn't distinguish sync groups from
ca_put_callback()</p>

<p>Mantis 346 fix - deleting the chid passed in from within put cb handler
causes failure</p>

<p>Mantis 284 fix - channel clear protocol warning messages from PCAS</p>

<p>Mantis 237 fix - SEGV from simple CA client during context destroy</p>

<p>Mantis 242 fix - invalid DBR type not screened in client library when
doing a put</p>

<h4>Portable Channel Access Server changes</h4>

<p> These changes impact the Gateway (Proxy server) and other servers but not
the IOC.</h4>

<p>Mantis 360 fix - server is unresponsive for one of its clients, when 
async io postponed and in flow control mode</p>

<p>Mantis 358 fix - PCAS service snap-in has no way to determine if its a put,
or a put calback.</p>

<p>Mantis 356 fix - medm display sometimes hangs until the motor stops when
controling motor through gw.</p>

<p>Mantis 350 fix - Incoming data corruption under heavy CAS load.</p>

<p>Mantis 340 fix - leak when performing a read and conversion fails.</p>

<p>Mantis 348 fix - A call to 'assert (item.pList == this)' 
failed in ../../../../src/cas/generic/st/ioBlocked.cc line 112</p>

<p>Mantis 345 fix - Compilation warning: complaint about missing
gddDestructor</p>

<p>Mantis 343 fix - gddScalar::new() operator is not fully thread safe</p>

<p>Mantis 333 fix - resTable::removeAll() does not reset the item count</p>

<p>Mantis 335 fix - excas fails in clearOutstandingReads - maybe requires an
R3.13 client</p>

<p>Mantis 329 fix - GW hang, pthread_mutex_lock failed: error Invalid
argument message</p>

<p>Mantis 352 fix - gateway hangs temporarily under heavy load on 8-core 
64bit RHEL5</p>

<ul>
<li>High throughput performance appears to be much better now for both scalars
and large arrays, but more testing needed in operational gateways</li>
</ul>

<h4>Timer Queue Library</h4>

<p>Mantis 336 fix - timer queue should have try / catch block around call to
user's expiration callback</p>

<p>Mantis 332 fix - epicsTimerTest failure, windows vista 64, dual core
SMP system</p>

<h4>LibCom</h4>

<p>Mantis 328 fixed - orderly shutdown for soft IOC fails</p>

<h4>Application configure files</h4>

<p>The configuration directory files installed by makeBaseApp.pl have been
changing in recent releases to make them work more like the files in the Base
configuration directory. The CONFIG_APP file has gone, and its functionality is
now performed by the CONFIG file which should only be modified in exceptional
circumstances. The variables that used to be set in the CONFIG file now appear
in the new CONFIG_SITE file, and can be overridden for specific combinations of
host and target architectures by creating a file with name matching one of these
patterns:</p>

<ul>
  <li>CONFIG_SITE.&lt;host-arch&gt;.Common</li>
  <li>CONFIG_SITE.Common.&lt;target-arch&gt;</li>
  <li>CONFIG_SITE.&lt;host-arch&gt;.&lt;target-arch&gt;</li>
</ul>

<p>Note that the setting for <tt>CHECK_RELEASE</tt> in the CONFIG_SITE files is
not compatible with previous releases of Base; if you are creating an
application that has to work with earlier releases, move the
<tt>CHECK_RELEASE</tt> setting back to the configure/Makefile where it used to
live.</p>

<p>The RELEASE file(s) can now define the variable <tt>RULES</tt> if you wish
the application to use build rules from some module other than EPICS_BASE. The
rules must appear in a configure subdirectory just like they do in Base.</p>

<h4>Compile-time assertions</h4>

<p>A new macro has been added to epicsAssert.h which performs assertion checks
at compile-time. <tt>STATIC_ASSERT(<i>expr</i>)</tt> can only be used when
<tt><i>expr</i></tt> can be evaluated by the compiler, and will cause the
compilation to fail if it evaluates to false. The resulting compiler error
message might appear a little obscure, but it does provide some explanation and
contains the line where the failure was discovered. Future versions of the C++
standard will probably contain a similar facility <tt>static_assert(<i>expr</i>,
<i>message</i>)</tt> but will require compiler support to be implemented.</p>

<h4>Several changes made to dbDefs.h</h4>

<p>The definitions for the macros <tt>YES</tt>, <tt>NO</tt>, <tt>NONE</tt>,
<tt>min()</tt> and <tt>max()</tt> have been deleted. <tt>YES</tt> and
<tt>NO</tt> have been replaced by <tt>menuYesNoYES</tt> and <tt>menuYesNoNO</tt>
from the menuYesNo.h file where they were used in several record types. The
other macros were not being used anywhere in Base, sncseq or Asyn.</p>

<p>The macro <tt>LOCAL</tt> that was a synonym for <tt>static</tt> is now
deprecated and will be deleted in R3.15, please adjust your code to use the
latter keyword.  All uses of the <tt>READONLY</tt> macro from shareLib.h must
now be replaced by the keyword <tt>const</tt> as the macro has been deleted.</p>

<p>The dbDefs.h file was unnecessarily including various other libCom header
files which may have to be manually added to out-of-tree source files that
relied on this. The general rule for header files is that a header should only
include other headers that are needed for its own inclusion in any source file.
The <tt>#include</tt> statements that might need to be added are:</p>

<ul>
  <li>#include &lt;stdarg.h&gt;</li>
  <li>#include "errlog.h"</li>
  <li>#include "errMdef.h"</li>
  <li>#include "ellLib.h"</li>
  <li>#include "epicsTypes.h"</li>
</ul>

<p>A new macro <tt>CONTAINER(pointer, type, member)</tt> has been added which
calculates and returns a pointer to the parent structure when given a pointer to
a member, the structure type and the name of the member in that structure.  On
GNU compilers the type of the pointer is checked to ensure that it matches the
member, so code using this macro should be built using gcc for additional
confidence.</p>

<h4>Long-deprecated errSymFind() function deleted</h4>

<p>This functionality was replaced by errSymLookup() many releases ago.</p>

<h4>Perl CA library shutdown</h4>

<p>The Perl CA library has been modified to properly flush the Channel Access
I/O queues when a program using the library exits.</p>

<h4>bi, bo, mbbi, mbbo ENUM string fields</h4>

<p>The existing Channel Access protocol transports 26 bytes for each ENUM
string, but the fields used to hold ENUM strings in the discrete record types
were configured to be 16 (mbbi/mbbo) or 20 (bi/bo) bytes long. These have all
been increased to match the CA limit.</p>

<h4>Use of SIGALRM disabled</h4>

<p>Previous releases that supported HPUX required that EPICS trap and be able to
generate the SIGALRM signal in order to break out of a blocking socket system
call on those systems (Posix only). There were two API routines that had to be
called by any code using sockets to properly support this. Since we no longer
support HPUX this code is no longer required, and as it breaks the Posix timer
interface on Linux it has been disabled in this release. The API routines now do
nothing on all platforms, and will be removed before the 3.15 Release of
Base.</p>

<h4>Universal Binaries on Darwin</h4>

<p>It is now possible to configure Base on Darwin to build universal binaries
containing an installation-specific choice of 32- and 64-bit CPU architectures.
This is controlled through the definition of the ARCH_CLASS variable in the
configure/os/CONFIG_SITE.Common.&lt;arch&gt; file for the particular target
architecture you are using (darwin-ppc, darwin-x86 or darwin-ppcx86). There are
comments and example settings in those files.  Note that to my knowledge EPICS
Base has not been thoroughly tested on the 64-bit darwin architectures.</p>

<h4>HPUX, SGI and VMS files deleted</h4>

<p>We have not supported or tested EPICS Base on HPUX for several releases; the
support files for this and other unsupported operating systems have been
removed.</p>

<h4>PINI Processing and PHAS values</h4>

<p>The PINI field now has its own menu type with four more choices,
<tt>RUN</tt>, <tt>RUNNING</tt>, <tt>PAUSE</tt> and <tt>PAUSED</tt>. The earlier
<tt>NO</tt> and <tt>YES</tt> values for this field remain as before and cause
the same processing as before. The new values cause records to be processed
during the announcement of the new <tt>initHookAtIocRun</tt>,
<tt>initHookAfterIocRunning</tt>, <tt>initHookAtIocPause</tt> and
<tt>initHookAfterIocPaused</tt> states respectively.</p>

<p>Records with <tt>PINI=YES</tt> will be processed during the <tt>iocBuild</tt>
stage of <tt>iocInit</tt>, follwed by records with <tt>PINI=RUN</tt> during the
<tt>iocRun</tt> stage and records with <tt>PINI=RUNNING</tt> during the
<tt>initHookAfterIocRunning</tt> stage. If an <tt>iocPause</tt> command is
given, any records with <tt>PINI=PAUSE</tt> will be processed at the
<tt>initHookAtIocPause</tt> stage followed by records with <tt>PINI=PAUSED</tt>
will be processed at the <tt>initHookAfterIocPaused</tt> stage. A subsequent
<tt>iocRun</tt> command causes the <tt>PINI=RUN</tt> and <tt>PINI=RUNNING</tt>
records to be processed again.</p>

<p>The PHAS field now controls the order in which records are processed as a
result of the PINI mechanism; within each stage, lower values of PHAS are
scanned before higher ones.</p>

<h4>Additional initHook states</h4>

<p>Several new initHook states have been added which are announced while the IOC
is being paused or restarted.  The original states remain unchanged, although a
couple of the later ones are deprecated where using the new states makes more
sense.  The enum that defines all the states is now:</p>

<blockquote>
<pre>typedef enum {
    initHookAtIocBuild = 0,         /* Start of iocBuild/iocInit commands */
    initHookAtBeginning,
    initHookAfterCallbackInit,
    initHookAfterCaLinkInit,
    initHookAfterInitDrvSup,
    initHookAfterInitRecSup,
    initHookAfterInitDevSup,
    initHookAfterInitDatabase,
    initHookAfterFinishDevSup,
    initHookAfterScanInit,
    initHookAfterInitialProcess,
    initHookAfterCaServerInit,
    initHookAfterIocBuilt,          /* End of iocBuild command */

    initHookAtIocRun,               /* Start of iocRun command */
    initHookAfterDatabaseRunning,
    initHookAfterCaServerRunning,
    initHookAfterIocRunning,        /* End of iocRun/iocInit commands */

    initHookAtIocPause,             /* Start of iocPause command */
    initHookAfterCaServerPaused,
    initHookAfterDatabasePaused,
    initHookAfterIocPaused,         /* End of iocPause command */

/* Deprecated states, provided for backwards compatibility.
 * These states are announced at the same point they were before,
 * but will not be repeated if the IOC gets paused and restarted.
 */
    initHookAfterInterruptAccept,   /* After initHookAfterDatabaseRunning */
    initHookAtEnd,                  /* Before initHookAfterIocRunning */
} initHookState;</pre>
</blockquote>

<p>The two deprecated states will only ever be announced once, whereas the newer
ones will repeat as often as the <tt>iocPause</tt> and <tt>iocRun</tt> commands
are executed.</p>

<h4>Soft Channel ai device support and SMOO</h4>

<p>The (probably unwritten) rules for ai device support have always required
that any device support which sets the VAL field and returns "2" should also
perform any other operations normally performed by the ai's convert() routine.
In practice very few devices did this, but there are some which makes it
impossible to move that smoothing function into the body of the record.  This
change adds the support for SMOO filtering to the soft channel device support
for the ai record.  The filter is short-circuited when a link recovers from a
failure.</p>

<h4>New link flags for alarm severity/status inheritance</h4>

<p>Two new options have been introduced as alternatives to the existing NMS and
MS flags: MSI (Maximize Severity INVALID) and MSS (Maximize Severity and
Status).</p>

<p>When a link is flagged MSI the receiving record inherits the target's alarm
severity just as it does with the MS flag, but only if that severity is
INVALID.</p>

<p>When a link is flagged MSS the receiving record inherits the target's alarm
status as well as its severity, thereby preserving the alarm status through MSS
chains instead of setting that status to LINK.</p>

<h4>Analog records get_alarm_double() semantics changed</h4>

<p>The get_alarm_double() routine in several record types has been changed to
make it easier for CA client applications to display the correct warning and
alarm limits for a record.</p>

<p>Originally these routines would always return the current values from the
associated alarm limit fields, but now they will return epicsNAN (not-a-number)
instead if the severity field of the corresponding limit is NO_ALARM. This
allows CA clients to suppress the display of unused limits.</p>

<h4>New math constants epicsNAN and epicsINF</h4>

<p>Two new math constants have been added to epicsMath.h: <tt>epicsNAN</tt>
(not a number) and <tt>epicsINF</tt> (infinity).

<h4>New event type DBE_PROPERTY</h4>

<p>A new event type (flag in the Channel Access event mask) has been added
to support subscriptions that get events whenever a property of the PV
changes. This will allow clients to get notified on changes of control
limits, graphical limits, state strings etc.</p>

<p>The CA commandline tool camonitor and the CA Perl interface support the new
event type. As a first working example, the mbbi and mbbo records have been
extended to send a DBE_PROPERTY event when their status strings are modified.
A more general mechanism to specify sending DBE_PROPERTY events through the DBD
file will appear in 3.15.</p>

<p>Client application developers are encouraged to start using DBE_PROPERTY
subscriptions to fetch channel attribute data.</p>

<h4>Channel Access command line tool changes</h4>

<p>The caget/caput/camonitor programs in src/catools now use '\' escape
sequences for non-printable characters.</p>

<p>They provide a new option <tt>-F</tt> to set an output field separator
to be used instead of the default space character.</p>

<h4>New functions for escaping non-printables in epicsString.h</h4>

<p>The existing routines used to escape non-printable characters have been
replaced by a new set of functions that are prototyped in the epicsString.h
header file:</p>

<pre>int epicsStrnRawFromEscaped(char *outbuf, size_t outsize, const char *inbuf, size_t inlen);
epicsShareFunc int epicsStrnEscapedFromRaw(char *outbuf, size_t outsize, const char *inbuf, size_t inlen);
epicsShareFunc size_t epicsStrnEscapedFromRawSize(const char *inbuf, size_t inlen);</pre>

<p>Both conversion functions take the output buffer (and its size), and the
input buffer (and its size) as argument. They will convert non-printable
characters from/to their '\'-escaped versions. The third function scans a raw
input string and returns the number of characters needed for the escaped
version.</p>

<p>The existing function interfaces will be kept for compatibility, but their
further use is deprecated.</p>

<h4>epicsRingBytes</h4>

<p>Partial puts are not supported.
An attempt to put more bytes than currently free will be rejected.</p>

<h4>Long string support</h4>

<p>The IOC now provides support for strings longer than 40 characters through
Channel Access in a manner that is fully backwards compatible with older
versions of the CA library, although not all CA clients can make use of this at
the moment.</p>

<p>Adding the suffix '$' to the field name of an IOC PV name (through either
Channel Access or Database Access) causes the native type of that field to be
reported as an array of DBF_CHAR, as long as the field type is DBF_STRING,
DBF_INLINK, DBF_OUTLINK or DBF_FWDLINK. It is then possible to use a DBF_CHAR
array to read, write and monitor values from that field, and the 40 character
string length limit imposed by the DBF_STRING type is replaced by the amount of
storage allocated for the string on the IOC (for link fields the limit is
related to the maximum length of a record name).</p>

<p>The caget/caput/camonitor programs in src/catools can now use long strings by
adding the command-line option <tt>-S</tt> which causes them to handle an array
of DBF_CHAR as a string.  Both MEDM and EDM can already present such DBF_CHAR
arrays as strings in their text widgets (although you do have to configure the
widget to format it as text), so this solution already works with some CA
clients, although by no means all clients support it yet.</p>

<h4>Darwin no longer uses _environ</h4>

<p>The Darwin version of epicsEnvShow (in src/libCom/osi/os/Darwin/osdEnv.c)
now uses _NSGetEnviron() to get the pointer to the environment string
table.</p>

<h4>gpHash argument type changed</h4>

<p>Out-of-tree users of libCom's gpHash routines should change the type of their
pointer to their gpHash table to avoid compiler warnings. The first argument to
all of the <tt>gph...()</tt> routines used to be a <tt>void&nbsp;*</tt> (or a
pointer to one for <tt>gphInit()</tt>) but is now a <tt>struct
gphPvt&nbsp;*</tt> (<tt>struct gphPvt&nbsp;**</tt> for <tt>gphInit</tt>) for
better type safety. The definition of the structure has not been made public,
although a declaration is provided in <tt>gpHash.h</tt>.</p>

<h4>New hash functions in epicsString.h</h4>

<p>The existing routines used to hash strings have been replaced by a new
pair of functions that are prototyped in the epicsString.h header file:</p>

<pre>unsigned int epicsStrHash(const char *str, unsigned int seed);
unsigned int epicsMemHash(const char *str, size_t length, unsigned int seed);</pre>

<p>The seed argument should normally be zero, but can be used to chain
several hash calculations together to create a single value from multiple
strings or memory buffers.  The resulting value should be masked with the
appropriate number of bits for the desired hash width. These functions both
use the same algorithm, and on most CPUs should be faster that the previous
hash functions used in Base.  Use epicsStrHash() on nil-terminated strings,
epicsMemHash() if the data might contain zero bytes.</p>

<h4>Support for dynamic loading</h4>

<p>The existing OSI epicsFindSymbol API has been expanded to support dynamic
loading of binary files, on architectures where the facilities necessary to
implement this are provided (currently Linux, Solaris, Darwin and vxWorks). A
new but optional command is provided for iocsh which calls the new
<tt>epicsLoadLibrary()</tt> function. In order to include this command in an
IOC, you must include the <tt>dlload.dbd</tt> file; the command will then be
installed when the IOC's <tt>ioc_registerRecordDeviceDriver</tt> routine is
run.</p>

<p>To dynamically load a new routine for use with the sub or aSub record
types, you also have to register the subroutines at runtime. You can use the
EPICS build system and the registerRecordDeviceDriver.pl script to write the
necessary code for you, you just have to create a .dbd file that declares the
functions in the library and add the derived .cpp file to the library
sources. The product of your build should be a <tt>LOADABLE_LIBRARY</tt> to
ensure that the correct linker commands are used.</p>

<p>After a shared library is loaded into the IOC using the new iocsh
<tt>dlload</tt> command you will usually have to run the
<tt>lib_registerRecordDeviceDriver</tt> routine to register the components
that were mentioned in the .dbd file. After registration the functions can be
found as normal by setting the SNAM field of your sub or aSub record
instances. Once loaded, shared libraries cannot be unloaded again as there is
no way to be sure that some other part of the IOC doesn't still have a
pointer to something inside the module.</p>

<p>Components provided by a shared library can include functions for sub and
aSub records, iocsh commands, time providers and sequence programs. Record
and device support code may be possible, but there are complications in
creating the .dbd file so we don't recommend it yet. It is possible to load
libraries after iocInit, but the code is not re-entrant so should only be
used from the main thread.  Adding new record types or device support will
not work after iocInit.</p>

<h4>Perl5 CA library</h4>

<p>The <tt>CA::put</tt> and <tt>CA::put_callback</tt> methods now use the
native type of the PV to determine which data type to use in all cases;
earlier versions looked at the Perl data type for single-valued PVs, but this
was truncating some double values into integers.</p>

<h4>generalTime and epicsTime updates</h4>

<p>Allow time providers to supply timestamps in interrupt context.  A pair of
new API routines in epicsTime.h <tt>epicsTimeGetCurrentInt()</tt> and
<tt>epicsTimeGetEventInt()</tt> will check the most recently successful
current-time or event-time provider and forward requests to the routine
registered by that provider, if any.  The priority list is not traversed, so
if the latest provider has not registered an interrupt-safe routine by
calling <tt>generalTimeAddIntCurrentProvider()</tt> or
<tt>generalTimeAddIntEventProvider()</tt> as appropriate, these API routines
will return failure.  The resulting timestamp is not protected against
backwards movement either.</p>

<p>Added a routine <tt>generalTimeHighestCurrentName()</tt> which returns the
name of the highest prority registered current time provider.  Comparing this
with the name returned by <tt>generalTimeCurrentProviderName()</tt> permits
an alarm to be generated if an IOC is not able to use the time provider it
was designed to use. The General Time stringin device support keyword
<tt>@TOPTCP</tt> has been added to make this name available in a database
record.</p>

<p>The following routines have been renamed, but the old name may still be
used since a macro with the old name has been added:</p>

<blockquote>

  <table border="1">
    <tbody>
      <tr>
        <th>Old Name</th>
        <th>New Name</th>
      </tr>
      <tr>
        <td><tt>generalTimeCurrentTpRegister</tt></td>
        <td><tt>generalTimeRegisterCurrentProvider</tt></td>
      </tr>
      <tr>
        <td><tt>generalTimeEventTpRegister</tt></td>
        <td><tt>generalTimeRegisterEventProvider</tt></td>
      </tr>
      <tr>
        <td><tt>generalTimeCurrentTpName</tt></td>
        <td><tt>generalTimeCurrentProviderName</tt></td>
      </tr>
      <tr>
        <td><tt>generalTimeEventTpName</tt></td>
        <td><tt>generalTimeEventProviderName</tt></td>
      </tr>
    </tbody>
  </table>
</blockquote>

<p>The routine <tt>generalTimeCreateSyncTimer()</tt> was not useful in
practice due to time provider initialization issues, nor was its
implementation protected properly for use on SMP systems so it has been
deleted.  The deprecated and empty <tt>synchronize()</tt> method from the
epicsTime class has also gone.</p>

<h4>RTEMS Release</h4>

<p>RTEMS release 4.9.2 or newer is required.  EPICS now configures RTEMS to use
unified executive/malloc memory pools if available (RTEMS 4.10 and up).</p>
<h4>RTEMS</h4>

<p>RTEMS stack sizes have been reduced.  This allows more clients in machines
with limited memory.</p>

<p>RTEMS file descriptor allocation has been increased.</p>

<h4>Added record aliases</h4>

<p>Record definitions can declare their own alias names along with the field
values, or a separate alias statement can also be used:</p>

<blockquote>
  <pre>record(ai,"canonicalName")
{
   alias("firstAlias")
}
alias("canonicalName","secondAlias")</pre>
</blockquote>

<p>Aliases can only be created for records that have already been loaded by
the IOC, although they don't have to appear in the same .db file. A CA client
can discover that a record name is an alias by fetching its .NAME field,
which will always return the canonical name for the record. These new
routines in the dbStaticLib library handle aliases:</p>

<blockquote>
  <pre>long dbCreateAlias(DBENTRY *pdbentry, const char *paliasName);
int dbIsAlias(DBENTRY *pdbentry);
int dbGetNAliases(DBENTRY *pdbentry)
long dbDeleteAliases(DBENTRY *pdbentry);</pre>
</blockquote>

<p>Aliases are located using the existing record instance API. Use
<tt>dbIsAlias()</tt> to test whether a record is actually an alias or not.
Aliasees can be deleted like record instances using <tt>dbDeleteRecord()</tt>
which will not delete the underlying record if the DBENTRY refers to the
alias (deleting a record instance does delete all its aliases though).  The
<tt>dbDeleteAliases()</tt> routine deletes all aliases of the selected
record, and will return an error if used on an alias.</p>

<p>Any out-of-tree tools that scan through all the records in the database
using <tt>dbFirstRecord()</tt> and <tt>dbNextRecord()</tt> may need modifying
to avoid duplicate processing of aliased record instances.  Also note that
the set of info items for a record instance are not shared with its aliases,
which each have their own info item namespace.</p>

<h4>Added support for RTEMS-mvme2700</h4>

<p>Supplied by Matt Rippa &lt;mrippa@gemini.edu&gt;. Should work for
MVME2400, too.</p>

<h4>CA Commandline tools: priority support</h4>

<p>A new option <tt>-p</tt> was added to all Channel Access command line
tools to allow specifying the CA priority.</p>

<h4>Linux: Use libncurses</h4>

<p>Changed linux builds to link against libncurses instead of libcurses
(suggested by Peter Zumbruch).</p>


<h2 align="center">Changes between 3.14.9 and 3.14.10</h2>

<h4>GCC_EXEC_PREFIX references removed from configuration files</h4>

<p>Definition of GCC_EXEC_PREFIX removed from CONFIG.CrossCommon and 
unexport of GCC_EXEC_PREFIX removed from vxWorks and RTEMS builds.</p>

<h4>RTEMS Release</h4>

<p>RTEMS release 4.9 or newer is required.  If you are using the RTEMS NFS
time provider you need to use RTEMS 4.9.1 or newer.</p>

<h4>RTEMS epicsEventWaitWithTimeout</h4>

<p>Correctly return epicsEventWaitTimeout when event is not pending and
timeout value is 0.0 seconds.</p>

<h4>epicsRingPointer, epicsRingBytes</h4>

<p>Fixed a race condition exposed by compilers with more agressive
optimization.</p>

<h4>camonitor timestamp support</h4>

<p>The <tt>camonitor</tt> program now supports the ability to display both
server- and client-side timestamps, simultaneously if requested. The old
command-line options <tt>-r</tt> <tt>-i</tt> and <tt>-I</tt> that controlled
the timestamp display have been replaced with a new <tt>-t</tt> option that
takes additional argument letters to control which timestamp sources and
output format should be used.</p>

<p>See the Command Line Tools section of the Channel Access reference manual
or run <tt>camonitor -h</tt> for a summary of the options.</p>

<h4>New "stdio" stringout device support</h4>

<p>A new device support has been added that allows a stringout record to
output one-line messages to stdout, stderr or the errlog subsystem.  Use
DTYP="stdio" and set the OUT field to one of "@stdout", "@stderr" or
"@errlog" to control the message destination.  A newline is appended to the
contents of the record's VAL field when printing.</p>

<h4>General Time subsystem</h4>

<p>The way in which EPICS gets the time has been significantly revised since
R3.14.9 with the introduction of the General Time subsystem.  Two kinds of
pluggable time providers are now supported, which return either the current
time or the latest timestamp of a numbered Time Event from a hardware event
system. All IOCs must have at least one Current Time provider, but Event Time
providers are optional.  The General Time subsystem guarantees that the
timestamps returned never step backwards, even when switching between time
providers.</p>

<p>A Current Time Provider reports the current wall-clock time if it is able
to when asked; if it can't it says so, and the time subsystem will then ask
the next provider in its list and so on until someone replies with the time.
Event Time providers are handled similarly, except that they are asked for
the timestamp associated with a particular Time Event number rather than the
current wall-clock time. The registered time providers can be listed using
the IOC command <tt>generalTimeReport(int interest)</tt> and some time
providers also have their own separate report commands.</p>

<p>Different target architectures come with different default Current Time
providers in Base.  The Unix-like architectures rely on the underlying
operating system clock, which normally involves running something like ntpd
as a separate process. The real-time operating systems vxWorks and RTEMS
install two Current Time providers; the native operating system clock at the
lowest priority (this provider includes a task to periodically reset the
operating system clock from a higher priority time provider), and an NTP time
provider which synchronizes the underlying operating sytem tick timer with an
NTP server. Microsoft Windows targets using the Win32 API use a
Windows-specific time provider which contains a built-in PLL.</p>

<p>There are no Event Time providers included with Base except for an
optional "Last Resort" Event provider which can be installed if a site wants
to be sure that every Time Event number will have a recent timestamp
associated with it even if the hardware event system goes down. The Last
Resort Event Time provider returns the current time for every Time Event
number. To install this provider, run the command
<tt>installLastResortEventProvider</tt> from your IOC startup script.</p>

<p>Additional information about General Time and the time providers included
with Base can be found in the IOC Application Developers Guide for R3.14.10,
sections 9.7 and 20.6. General Time was originally written by David H.
Thompson and Sheng Peng at ORNL, subsequently worked on by Babak Kalantari
and Timo Korhonen of PSI, and merged into Base by Peter Denison from Diamond.
Andrew Johnson provided input into the design at various points and made
various code revisions after the merge.</p>

<h4>New ioc/dllPath.bat file for Win32</h4>

<p>When creating an IOC with one of the win32-x86 target architectures, a
file <tt>dllPath.bat</tt> is now generated in the iocBoot/iocxxx directory
which can be run to adjust the PATH variable to include all of the support
application bin directories which might contain DLLs that the IOC uses.  The
PATH also includes the IOC application's own bin directory, which simplifies
starting up the IOC as well.</p>

<h4>New epicsEndian.h header</h4>

<p>Any C or C++ code can <tt>#include "epicsEndian.h"</tt> which defines four
macros.  The main one is EPICS_BYTE_ORDER and is defined to be either
EPICS_ENDIAN_LITTLE or EPICS_ENDIAN_BIG (these are numeric constants 1234 and
4321 respectively).  The fourth macro is called EPICS_FLOAT_WORD_ORDER and is
needed because some ARM systems use mixed-endian format floats.</p>

<p>Note that just knowing the CPU's endianness doesn't tell you the complete
story about the byte order that your hardware registers will present to the
CPU; byte swapping is often performed automatically by PCI to VME bridge
devices and by other kinds of bus converter, so "portable" drivers aren't
always.</p>

<h4>Array Subroutine Record added (aSub)</h4>

<p>A heavily modified version of Andy Foster's genSub record type has been
added, called the aSub (Array Subroutine) record type.  The new name is so
that genSub records can continue to be used in IOCs that need those features
that have changed or been removed in creating the aSub record type.  The main
differences between genSub and aSub are:</p>
<ul>
  <li>The fields <tt>UFA..UFU</tt>, <tt>UFVA..UFVU</tt>, <tt>TOVA..TOVU</tt>
    and <tt>VERS</tt> have been removed.</li>
  <li>The <tt>INPA..INPU</tt> and <tt>OUTA..OUTU</tt> link fields can now be
    changed at runtime.</li>
  <li>A new set of fields <tt>NEA..NEU</tt> and <tt>NEVA..NEVU</tt> have been
    added which hold the current element count for the associated input and
    ouput fields. These count fields ensure that putting an array to the
    <tt>A..U</tt> or <tt>VALA..VALU</tt> fields cannot permanently shorten
    the number of elements that the array fields can hold.</li>
  <li>The default value for the <tt>FTA..FTU</tt> and <tt>FTVA..FTVU</tt>
    fields has been changed from "STRING" to "DOUBLE", to reduce the memory
    footprint of unneeded fields.</li>
  <li>aSub subroutines can be asynchronous, using the usual method of setting
    prec-&gt;pact to <tt>TRUE</tt> before returning and arranging for the
    record's <tt>process()</tt> routine to be called to signal completion.
    The output links are not written until the asynchronous completion
    callback, and input links are not read at asnychronous completion.</li>
</ul>

<h4>epicsTimeEventDeviceTime support for soft channel input records</h4>

<p>The Soft Channel device support for all input record types now supports
the fetching of the timestamp along with the data when the record's TSE field
is set to epicsTimeEventDeviceTime (-2). This works for both DB and CA links.
However the timestamp will only be fetched if the record's TSEL link is not
set, so you can't point TSEL to another record to read the -2 value into TSE
(that's because to make this work properly would require that the TSEL link
be read twice every time the record processes; once in the soft channel
device support, and again when the record type calls
<tt>recGblGetTimeStamp()</tt>.</p>

<h4>devLib: CR/CSR Support added</h4>

<p>Thanks to Eric Bjorklund for providing a patch to devLib that gives access
to the CR/CSR address space (for those on a VME64 CPU with appropriate
support from your BSP).</p>

<h4>ascaStats, dbcaStats, seqcaStats</h4>

<p>Query routines have been added that count CA client connections made by
Access Security rules and Database Channel Access links.  A similar routine
will be added to version 2.0.12 of the sequencer for counting sequence
program CA links:</p>

<blockquote>
  <pre>void ascaStats(int *pchans, int *pdiscon);
void dbcaStats(int *pchans, int *pdiscon);
void seqcaStats(int *pchans, int *pdiscon);</pre>
</blockquote>

<p>The pchans parameter should point to integer storage which will be set to
the total number of channels open, while the value at the pdiscon pointer
will be set to the number of channels currently disconnected. Prototypes for
these routines can be found in the header files asCa.h and dbCaTest.h
(seqCom.h for the sequencer).</p>

<h4>Messages from errlog</h4>

<p>J. Lewis Muir provided patches to ensure that all messages printed on the
IOC's console by the errlog subsystem are sent to the stderr output stream
rather than to stdout.</p>

<h4>ipToAsciiProxy</h4>

<p>This thread calls upon vendor libraries which may use significant amounts
of stack.  Account for this by providing the ipToAsciiProxy thread with an
epicsThreadStackBig stack.</p>

<h4>iocBuild, iocRun and iocPause</h4>

<p>These three new commands are mainly intended for use with DESY's redundant
IOC software but they might have some uses for others too.  <tt>iocBuild</tt>
allow an IOC to be initialized and set up ready for a quick start without
actually making it live; a subsequent <tt>iocRun</tt> will bring it to the
same state as an <tt>iocInit</tt> would have.  Once an IOC has been started
(using either <tt>iocInit</tt> or <tt>iocBuild</tt> + <tt>iocRun</tt>) the
<tt>iocPause</tt> command can be used to freeze it, disconnecting its PVs and
stopping all scan activity.  The <tt>iocRun</tt> command restarts the IOC
from this state.</p>

<p>While this might seem like a useful thing to be able to do, we have not
tested it on IOCs using real-world I/O, and it is not unlikely that pausing
an operational IOC could cause irremdial havok to any device support,
sequence programs and other software which is not expecting it, so use with
care and make sure you test it first.  An IOC that is kept paused for more
than a minute or two could fill up its network buffers and become impossible
to restart without rebooting.</p>

<h4>IOC Support on 64-bit archs</h4>

<p>A fairly significant number of changes have been that were necessary to
allow the IOC code to run properly on 64-bit CPU architectures where a
<tt>long</tt> is 64 bits wide.  This was not as simple as replacing every
instance of the typename <tt>long</tt> with <tt>epicsInt32</tt> because that
would have broken a lot of external code unnecessarily.  The generated
record.h file now uses the typenames from epicsTypes.h to declare record
fields, thus field sizes are the same on both 32- and 64-bit platforms (on
64-bit, a <tt>DBF_LONG</tt> does <em>not</em> map to <tt>long</tt> but to
<tt>int</tt>).  This change does not affect status return values, which are
still implemented using the native <tt>long</tt> type for the platform.</p>

<h4>Conversion of empty strings to character types</h4>

<p>While changing the conversion routines in db/dbConvert.c and
db/dbFastLinkConv.c to support 64-bit architectures as described above, it
was noticed that an empty string converts to the value 0 for all types other
than <tt>DBF_CHAR</tt> and <tt>DBF_UCHAR</tt> where it converts to the ASCII
character <tt>'0'</tt>, value 0x30.  Since these types are usually used for
storing small integers or boolean values rather than ASCII characters, it was
decided that this conversion is wrong so it has been changed to match the
other numeric conversions.</p>

<h4>epicsShareAPI deprecated inside IOC</h4>

<p>APIs that are intended for use inside the IOC, the <tt>epicsShareAPI</tt>
attribute is slowly being removed.  This keyword is only used on MS Windows
where it indicates to the compiler that the function should use Pascal
calling conventions rather than C ones, and was necessary to be able to call
such functions from MS Visual Basic.  APIs for use by client code (CA and
libCom) will generally retain the attribute if they already had it.</p>

<h4>Record types ANSIfied</h4>

<p>Thanks to John Hammonds at the EPICS Codeathon, the record type
implementations have been converted from K&amp;R to ANSI C prototypes.</p>

<h4>Added Perl5 CA library</h4>

<p>Base now provides a CA client library interface for Perl5 scripts in
<tt>src/cap5</tt> and includes as examples some implementations of the
catools programs written in Perl. Documentation on how to use the Perl
library is available in <tt>base/html/CA.html</tt> after the build completes.
This library cannot currently be built on Windows targets.</p>

<h4>IOC ignores SIGHUP</h4>

<p>iocInit() installs an signal handler for ignoring SIGHUP. This fixes a
problem that appeared with soft IOCs run as a procServ child on some Linux
systems, where a disconnecting CA client would cause the soft IOC to get a
SIGHUP and exit.</p>

<h4>Build System Reorganization</h4>

<p>Several changes have been made to the build system, although these changes
should not affect the contents of <tt>Makefile</tt>s or any applications
using Base. They do however require that the version of GNU Make used be 3.81
or later. These changes are briefly:</p>
<ul>
  <li><p>A new tool is provided that expands out <tt>@VAR@</tt> macros. By
    default it knows the value of <tt>@TOP@</tt>, <tt>@ARCH@</tt> and any
    paths defined in the application's <tt>configure/RELEASE</tt> file such
    as @EPICS_BASE@, but additional macros can be defined in the
    <tt>Makefile</tt> that uses it by adding to the <tt>EXPAND_VARS</tt>
    variable like the example following, which creates an <tt>@EXE@</tt>
    macro that expands out to <tt>.exe</tt> on windows targets and to nothing
    on other platforms:</p>
    <pre>  EXPAND_VARS += EXE=$(EXE)</pre>
    <p>Files that contain <tt>@VAR@</tt> macros to be substituted must have
    an at sign <tt><b>@</b></tt> as the last character of their name and be
    listed in the <tt>EXPAND</tt> variable of their <tt>Makefile</tt>. The
    expanded file will have the same name as the original with the
    <tt><b>@</b></tt> suffix removed, and is then available for compiling or
    installing using any other build mechanism.</p>
  </li>
  <li><p>Support has been added for installing Perl library modules. The
    <tt>Makefile</tt> variable <tt>PERL_MODULES</tt> can be set to a list of
    names of files to be installed into the <tt>$(TOP)/lib/perl</tt>
    directory. The above macro expansion facility can then be used in perl
    programs that use these libraries to set the perl search path to include
    that directory. The syntax for this is as follows:</p>
    <pre>  use lib '@TOP@/lib/perl';
  use MyModule;</pre>
    <p>The filenames listed in <tt>PERL_MODULES</tt> can include subdirectory
    path components and the build system will preserve these in the installed
    result.</p>
  </li>
  <li>The Perl scripts that were in <tt>configure/tools</tt> are now found in
    the new <tt>src/tools</tt> directory, and get installed into the
    appropriate <tt>bin/<i>hostarch</i></tt> directory at build time. Some of
    these scripts are no longer required and have been removed, and others
    are being modified to make them more modular, extracting common routines
    into perl library modules.</li>
  <li>The generated files that were created by running make in the
    <tt>configure</tt> directory are no longer required, having been replaced
    by additional mechanisms inside the build system files. This removes a
    common source of build problems.</li>
</ul>

<h4>Access security configuration files</h4>

<p>Rules and macros were added for creating an *.acf file, access security
configuration file, from an *.acs file using the C preprocessor. An .acs file
has the same format as an .acf file with the addition of '#include
"&lt;filename&gt;"' and '#define &lt;macroname&gt; &lt;value&gt;' lines. The
C preprocessor includes the #include files and performs the macro
substitutions.</p>

<h4>Changes to subArray record error behaviour</h4>

<p>In previous versions the INDX field of a subArray record was set to zero
if the array that it reads through its INP field became empty. From this
release the INDX field will only be modified by the record's process()
routine if INDX is greater than MALM. In the event that the no data is read
through the INP link, the subArray's UDF field will be set and a UDF/INVALID
alarm will be generated.</p>

<h4>scanOnce(precord) argument</h4>

<p>The argument to <tt>scanOnce()</tt> is a pointer to the record to be
scanned.  This used to be a <tt>void *</tt> pointer, but is now a
<tt>dbCommon *</tt> pointer.  Record types written in C that call
<tt>scanOnce()</tt> will still compile without having to change the source
code (although a comiler warning may be generated), but any record types
implemented in C++ will have to be fixed to cast the record instance pointer
to a <tt>dbCommon *</tt> instead.</p>

<h4>New Architectures</h4>

<p>The following target architectures have been added to this release,
although the core developers lack the ability to test all of them:</p>
<ul>
  <li>linux-cris
    <ul>
      <li>linux-cris_v10</li>
      <li>linux-cris_v32</li>
    </ul>
  </li>
  <li>linux-xscale_be (tested with MOXA UC-7408 Plus)</li>
</ul>

<h4>Added compile line header search directories</h4>

<p>The compile line list of directories to search for header files now
includes O.Common and the existing os subdirectories of SRC_DIRS
&lt;src_dir&gt;/os/&lt;OS_CLASS&gt;, &lt;src_dir&gt;/os/posix, and
&lt;src_dir&gt;/os/default.</p>

<h4>Parallel make now supported</h4>

<p>The <tt>-j <i>jobs</i></tt> option is now supported for users of GNU Make
version 3.80 or later. The <tt>-j</tt> option speeds up building by allowing
multiple jobs (build commands) to be run in parallel; this will have the most
effect on hosts with multiple symmetric processors, but can also speed up
uni-processor builds. Builds still work as before when run without
<tt>-j</tt>, but using the <tt>-j</tt> option with an earlier version of GNU
make will fail since this relies on the <tt>$(eval)</tt> function which was
introduced in GNU Make 3.80.</p>

<p>The <tt>-j</tt> option has been tested with this version of EPICS Base,
but it may not work for Extensions or IOC applications unless their
dependancies are specified correctly.</p>

<p>New DIRS directory dependancy specifications are required to determine the
directory build order with <tt>-j</tt>. For example if we have 2 directories,
src and configure, and the configure directory must be built before the src
directory, the Makefile should contain:</p>

<blockquote>
  <pre> DIRS = configure src
 src_DEPEND_DIRS = configure</pre>
</blockquote>

<p>The directory dependancy specifications are only needed when <tt>-j</tt>
is given to make. Without the <tt>-j</tt> the order of directories in the
DIRS definition determines the build order as before.</p>

<h4>Breakpoint tables</h4>

<p>Some sites may be using breakpoint tables that are not monotonic in one
direction. In R3.14.9 both axes of a breaktable had to be monotonic; a table
will not be loaded if either the raw or engineering values change direction.
There are situations where this check is too strict however, so a new
variable named <tt>dbBptNotMonotonic</tt> has been added that disables this
check if its value is non-zero.</p>

<p>Breakpoint tables are often included in an IOC's .dbd file, but they can
also be loaded from a .db file (although VDCT will probably not understand
them). Since there is no way to set the above variable inside the
<tt>dbExpand</tt> program that expands out an IOC's .dbd file (which also
rejects non-monotonic breaktables), all applications that use such tables
will have to load those tables separately, using either
<tt>dbLoadDatabase</tt> or <tt>dbLoadRecords</tt>.</p>

<h4>RTEMS on processors with MOTLOAD bootstrap</h4>

<p>Added support for more 'Global Environment Variables'. Documented in the
EPICS/RTEMS tutorial.</p>

<h4>RTEMS on processors with PPCBUG bootstrap</h4>

<p>Set NTP server as well as nameserver and log server from server bootstrap
settting.</p>

<h4>RTEMS compiler flags</h4>

<p>The -ansi flag has been removed from CONFORM_FLAGS_STRICT and
CONFORM_CXXFLAGS_STRICT -- there are many useful library functions whose
prototypes are disabled when -ansi is used.</p>

<h4>SEL record (Mantis #295)</h4>

<p>The value in the SELN field was not being checked against its limit,
potentially causing a crash on some architectures.</p>

<h4>Calc expressions</h4>
<dl>
  <dt><tt>VAL</tt> keyword</dt>
    <dd>The keyword <tt>VAL</tt> is now supported in CALC expressions. In a
      calc or calcout record it returns the current contents of the VAL field
      (which can be written to by a CA put, so it might <i>not</i> be the
      result from last time the expression was evaluated). In Access Security
      expressions it returns the result of the previous evaluation of the
      rule expression. In other uses of the calcPerform engine, the result
      may not be well-defined.</dd>
  <dt><tt>MIN</tt>, <tt>MAX</tt>, <tt>FINITE</tt>, <tt>ISNAN</tt>
  functions</dt>
    <dd>Thanks to Benjamin Franksen these functions can now accept any number
      of arguments, thus <tt>MAX(A,B,C,D,E,F,G,H,I,J,K,L)</tt> and
      <tt>MIN(A)</tt>are now legal expressions. The <tt>FINITE</tt> function
      returns a non-zero value as long as none of its arguments are NaN or
      Inf values, while <tt>ISNAN</tt> returns non-zero if any of its
      arguments are NaN values.</dd>
</dl>

<h4>softIoc now starts shell by default</h4>

<p>To prevent an interactive shell from being started, give a <tt>-S</tt>
(upper case) option on the softIoc command line. The old <tt>-s</tt> (lower
case) option is still accepted, but now does nothing.</p>

<h4>Error messages from dbLoadRecords</h4>

<p>Some error messages output by the dbLoadRecords parser should be easier to
understand, having been reworded to report what was actually the problem
rather than just which routine found the error...</p>

<h4>Command registration for iocsh</h4>

<p>The iocsh command registration data and routines have been moved out of
the <tt>src/iocsh</tt> directory (which now no longer exists) into a file for
each library. At the same time, the iocsh implementation code has been moved
into libCom. There is no <tt>libiocsh.a</tt> library created any more, so any
applications (such as the sequencer) which explicitly list <tt>iocsh</tt> in
a <tt>xxx_LIBS</tt> definition in their Makefile(s) will need to be modified
to have the library name removed. In most cases though the library will have
been included using the <tt>EPICS_BASE_IOC_LIBS</tt> or
<tt>EPICS_BASE_HOST_LIBS</tt> variables that are set in Base, and thus no
changes will be needed.</p>

<h2 align="center">Changes between 3.14.8.2 and 3.14.9</h2>

<h4>Cygwin Builds</h4>

<p>The cygwin make version 3.81-1 does not handle MS-DOS path names and thus
does not work for EPICS builds with RELEASE file definitions. From the
discussion on the cygwin mailing list it looks like this will be fixed in
make version 3.82. In the meantime make version 3.80 or a fixed make can be
downloaded from <a
href="https://projects.coin-or.org/BuildTools/wiki/current-issues">this
website</a>.</p>

<h4>New Architectures</h4>

<p>The following target architectures have been added to this release,
although the core developers lack the ability to test all of them:</p>
<ul>
  <li>darwin-ppcx86</li>
  <li>darwin-x86</li>
  <li>freebsd-x86</li>
  <li>freebsd-x86_64</li>
  <li>interix-x86</li>
  <li>linux-arm</li>
  <li>osf-alpha</li>
  <li>osf-alpha-gnu</li>
  <li>vxWorks-mpc8540</li>
  <li>vxWorks-ppc604_altivec</li>
</ul>

<h4>vxWorks compiler optimization level</h4>

<p>Wind River Systems do not support optimization levels beyond <tt>-O2</tt>
for vxWorks applications compiled using gcc, so optimized vxWorks builds are
now set to <tt>-O2</tt> only (we currently use <tt>-O3</tt> everywhere
else).</p>

<h4>cas</h4>

<p>There was a bug in the portable channel access server library that
prevented the PV Gateway from being able to handle and pass on alarm
acknowledgements from the EPICS Alarm Handler ALH. This has been fixed in
this release and should only require that the gatewey be recomplied against
this version of Base.</p>

<h4>dbLoadTemplate</h4>

<p>The parser for the substitutions file accepted by dbLoadTemplate() has
been revised, and is now stricter than it used to be &#x2014; unmatched
characters that were accepted and discarded without warning before will now
generate errors. The quote characters at the two ends of a quoted string
value must now match, although either single or double quotes can be used.
Escaped characters inside a quoted string should pass safely through to the
underlying dbLoadRecord() command. The characters permitted in a bareword
parameter (i.e. a filename or value that is not inside quotes) have been
reduced from the overly wide set allowed before; the permitted characters now
comprise: <tt>a-z A-Z 0-9 _ - + : . / \ [ ] &lt; &gt; ;</tt></p>

<h4>Escaped characters in record fields</h4>

<p>Field value strings loaded from a database file by dbLoadRecords() can now
use C89-compatible escaped character codes such as \", \', \t, \n, \064 and
\x7e. The parser also now checks for and reports strings that have a newline
character in them as an error - if you want a newline in a field, use the \n
escaped version. These escapes only apply to the value part of a field()
entry in .db file though; no other strings have escape codes translated.</p>

<h4>libCom/test and db/test</h4>

<p>These test programs are no longer installed into the bin/<i>arch</i>
directory. Running all these programs on any host architecture is as simple
as typing <tt>make runtests</tt> in the base top level directory or in any
appropriate subdirectory. The runtests target uses Perl's Test::Harness
module to execute all of the test programs and summarize the result. It is
also possible to run individual tests as desired, by executing them from the
relevent O.&lt;arch&gt; directory; the program output is designed to be
comprehensible to humans.</p>

<p>For vxWorks and RTEMS, a test harness has been created that will run all
of the test programs in a suitable order. At a vxWorks target shell, type:</p>

<blockquote>
  <pre>ld &lt;/path/to/base/bin/vxWorks-<i>arch</i>/vxTestHarness.munch
cd "/path/to/writable/directory"
epicsRunLibComTests</pre>
</blockquote>

<p>On RTEMS, boot the <tt>bin/<i>arch</i>/rtemsTestHarness</tt> binary.</p>

<p>You may wish to capture the output from running these to a file to more
easily check the results, since there is no wrapper program to collect and
summarize the results of the individual test programs.</p>

<h4>Breakpoint tables</h4>

<p>The handling of breakpoint table data has been reworked. It is now
possible to give table data in either ascending or descending order, and the
breakpoint data may have a negative slope such that the engineering values
increase while the raw values decrease and vice versa. The only restriction
on the data is that is must be monatonically increasing or decreasing, so you
can't use a breakpoint table for curves that have local minima or maxima.
This restriction is checked for when the breakpoint table is loaded.</p>

<h4>Support for vxWorks 6</h4>

<p>The build configuration support for vxWorks 6.x has changed significantly,
having been recombined with the older vxWorks 5.x support. The two target
architectures <tt>vxWorks6-mv2100</tt> and <tt>vxWorks6-mv5100</tt> have been
removed; IOCs built under vxWorks 6.x using these architectures must revert
to the original <tt>vxWorks-ppc603_long</tt> and <tt>vxWorks-ppc604_long</tt>
architectures instead. The configuration file
CONFIG_SITE.Common.vxWorksCommon now specifies the vxWorks version number, as
well as the filesystem path to the installation of vxWorks using the
WIND_BASE variable.</p>

<h4>postfix and calcPerform</h4>

<p>The calc expression parser and exective have undergone a signficant
overhaul, although the API and expression language supported are backwards
compatible with one minor exception, described below. Significant
improvements have been made to both the API and the expression language:
Multiple values can be calculated and assignments made in a calc expression;
Error reporting for humans is now supported by the expression parser, and
code can discover what inputs and outputs are needed and generated by an
expression.</p>

<p>Assignment operations are now possible, using the new <tt>:=</tt> operator
which must have an expression variable (<tt>A</tt> through <tt>L</tt>) to its
immediate left. Multiple expressions can be included in the calculation
string, separated by a semicolon <tt>;</tt>, all but one of which must be
assignments. The value of the whole string is determined by the single
non-assignment expression, which may appear anywhere in the string. For
example, the following string causes a single CALC record to output the
successive values of a sine curve in 1 degree intervals:
<tt>sin(a); a:=a+d2r</tt></p>

<p>Previously any expression that performed an invalid operation which would
generate a NaN or Inf result would be stopped immediately and return an error
to the caller. Now it is possible to perform operations that generate NaN or
infinite results, and the results are returned as normal. The result of the
expression or the value assigned to a variable may thus be a NaN or an
infinity. To permit this to be checked within the expression, the new
operators <tt>finite()</tt>, <tt>isinf()</tt> and <tt>isnan()</tt> have been
added to the expression language. The literal values <tt>Inf</tt> and
<tt>NaN</tt> are also now supported in expressions.</p>

<p>The only incompatible change to the expression language was to change the
<tt>NOT</tt> operator from performing a unary minus operation to an integer
bitwise not; the former meaning is illogical and as a result was probably not
used much, if at all &#x2014; nobody complained when I discussed this on
tech-talk...</p>

<p>The extended API and the expression language are now discussed in detail
in chapter 19 (libCom) of the R3.14.9 version of the IOC Application
Developer's Guide.</p>

<h4>calc and calcout record, asLib</h4>

<p>As a result of the above changes to the calc expression parser and
executive, both the calc and calcout records and the Access Security library
have been modified to take advantage of the new error diagnostics. The Access
Security library has been made to reject any expression that contains an
assignment operation, to prevent any possible security holes that might be
caused by this significant change to the expression rules.</p>

<p>The calc and calcout records have had some subtle changes applied: To
mitigate the effects of the Inf/NaN behaviour change, the result of an
expression is checked for NaN, which will result in the UDF field being set
and an Undefined/INVALID_ALARM being raised as a result.</p>

<p>An empty string is no longer a legal expression, therefor the CALC and
OCAL fields have been changed so that their default value is a literal
<tt>"0"</tt> string. Also any calcout record device support must now add the
line <tt>#include "postfix.h"</tt> before the
<tt>#include "calcoutRecord.h"</tt> line in the source code.</p>

<h4>recGblAlarmHook</h4>

<p>The <tt>recGblResetAlarms()</tt> routine (which is called by all record
types towards the end of record processing) now optionally calls a single
hook routine via the function pointer <tt>recGblAlarmHook</tt> after it has
updated a record's alarm status and severity. See regGbl.h for the hook
routine prototype definition, the routine is also given the previous values
of the record's status and severity. The hook routine must not block, since
this would hold up record processing.</p>

<h4>ai, bi, mbbi and mbbiDirect records</h4>

<p>These record types now support raw simulation mode. If the value of the
SIMM field is 2 (enum string "RAW"), the SIOL link value is placed into the
RVAL field and passed through the raw to engineering units conversion process
just like the real device support's raw value would be.</p>

<h4>dbpr</h4>

<p>The TIME field of a record is now displayed in a human readable format.
TIME used to have an interest level of 4 since it was output in hex and not
very easy to understand, but it has now been moved to interest level 2.</p>

<h4>configure/RELEASE*</h4>

<p>The <tt>convertRelease.pl</tt> parser now supports the use of
<tt>-include</tt> statements in configure/RELEASE files as well as
<tt>include</tt> statements.</p>

<h4>MIPS support</h4>

<p>Changes were needed to the <tt>configure/tools/munch.pl</tt> script to
support vxWorks-MIPS targets.</p>

<h4>epicsUnitTest</h4>

<p>A new facility is provided in libCom for use in generating automated test
programs. Many (but not all) of the test programs in <tt>libCom/test</tt>
have been converted to use this facility.</p>

<h4>dbStaticLib</h4>

<p>Off-by-one buffer overflow error fixed in dbFindField() which only seemed
to affect vxWorks-(intel) targets.</p>

<h4>RTEMS</h4>

<p>Create a POSIX-compliant TZ environment variable from EPICS_TIMEZONE.
Previous versions had an incorrect format which was ignored by tzset().</p>

<p>Added space for user extensions. This provides the infrastructure for the
spy command.</p>

<p>Fixed error in epicsThreadGetName for non-EPICS threads.</p>

<p>Added hooks for application routines to supply special network
configuration parameters. The RTEMS startup code calls
epicsRtemsInitPreSetBootConfigFromNVRAM just before reading values from NVRAM
and epicsRtemsInitPostSetBootConfigFromNVRAM just afterwards. See
epicsRtemsInitHooks.h for prototypes and global variables.</p>

<h4>e_flex</h4>

<p><tt>e_flex</tt> has been modified to accept DOS line endings as well as
Unix ones. The <tt>scan.c</tt> file was recreated using <tt>e_flex</tt>
itself and the <tt>flex.skel</tt> file on the modified
<tt>scan.l.DISTRIB</tt> source. <tt>initscan.c</tt> is not required or used
for the EPICS build, so it has been removed.</p>

<h4>devLib</h4>

<p>devLib is now built for all architectures, whereas before it was only
built on RTEMS and vxWorks. However for it to be usable there must be an
appropriate table of OS-specific routines provided. For those OSs that don't
implement these routines a default table is defined which will result in an
error on any attempt to use devLib routines, but the default table can be
overridden in an external library that provides an appropriate table. This
subtle change was implemented to allow use of the SIS 3100 PCI to VME bridge
from Linux, and needs no change to the other implementations of
<tt>devLibOSD.c</tt>.</p>

<h4>iocsh</h4>

<p>Added epicsThreadResume command.</p>

<h4>libCom</h4>

<p>mallocMustSucceed and callocMustSucceed accept 0-byte requests. Note that
these routines may return a NULL pointer in such cases.</p>

<h4>Mac OS X (Darwin)</h4>

<p>Added support for EPICS_HOST_ARCH=darwin-ppcx86 for building
libraries/applications which will run on both PowerPC and Intel x86
targets.</p>

<p>Added support for EPICS_HOST_ARCH=darwin-x86.</p>

<h2 align="center">Changes between 3.14.8.1 and 3.14.8.2</h2>

<h4>epicsStrtod</h4>

<p>On architectures whose native version of strtod() actually works properly
(i.e. converts +/-Inf[inity] and NaN strings to their double equivalents) we
managed to break the use of this in the R3.14.8.1 release. This is now
fixed.</p>

<h2 align="center">Changes between 3.14.8 and 3.14.8.1</h2>

<h4>Version Numbering</h4>

<p>This release adds a fourth level of version number, which we haven't used
since R3.13.1.1. The intention is to imply that R3.14.8.1 includes some small
but important changes since R3.14.8 but no signficant new behaviours or API
modifications. This fourth level has required us to modify the version number
system and the macros in the epicsVersion.h file slightly though. We have
taken the opportunity to introduce a new variable <tt>EPICS_SITE_VERSION</tt>
to the file configure/CONFIG_SITE that adds an optional site-specific version
number; sites that were achieving this by editing the
configure/CONFIG_BASE_VERSION file should switch to setting
<tt>EPICS_SITE_VERSION</tt> instead.</p>

<h4>CA</h4>

<p>Mantis entries fixed:</p>

<p>232 - non-preemptive mode client relying on ca_poll does not always
reconnect</p>

<h4>Win32 symbol changes</h4>

<p>These changes are required to allow software outside of Base to be built
on win32 architectures.</p>
<ul>
  <li>win32 epicsShareAPI changes to libCom
    <p>The win32 Pascal calling convention (epicsShareAPI) has been removed
    from the following header files in libCom/misc: adjustment.h,
    cantProceed.h, epicsConvert.h, epicsStdlib.h, epicsString.h.</p>
  </li>
  <li>epicsString
    <p>A new function epicsStrtok_r has been added because win32 does not
    implement strtok_r.</p>
  </li>
  <li>epicsStdlib
    <p>All function described in epicsStdlib.h are now implemented in
    epicsStdlib.c</p>
  </li>
  <li>win32 epicsShareExtern changes in dbStaticLib
    <p>The type name mapping array mapdbfType defined in dbFldTypes.h has had
    the correct export modifier keywords added to it for use on win32.</p>
  </li>
</ul>

<h2 align="center">Changes between 3.14.7 and 3.14.8</h2>

<h4>New host targets</h4>

<p>Configure files are now available to support the win32-x86-mingw (MinGW
C++ compiler) and win32-x86-cygwin (WIN32 API with cygwin C++ compiler) host
targets.</p>

<p>Configure files were also added for linux-x86_64 and solaris-sparc64 but
these files are for experimental purposes only and to show that we are
working on these targets. Currently these two 64 bit targets are not passing
our test suite, so they must not be used in production systems.</p>

<h4>Runtime Hardware Address Changes</h4>

<p>An Extended Device Support mechanism has been introduced which is designed
as a safe way to widen the API between iocCore and the device support
software it interfaces with. An extended device support can now be notified
of changes to a record's hardware address, and is given the chance to approve
or reject that change.</p>

<p>As a result of introducing this notification mechanism, any device support
that was capable of handling runtime address changes in prior versions of
Base will have to be updated to provide the new interface, since the absence
of extended device support is now taken to mean that runtime address changes
are not understood by the device support. This requirement is not expected to
affect many EPICS sites.</p>

<h4>POSIX thread priority scheduling</h4>

<p>POSIX thread priority scheduling is now supported. There is a new user
option USE_POSIX_THREAD_PRIORITY_SCHEDULING in the CONFIG_SITE configure file
for using POSIX thread priority scheduling. For now the default value is NO.
This has only been tested on a few versions of linux. On linux, in order, to
use real time priorities the option must be set to YES and the ioc must be
started with root privilages.</p>

<h4>VX_DIR</h4>

<p>The definition VX_DIR was removed from configure/RELEASE and moved to
configure/os/CONFIG_SITE.Common.vxWorksCommon. The configure/RELEASE* files
should contain location definitions for EPICS modules only.</p>

<h4>RTEMS_BASE</h4>

<p>The definition RTEMS_BASE (and RTEMS_VERSION) were removed from
configure/RELEASE and moved to configure/os/CONFIG_SITE.Common.RTEMS. The
configure/RELEASE* files should contain location definitions for EPICS
modules only.</p>

<h4>event generator and event receiver record support</h4>
All apsEvent specific record support has been removed from base

<h4>drvTS and apsEvent support</h4>

<p>The following files have been removed from base: drvTS.h drvTS.c, egDefs.h
egRecord.c egRecord.dbd egeventRecord.c egeventRecord.c egeventRecord.dbd
erDefs.h erDefs.h erRecord.c erRecord.dbd ereventDefs.h ereventRecord.c
ereventRecord.dbd</p>

<p>These are removed from EPICS base. The version that previously came with
base was the version that worked with the APS event system. It is available
from APS. The version that works with the newer event systems that evolved
from the APS system is available from the Swiss Light Source.</p>

<h4>task watchdog</h4>

<p>It was possible for taskwd (task watchdog) to not detect when some of the
standard tasks failed. This is because they were passing their threadid
rather than using epicsThreadGetIdSelf. It was possible to call taskwdInsert
before the threadid was actually set.</p>

<h4>dbLock and dbBkpt</h4>

<p>dbLockGetLockId incorrectly always returned 0. dbBkpt (database breakpoint
facility) is the only code that needed this. This caused unknown errors if
the dbBkpt facility is used.</p>

<h4>gpHashLib.c</h4>

<p>The maximum size was initialized to 65636 instead of 65536.</p>

<h4>epicsExport.h</h4>

<p>Add additional cast to prevent 'strict aliaising' warnings.</p>

<h4>iocsh</h4>

<p>I/O redirection from vxWorks startup scripts now works.</p>

<h4>dbRecordsOnceOnly</h4>

<p>This new variable which can be controlled using the iocsh <tt>var</tt>
command (or by simple assignment in the vxWorks shell) allows users to change
the behaviour of <tt>dbLoadRecords()</tt> when it finds a duplicate record
definition. The default behaviour has always been to permit multiple record()
statements for the same record name when loading record instances, but by
setting <tt>dbRecordsOnceOnly</tt> to any non-zero value, duplicates will
instead generate an error message instead. It is expected that this will only
be used in special circumstances, to detect the presence of unintentional
duplicates where it is known that they should not exist.</p>

<h4>select record</h4>

<p>This record now sets and posts monitors on its SELN field indicating which
of the inputs was selected, independent of which selection mechanism was
selected via the SELM field. This makes it much more useful, especially when
the High, Low or Median mechanisms are chosen.</p>

<h4>macLib</h4>

<p>Macro expansions in any program using the macLib facility from libCom can
now include a default value which will be used if the macro named is not
defined at the moment of substitution. The syntax for this is
<tt>$(name=default)</tt> or <tt>${name=default}</tt>. The default string can
itself contain other macros like this: <tt>$(name=$(default))</tt>. This
feature has actually been present since R3.14.6.</p>

<h4>errlog</h4>

<p>On a powerPC, during iocInit, a crash could occur. In particular the
SYNAPPS version of save_restore experienced crashes. This is now fixed.</p>

<h4>ca</h4>

<p>Mantis entries fixed.</p>

<p>221 - should shutdown full duplex comm on udp sockets if not used</p>

<p>192 - concurrency bug in channel access to local DB</p>

<p>181 - ca_host_name() now returns the host name of the client, not the
host:port of the server</p>

<p>161 - issues surrounding manipulation of CA contexts</p>

<p>153 - CA (caput) client does not reconnect after server
suspend-continue-shutdown cycle</p>

<p>111 - non-preemptive clients disconnect if ca_poll() isnt called
regularly</p>

<h4>portable ca server</h4>

<p>Mantis entries fixed.</p>

<p>196 - portable server library intermittent hang on UNIX systems</p>

<p>191 - corrupt value when doing a put through portable server (little
endian host)</p>

<p>175 - example portable server array PV 'alan' does not have time stamps</p>

<h4>gdd (used by portable server)</h4>

<p>Mantis entries fixed.</p>

<p>211 - GDD: aitConvertStringEnum16 does nothing if
pEnumStringTable==NULL</p>

<h4>RTEMS port</h4>

<p>Added support for setting NFS server/mount information from PPCBUG
argument strings.</p>

<p>rtems_shutdown_executive is now called on IOC exit. On many BSPs this will
return control to the bootstrap PROM.</p>

<p>Set POSIX TZ environment variable from NVRAM, or failing that, from
EPICS_TIMEZONE.</p>

<p>Cleaned up support for obtaining network configuration from NVRAM.</p>

<p>Added support for some additional boards.</p>

<p>Set iocsh prompt from host name.</p>

<p>Initialize in-memory filesystem from tar image following executable in
bootstrap flash memory. This allows for fully standalone IOCs -- no TFTP/NFS
server required.</p>

<p>Set IOC_NAME and IOC_STARTUP_SCRIPT environment variables from bootstrap
parameters.</p>

<h4>vxWorks port</h4>

<p>Fixed mantis entry.</p>

<p>179 -base does not build with vxWorks 6.0</p>

<p>225 - On vxWorks epicsThreadCreate returned -1 instead of 0 if a thread
could not be created. This is fixed.</p>

<h4>OS X port</h4>

<p>Builds on Tiger.</p>

<p>Readline now used by default.</p>

<h4>WIN32 port</h4>

<p>Fixed mantis entries.</p>

<p>195 - explicitly unloading Com.dll causes crash</p>

<p>230 - assert fail of caget, caput, etc under msvc 8</p>

<p>231 - manifest files not installed under visual C++ 8</p>

<h4>POSIX port</h4>

<p>Fixed mantis entries.</p>

<p>186 - failure after exit command if log client is running</p>

<p>222 - osiSpawnDetachedProcess doesnt close open files in dupicate process
on POSIX</p>

<h2 align="center">Changes between 3.14.6 and 3.14.7</h2>

<h4>selRecord</h4>

<p>The select record type has for a long time made use of a coule of magic
numbers (1e+30 and -1e+30) to mean "not a real value", which prevents the
record from working properly if one or other of these appears as an actual
data value. These have been changed to use +Inf and -Inf or NaN instead, so
+/-1e+30 may be used as a data value.</p>

<h4>ai, ao, dfanout and subroutine Records</h4>

<p>These record types have been modified to respond better to NaN values as
follows: if the VAL field contains a NaN value, the UDF field will be set and
an undefined value alarm will be triggered.</p>

<h4>epicsStdlib.h/epicsStrtod()</h4>

<p>epicsStdlib.h declares epicsStrtod() which provides a version of strtod
which handles NAN/INF on all architectures. All uses of strtod() in base have
been converted to use epicsStrtod().</p>

<p>epicsStdlib.h also declares epicsScanFloat() and epicsScanDouble() which
replace calls to sscanf with routines which handle NAN/INF on all
architectures.</p>

<h4>epicsThreadCreate Stacksize Posix</h4>

<p>The posix implementation of epicsThreadCreate() now makes pthread calls to
set the stack size. The sizes returned by epicsThreadGetStackSize() for the
inputs epicsThreadStackSmall, epicsThreadStackMedium and epicsThreadStackBig
are 128K, 256K and 512K respectively on at least the architectures Linux,
Solaris, HPUX and Darwin (different values are used on vxWorks and RTEMS).
This allows creation of many more threads on most systems.</p>

<h4>dbNotify</h4>

<p>dbNotifyCancel now waits if the userCallback is active when dbNotifyCancel
is called. Previously it just returned. NOTE CAREFULLY. This means that the
userCallback must not free the putNotify structure.</p>

<h4>CA commandline tools</h4>

<p>caget and camonitor now have an additional "-s" option to explicitly
request server-side string conversion, which - in case of the regular CA
server - leads to "precision" info (e.g. the PREC field of an EPICS record)
being honoured.</p>

<h4>POSIX signals</h4>

<p>Signals are blocked in all but the main thread. Applications/drivers which
require signal delivery to a subthread will need to be modified.</p>

<h4>epicsExit</h4>

<p>Three new functions are implemented: <tt>epicsExit</tt>,
<tt>epicsExitCallAtExits</tt>, and <tt>epicsAtExit</tt>. These are similar to
<tt>exit</tt> and <tt>atexit</tt>, i.e. they provide the ability to register
a function to be called when the process exits. They are provided becase
neither vxWorks or win32 properly implement <tt>exit</tt> and
<tt>atexit</tt>. Note that they apply to an IOC stopping NOT to a thread
exiting.</p>

<h4>epicsStdio and epicsStdioRedirect</h4>

<p>In order to support iocsh redirection of <tt>stdin</tt>, <tt>stdout</tt>,
and <tt>stderr</tt>, <tt>epicsStdio.h</tt> defines the following new
functions: <tt>epicsGetStdin</tt>, <tt>epicsGetStdout</tt>,
<tt>epicsGetStderr</tt>, <tt>epicsSetStdin</tt>, <tt>epicsSetStdout</tt>,
<tt>epicsSetStderr</tt>, and <tt>epicsStdoutPrintf</tt>.
<tt>epicsStdioRedirect.h</tt> defines macros that redefine <tt>stdin</tt>,
<tt>stdout</tt>, <tt>stderr</tt>, and <tt>printf</tt>.</p>

<p>Any code that includes <tt>epicsStdioRedirect.h</tt> will automatically
have it's stdio redirected. It has been added to many files in base. If code
called by dbior wants it's output redirected, it must also include this
file.</p>

<h4>IOC Test Facilities</h4>

<p>Any command that previously had an argument for a report file name no
longer has the argument. The new iocsh redirection capability is now used.
For example the former command:</p>
<pre>    dbl "0" reportName</pre>
<pre>Is now:</pre>
<pre>    dbl &gt; reportName</pre>
Note that this does NOT work on the vxWorks shell only on iocsh. On the
vxWorks shell the following command can be given:
<pre>    iocshCmd("dbl &gt; reportName")</pre>

<h4>errlog</h4>

<p>errlog now calls <tt>epicsAtExit</tt> and releases all resources when
<tt>epicsExitCallAtExits</tt> is called.</p>

<h4>libCom</h4>

<p>epicsStrGlobMatch() routine added.</p>

<h4>iocsh</h4>

<p>Input/output redirection added.</p>

<p>iocshCmd routine added (callable from vxWorks shell).</p>

<p>help command uses globbing.</p>

<h4>calcoutRecord</h4>

<p>The ODLY (Output Delay) was not handled properly. This is fixed.</p>

<h4>compressRecord</h4>

<p>make sure reset gets called when size of INP array changes.</p>

<h4>dbAccess DBR_ENUM_STRS for field DTYP</h4>

<p>Data Base Request Option DBR_ENUM_STRS for the DTYP field of soft records
can cause an IOC to crash.</p>

<h4>RTEMS</h4>

<p>RTEMS implementation of epicsMessageQueuePending() now works.</p>

<p>Added support for MVME2100 BSP.</p>

<p>Added support for building RTEMS bootable images.</p>

<h4>iocBoot/ioc* build change</h4>

<p>The cdCommands and envPaths files are now created in ioc* directory only
when the ARCH defined in the ioc*/Makefile is present in BUILD_ARCHS for the
build.</p>

<h2 align="center">Changes between 3.14.5 and 3.14.6</h2>

<h4>CA command line tools complete</h4>

<p>The complete set of Channel Access command line tools (caget, caput,
camonitor, cainfo) is available as announced during the May 2004 Collab.
meeting. Documentation is part of the CA Reference Manual. Be aware of
possible name conflicts with existing local tools.</p>

<h4>IOC template file configure/RULES.iocBoot removed</h4>

<p>The directory name wildcards that were defined here have been moved to
iocBoot/Makefile, which as a result is no longer unique in having its own
configure/RULES file.</p>

<h4>APS Virtual Linac template removed</h4>

<p>This is really a demo and a complete EPICS IOC application, not a
template. It will be made available separately.</p>

<h4>EPICS_HOST_ARCH win32-x86-cygwin renamed to cygwin-x86</h4>

<p>The EPICS_HOST_ARCH win32-x86-cygwin was renamed cygwin-x86 to avoid
confusion about what OS interfaces are used on Windows: native win32 or
cygwin's emulation of POSIX. Now we have</p>
<ul>
  <li>win32-x86 Uses native win32 interfaces with MS compiler.</li>
  <li>win32-x86-borland Uses native win32 interfaces with borland
  compiler.</li>
  <li>win32-x86-gnu Uses native win32 interfaces with cygwin gnu compiler.
    (Not implemented yet.)</li>
  <li>cygwin-x86 Uses cygwin POSIX interfaces with cygwin gnu compiler.</li>
</ul>

<h4>EPICS_TS_NTP_INET</h4>

<p>The time server's IP address used by the vxWorks clock routines was not
reading the default value from the generated envData.c file but going
straight to the boot host if no environment variable by that name was set.</p>

<h4>CONFIG_ENV and CONFIG_SITE_ENV</h4>

<p>These files are now parsed by a program that recognizes and ignores
comment lines. Previous versions of this parser would extract settings from
these files even if they appear on a line starting with a '#' character, so
the last line containing a setting for any variable would give the value used
as the default. This was first noticed in R3.14.5 where a commented-out
setting for the <code>EPICS_TIMEZONE</code> parameter was added
<em>after</em> the uncommented version.</p>

<h4>db test shell commands</h4>

<p>Many of the commands crashed if given no arguments. They are now more
crash proof.</p>

<h4>db_access - conversion of double to float</h4>

<p>When a CA user asked for display or control limits as a float a 0 value
was returned as -1.17549435E-38. This is now fixed.</p>

<h4>New DBD rule</h4>

<p>A new dbd rule will create a &lt;name&gt;Include.dbd from files specified
in a &lt;name&gt;_DBD macro definition. An include line will be placed in the
&lt;name&gt;Include.dbd for each file specified in the &lt;name&gt;_DBD
definition. If a Makefile contains</p>
<pre>        DBD=xxx.dbd 
        xxx_DBD = f1.dbd f2.dbd f3.dbd </pre>

<p>an xxxInclude.dbd file will be created containing the lines</p>
<pre>        include "f1.dbd"
        include "f2.dbd"
        include "f1.dbd"</pre>

<p>and dbExpand will be invoked to create the xxx.dbd file from the
xxxInclude.dbd.</p>

<h4>Solaris Builds</h4>

<p>Old solaris 6 specific compiler options have been removed.</p>

<h4>New make targets cvsclean and archclean</h4>

<p>The new top level Makefile only target, cvsclean, removes cvs .#* files in
all dirs of the top directory tree.</p>

<p>The new archclean target is like the clean target except that O.Common
directories are not removed.</p>

<h4>epicsString</h4>

<p>Add epicsSnStrPrintEscaped.</p>

<h4>epicsExport</h4>

<p>epicsExportAddress(typ,obj) now generates an extern named pvar_typ_obj and
epicsExportRegistrar(func) an extern named pvar_func_obj. Previously both
just named the variable pobj.</p>

<p>epicsRegisterFunction(name) in conjunction with the dbd 'function' keyword
can be used to register functions referred to by record subroutine name
fields.</p>

<h4>Access Security</h4>

<p>The access security configuration rules now accept quoted strings where
just names were allowed previously.</p>

<p>All dump routines now have FP version.</p>

<p>A new shell command "ascar(int level)" is now available. It produces a
report of the INP channel access connections. Level (0,1,2) produces (a
summary report, summary plus unconnected channels, summary plus report of all
channels)</p>

<h4>Channel Access Client Library</h4>
<ul>
  <li>Fixed "subscription updates intermittently do not resume when
    unresponsive circuit reconnects" bug
    <ul>
      <li>Scope:
        <p>This bug was introduced in R3.14.5 and does not exist in any other
        release.</p>
      </li>
      <li>Symptom:
        <p>Subscription updates intermittently do not resume depending on
        circumstances when unresponsive circuit reconnects</p>
      </li>
      <li>Additional Information:
        <p>A decision was made to add a change to EPICS R3.14.5 so that when
        a TCP circuit is temporarily unresponsive the channel, but not the
        circuit, is immediately disconnected. This change was determined to
        be necessary to improve overall system robustness in the face of IOC
        or network overload. Unfortunately, an error was made when installing
        these changes. I am sorry about any inconvenience that this has
        caused. Thanks to Ken Evans at the APS for discovering this
        problem.</p>
      </li>
    </ul>
  </li>
  <li>Fixed "ca_replace_access_rights_event() fails if passed a nill function
    pointer" bug
    <ul>
      <li>Scope:
        <p>This bug probably exists in all R3.14 releases.</p>
      </li>
      <li>Symptom:
        <p>Passing a nill function pointer to
        ca_replace_access_rights_event() should install a noop handler, but
        this currently causes a failure.</p>
      </li>
      <li>Additional information:
        <p>Regression tests have been installed to detect this mistake.</p>
      </li>
    </ul>
  </li>
  <li>Fixed "CA client library crash when clear channel request occurs in get
    callback handler" bug
    <ul>
      <li>Scope:
        <p>This bug was introduced in R3.14.5 and does not exist in any other
        release.</p>
      </li>
      <li>Symptom:
        <p>CA client library crash when clear channel request occurs in get
        callback handler</p>
      </li>
      <li>Additional information:
        <p>When testing the striptool application, Ken Evans, discovered a
        bug in the CA client library occurring when a clear channel request
        occurs in get callback handler. Regression tests have been updated so
        that this mistake will not slip through testing undetected in a
        future release.</p>
      </li>
    </ul>
  </li>
  <li>Fixed "Double server subscription install when subscription request
    occurs in connection callback handler" bug
    <ul>
      <li>Scope:
        <p>This bug was introduced in R3.14.5 and does not exist in any other
        release. Subscription request must be made from within connection
        callback handler</p>
      </li>
      <li>Symptom:
        <p>It has been discovered (by Ken Evans while testing the gateway)
        that certain subscription requests were persisting in the gateway
        after clients had deleted them. This bug causes additional resources
        to be consumed, but does not result in a crash.</p>
      </li>
      <li>Additional information
        <p>Additional debugging has revealed that the CA client library in
        this situation inadvertently made the subscription request twice:
        once at the users&#x2019; request, and later on again when the
        library auto installed subscriptions for disconnected channels.</p>
      </li>
    </ul>
  </li>
  <li>Fixed "failure when deleting channel in get callback handler" bug
    <ul>
      <li>Scope:
        <p>Probably introduced in a previous R3.14 release.</p>
      </li>
      <li>Symptom:
        <p>An intermittent C++ exceptions during regression testing.</p>
      </li>
    </ul>
  </li>
</ul>
<ul>
  <li>Behavior Changes
    <ul>
      <li>Process blocks attempting to exit if the application does not call
        ca_context_destroy()
        <p>In EPICS release R3.14 the CA client library is implemented using
        axillary threads. If the application does not call
        ca_context_destroy() these threads will still be running, and
        depending on operating system conventions the process may
        <em>not</em> exit if the main thread exits, but axillary threads are
        still running. Note that ca_context_destroy() is functionally
        equivalent to the deprecated call ca_task_exit().</p>
      </li>
    </ul>
  </li>
</ul>

<h4>Channel Access Portable Server (used by the CA gateway and others)</h4>
<ul>
  <li>Fixed "assert fail when writing string through Portable CA Server" bug
    <ul>
      <li>Scope:
        <p>This bug is only present in the portable CA server and so it does
        <em>not</em> impact IOC based applications. The bug is present in the
        CA gateway and any portable CA server based application. This problem
        may have been recently introduced when GDD was patched to properly
        handle fixed sized strings.</p>
      </li>
      <li>Symptom:
        <p>Failure, when writing large string through the portable CA server.
        There appears to be a possibility of the wrong string being written
        when a smaller string is used. You may see the following message.</p>
        <p>A call to "assert (! this-&gt;pValue-&gt;unreference ())" failed
        in ..\..\..\..\include\smartGDDPointer.h line 88.</p>
      </li>
      <li>Additional Information:
        <p>Thanks to Stephanie Alison at SLAC for discovering the bug and to
        Ken Evans at the APS for reminding me to fix it.</p>
      </li>
    </ul>
  </li>
</ul>

<h2 align="center">Changes between 3.14.4 and 3.14.5</h2>

<h4>dbtr</h4>

<p>Don't seg-fault if no argument is passed to dbtr.</p>

<h4>New build targets.</h4>

<p>New files have been created in configure/os to allow
CROSS_COMPILER_TARGET_ARCHS to include solaris-sparc-gnu and
solaris-sparc-debug when EPICS_HOST_ARCH is solaris-sparc. Also
CROSS_COMPILER_TARGET_ARCHS can now include linux-x86-debug when
EPICS_HOST_ARCH is linux-x86.</p>

<h4>New epicsString.h function</h4>

<p>A new function epicsStrnCaseCmp has been added. It is like strncmp except
that it ignores case.</p>

<h4>R3.13 compatability files</h4>

<p>R3.13 compatability files are no longer generated automatically during the
build. configure/CONFIG_SITE contains two new macros for building
compatibility files. They are set to NO but can be set to YES. The macros
are:</p>
<ul>
  <li>COMPAT_TOOLS_313
    <p>This will install the compatibility files needed to build R3.13
    extensions built with this R3.14 base.</p>
  </li>
  <li>COMPAT_313
    <p>This will install the compatibility files needed to build R3.13
    extensions and IOC applications built with this R3.14 base.</p>
  </li>
</ul>

<h4>APS Virtual LINAC Templates</h4>

<p>A new set of templates has been included in R3.14.5 to implement a Virtual
LINAC in an ioc using databases and sequence programs. The Virtual LINAC
simulates the generation and transmission of an electron beam down a LINAC.
Several steering coils, BPMs, and other typical accelerator components are
simulated to provide a realistic interaction between the operator and the
"LINAC". Since it is an entirely soft application, it will work on any
platform. An medm display is provided as the primary GUI. It can also be used
to experiment with other CA client tools.</p>

<p>To install the templates, use the following commands:</p>
<pre>  mkdir <top>
  cd <top>
  &lt;base&gt;/bin/&lt;arch&gt;/makeBaseApp.pl -t vlinac vlinac
  &lt;base&gt;/bin/&lt;arch&gt;/makeBaseApp.pl -i -t vlinac vlinac</pre>

<p>For further information, see:</p>
<pre>  &lt;top&gt;/vlinacApp/misc/README
  &lt;top&gt;/vlinacApp/misc/Virtual_Linac_Info.pdf</pre>

<h4>Stringin record time-stamp soft device support</h4>
Add simple device support for converting time to nicely-formatted string
using INP field as epicsTimeToStrftime format string:
<pre>record(stringin, "$(user)now")
{
    field(DESC, "Current time and date")
    field(DTYP, "Soft Timestamp")
    field(INP, "@%Y-%m-%d %H:%M:%S.%03f")
}</pre>

<h4>Channel Access Portable Server (used by the CA gateway and others)</h4>
<ul>
  <li>Fixed failure occurring if client disconnected while asynchronous PV
    attach was outstanding, or, for enumerated native type process variables,
    while enumerated string table cache asynchronous IO was outstanding. This
    problem does not occur in IOCs because they are not yet based on the
    portable server library. This bug was first detected by Ken Evans in the
    production CA gateway at the APS.</li>
</ul>

<h4>Channel Access Original Server (used in IOC)</h4>
<ul>
  <li>A bug causing the server threads to become stuck in a state where they
    process requests, but no longer send responses, if in the past the system
    was experiencing network buffer starvation has been fixed. This problem
    existed probably in all previous EPICS releases, but network buffer
    starvation issues have become more prevalent starting with Tornado
  2.0.</li>
  <li>Users noticed that UDP related output from the casr diagnostic was
    easily confused with the information from casr for TCP circuits. This has
    been fixed.</li>
</ul>

<h4>Channel Access Client Library</h4>
<ul>
  <li>Disconnect behavior is now more robust in response to congestion. When
    a channel times out, the channel is disconnected, but not the circuit.
    The circuit is only disconnected when the internal TCP/IP keepalive timer
    fires or if teh IOC reboots with the same IP address. This will result in
    less UDP search traffic during periods of congestion and also less TCP/IP
    circuit thrashing. A side effect will be that if a user turns off a
    vxWorks IOC, changes its IP address, and then reboots it, then the user
    will need to wait out the full duration of the TCP/IP keepalive timer
    before the client will reconnect. This is undoubtedly a negative side
    effect, but it is felt that the improvements in robustness justify the
    confusion resulting in the small number of situations that a vxWorks
    IOC's IP address is changed.</li>
  <li>In previous releases if a directory service returns the address of a CA
    server that does <em>not</em> have the PV that is being sought then the
    client library could end up sending search requests at a very high rate.
    This problem has been fixed by placing all disconnected channels in a
    queue implementing a short delay prior to there being ready again for
    periodic name resolution requests.</li>
  <li>In previous R3.14 releases the CA client library's search datagram
    interval exponential backoff was flawed. CA's search datagram interval
    exponential backoff should proceed following the sequence 30mS, 60mS,
    120mS, 240mS, and so on. Or a similar behavior with higher initial delays
    resulting from a round trip time delay estimate greater than 30 mS.
    However, instead the backoff delays were 30mS, 30mS, 30mS, 30mS, 30mS,
    30mS, 60mS, 120mS, 240mS, and on. This bug also impacted what CA does
    when a channel disconnects or there is a beacon anomaly ( a new server
    event). The intent was to start the search delay for disconnected
    channels in these situations at 2 seconds but due to the above bug the
    delay was more like 64mS. This bug appears only in earlier versions of
    EPICS R3.14.</li>
  <li>A bug has been found in the CA repeater supplied with EPICS R3.14.2
    through R3.14.4 (inclusive). The symptom will be clients running for more
    than a few minuites do not connect to a newly introduced server. Fixed in
    R3.14.5.</li>
</ul>

<h4>dbCa</h4>

<p>Better error messages are now generated.</p>

<p>dbCaPutLinkCallback is a new function. It provides the ability to
implement record/driver support that does not complete until a channel access
put callback has completed. See the Application Developer's Guide for
details.</p>

<p>dbCaAddLinkCallback is a new function. The caller can provide a connect
and monitor callback. See the Application Developer's Guide for details.</p>

<h4>devXxSoftCallback</h4>

<p>Soft device that uses dbCaPutLinkCallback has been written for ao, bo,
calcout, longout, mbbo, mbboDirect, and stringout records. The dbd
definitions have been added to devSoft.dbd. In other to use the new support
the DTYP field is defined:</p>
<pre>    field(DTYP,"Async Soft Channel")</pre>

<h4>calcoutRecord</h4>

<p>The CALC and OCAL fields now have a size of 40 so that they are the same
as the calcRecord.</p>

<p>calcoutRecord now has associated device support. The default support will
act just like the old calcout. Support bis also available that uses
dbCaPutLinkCallback.</p>

<h4>mbbiRecord</h4>

<p>The fields ZRST,...,FFST are now special(SPC_MOD).</p>

<h4>mbboRecord</h4>

<p>The fields ZRST,...,FFST are now special(SPC_MOD). init_record now checks
to see if state strings or values are defined during pass 0. Previously if
another record had a DBR_STRING link to an mbboRecord it thought the field
was a USHORT instead of an ENUM.</p>

<h4>epicsString</h4>

<p>A new function has been added epicsStrPrintEscaped, which converts the
standard C escape characters to \xxx characters.</p>

<h4>IOC shell system command</h4>

<p>The 'system' command has been added to the IOC shell. To enable this
command, add <code>registrar(iocshSystemCommand)</code> to an application
database description file.</p>

<center>
<h2>Changes between 3.14.3 and 3.14.4</h2>
</center>

<h4>sCalcPostfix</h4>

<p>This has been removed from base.</p>

<h4>Format string checking</h4>

<p>'printf-style' functions like errlogPrintf have their arguments verified
against their format string when compiled with gcc.</p>

<h4>IOC shell command-line editing on vxWorks</h4>

<p>The IOC shell now uses the vxWorks ledLib routines so command-line editing
is now the same in the IOC shell as it is in the vxWorks shell.</p>

<h4>CA client library crashes when the same PV name is on multiple
servers</h4>

<p>If the CA client library was searching for a PV name that was hosted on
more than one server a segmentation violation occurred when printing a
diagnostic message resulting in a failure of the CA client library. The bug
was introduced in R3.14.3. The code was tested on WIN32 prior to release, but
the problem has so far been reproduced only on Linux.</p>

<p>Thanks to Ernest Williams at the SNS for discovering and helping to
diagnose the problem.</p>

<h4>Disconnection callback function called when CA channel known to be
disconnected</h4>

<p>If a CA circuit timed out during the connect sequence then the CA client
library called the applications's disconnect callback function indicating a
disconnect state transition when the channel was already known to be
disconnected. This has caused the sequencer to improperly maintain its
connected channel count. Other CA client side tools may also be impacted.</p>

<p>Recent versions of vxWorks appear to experience a connect failure if the
vxWorks IP kernel reassigns the same ephemeral TCP port number as was
assigned during a previous lifetime. The IP kernel on the vxWorks system
hosting the CA server might have a stale entry for this ephemeral port that
has not yet timed out which prevents the client from connecting with the
ephemeral port assigned by the IP kernel. Eventually, after EPICS_CA_CONN_TMO
seconds, the TCP connect sequence is aborted and the client library closes
the socket, opens a new socket, receives a new ephemeral port assignment, and
successfully connects.</p>

<p>Thanks to Mark Rivers for initially reporting the bug and energetically
assisting with identifying the cause.</p>

<center>
<h2>Changes between 3.14.2 and 3.14.3</h2>
</center>

<h4>TPRO output</h4>

<p>The record processing trace output generated when the <code>.TPRO</code>
field of a record is non-zero now includes the name of the thread that is
actually doing the processing.</p>

<h4>calcRecord and calcoutRecord</h4>

<p>Previously if a dbGetLink failed on one of the input links, dbGetLink was
not called for the remaining links. Now it is.</p>

<h4>put notify</h4>

<p>put notify did not act properly if a record had disp=TRUE, i.e. if puts
are disabled. It now returns putNotifyPutDisabled.</p>

<h4>fastlock.h</h4>

<p>This is no longer supported</p>

<h4>devLib</h4>

<p>devLib is now supported on vxWorks and RTEMS. It has been moved from
src/vxWorks/src to src/libCom/osi. devLibVirtualOS has been extended to
support allocating A24 addresss and an init method.</p>

<h4>vxWorks dependent modules moved</h4>
The following have been moved from src/vxWorks/src to
src/libCom/osi/os/vxWorks: camacLib.h, drvTS.c, drvTS.h, epicsDynLink.c,
epicsDynLink.h, module_types.h, task_params.h, veclist.c. Brief documentation
has been added to the Application Developer's Guide.

<h4>Close-On-Exec flag set for all sockets created in EPICS base</h4>

<p>On POSIX systems if a Channel Access application spawns off 3rd party
software with an exec() call then all open file desriptors are inherited
unless the close-on-exec flag is set for each file descriptor. A new wrapper
function was created so that all sockets created in EPICS base will have the
close-on-exec flag set on POSIX systems. The function which spawns the CA
repeater with exec() used to close all open files except stdin/stdout/stderr.
This step was no longer required and therefore was removed from the code.</p>

<h4>Temporary Files on Windows</h4>

<p>The tmpfile() function on windows requires that all temporary files be
stored in the root folder. The antelope (yacc) tool in base was calling
tmpfile() and this was causing problems at sites where win32 systems use
remotely mounted secure file systems. A wrapper function called "FILE *
epicsTempFile()" that creates a temporary file on WIN32 with a name epicsNNN
using one of the following paths was installed into libCom. It searches
starting with (1) below and stops when it finds a specified path that exists.
On POSIX systems, and systems that default to POSIX behavior, epicsTempFile()
simply calls tmpfile().</p>
<ol>
  <li>where the TMP environment variable specifies</li>
  <li>in c:\tmp</li>
  <li>in the current working directory</li>
</ol>

<h4>envPaths file</h4>

<p>For operating systems other than vxWorks, there is now a target file
created in each <code>iocBoot/ioc</code> directory called
<code>envPaths</code>, which performs the same functions as the
<code>cdCommands</code> file in vxWorks but using environment variables. The
entries in <code>envPaths</code> are derived from the contents of the
application's <code>configure/RELEASE</code> file.</p>

<h4>Macros in database filenames</h4>

<p>Database (<code>.db</code> and <code>.dbd</code>) filenames passed to
<code>dbLoadDatabase</code>, <code>dbLoadRecords</code> and inside
<code>dbLoadTemplate</code> substitutions files will now have environment
variable macros expanded before opening. These are expressed using the
standard <code>${MACRO}</code> syntax. Inside a template substitutions file
the filename must be enclosed in double quotation marks if macros are
used.</p>

<h4>registerRecordDeviceDriver output subroutine renamed</h4>

<p>The registration routine generated by the registerRecordDeviceDriver.pl
perl script now includes the name of the application, thus requiring a
one-line change to any IOC startup files produced with earlier R3.14 releases
of base. The actual name is taken from a second command line argument
supplied to the script by the modified make rules, and is derived from the
name of the fully expanded dbd file from which the necessary information is
extracted. The change needed to every startup script involves using this new
name in place of the old <code>registerRecordDeviceDriver</code>. Assuming
that your application's fully expanded dbd file is called
<code>example.dbd</code> you would modify the lines</p>

<blockquote>
  <pre>dbLoadDatabase("dbd/example.dbd",0,0)
registerRecordDeviceDriver(pdbbase)</pre>
</blockquote>

<p>to become</p>

<blockquote>
  <pre>dbLoadDatabase("dbd/example.dbd",0,0)
example_registerRecordDeviceDriver(pdbbase)</pre>
</blockquote>

<h4>dbExpand <code>-o outfile</code> option</h4>

<p>A commandline option <code>-o</code> has been added to the dbExpand
program to allow the name of its output file to be specified. If there are
any errors in the input file(s) the output file will not be generated or
modified at all. The rules to expand DBD files have been changed to make use
of this.</p>

<h4>New keyword <code>variable()</code> supported in dbd files</h4>

<p>Database definition (.dbd) files can now contain declarations of simple
static variables, a facility intended for driver debugging purposes. These
<code>variable(name)</code> or <code>variable(name,type)</code> declarations
are preserved by dbExpand (<code>type</code> is <code>int</code> if omitted),
and will be converted by registerRecordDeviceDriver.pl into code that
registers them with iocsh. The variables themselves must be defined in some
existing C or C++ code and marked using the macro
<code>epicsExportAddress(type,name)</code>. Only plain <code>int</code> and
<code>double</code> types are supported.</p>

<p><strong>macEnvExpand</strong></p>

<p>A facility for performing macro expansion using environment variables as
macro definitions has been added to libCom/macLib. The ioc shell now performs
macro expansion using this on all input lines (other than comments) before
printing and executing the line.</p>

<p><strong>iocsh var command</strong></p>

<p>For simple applications such as controlling the value of debugging flags.
Devlopers with more complex expression handling requirements should consider
use of the <strong>cexp</strong> package. The available variables are defined
by the new <code>variable</code> dbd file keyword.</p>

<p><strong>iocshArgPersistentString</strong></p>

<p>Tell iocsh to make a copy of the argument string before passing it to the
handler function.</p>

<p><strong>epicsStrDup</strong></p>

<p>Operating-system independent replacement for strdup().</p>

<p><strong>epicsMessageQueue</strong></p>

<p>The epicsMessageQueue API has been changed. All functions and methods to
receive a message now have an additional argument which specifies the size of
the receiver buffer. The receive functions/methods return -1 and the received
message is discarded if the received message will not fit in the buffer. See
the Application Developer's Guide (libCom OSI) for details.</p>

<p>This is an incompatible change. All R3.14.2 applications which use
epicsMessageQueue must be modified before they can be compiled and used with
R3.14.3</p>

<h4>Error Message Logging</h4>

<p>A bug occurring only in Microsoft Windows port of the error message
logging client was fixed. The symptoms were problems getting a Microsoft
Windows based IOC to make entries in the log file.</p>

<p>A bug occurring in the error message logging server where a partial
message arrives w/o a &lt;CR&gt; and then a &lt;CR&gt; from a previous
message was found in the input buffer was fixed. The problem must have
existed for a long time but probably was not occurring frequently. The
symptom was garbled output in the log file.</p>

<p>An IP kernel deadlock vulnerability occurring when vxWorks's tNetTask
calls logMsg because of a transient mbuf starvation situation has been fixed.
The fix was to not call logFdAdd for the log client's socket and instead
create a specialized vxWorks device driver which calls errlogPrintf for each
incoming message and then call logFdAdd for a file descriptor opened with
that device driver. The desirable functional change being errlogPrintf's
capability to discard messages when it gets behind (because of a transient
mbuf starvation situation). The fix also means that any code that calls
errlogAddListener on vxWorks, e.g. CMLOG, will now receive the logMsg
messages.</p>

<h4>Channel Access Client Library Client Context Cleanup Race Condition</h4>

<p>The symptom is a CA client program that fails with a segmentation
violation on Linux shortly after calling ca_task_exit()or
ca_context_destroy(). A fix will show up in R3.14.3. Regression tests were
updated to detect this type of problem.</p>

<h4>Red Hat 7.3 Linux Process Rundown Bug</h4>

<p>There appears to be a bug in the Red Hat 7.3 process rundown where posix
thread support is defective when file scope destructors are being run. The
symptom was a hang during process exit. A workaround was installed.</p>

<h4>Multiple CA Servers on MAC OSX</h4>

<p>A patch was made to allow multiple CA servers on MAC OSX. OSX is a recent
branch off of BSD and therefore requires socket option SO_REUSEPORT.</p>

<center>
<h2>Changes between 3.14.1 and 3.14.2</h2>
</center>

<p><strong>Build System</strong></p>

<p>Major changes have been made to the build system. The good news is that
the rules for support and ioc applications are now greatly simplified. The
bad news is that it does mean changes for existing 3.14.1 applications.
Please see:</p>

<p><a
href="../2-docs/ConvertingR3.14.1AppsToR3.14.2.html">ConvertingR3.14.1AppsToR3.14.2</a></p>

<p>for details. If you are using the <strong>function</strong> DBD keyword it
no longer exists. Please read this conversion document for details.</p>

<p><strong>Application Developer's Guide</strong></p>

<p>The old chapter "New Feature's for 3.14" has been replaced by a new
chapter "Getting Started". Please read it. It provides a simplified set of
rules that can be used to build most support and ioc applications. Many minor
changes have also been made.</p>

<p><strong>dbGetLink</strong></p>

<p>A bug in dbGetLink resulted in nRequest not being given the value 0 if the
link is a constant link. This in turn caused the waveform record to always
set NORD=NELEM. Thus if an application trys to write a waveform via the
steps:</p>
<pre>    prset-&gt;get_array_info(paddr,&amp;no_elements,&amp;offset);
    write nNew elements into array &gt;&gt;
    prset-&gt;put_array_info(paddr,nNew);</pre>

<p>This sets NORD = nNew. But because of the dbGetLink bug, the soft device
support attached to the waveform record sets NORD to NELM.</p>

<p>This problem is fixed. The actual bug was in macros in dbAccessDefs.h</p>

<p><strong>Access Security</strong></p>

<p>The host names are now converted to lower case. This fixes
incompatibilities between various platforms.</p>

<p><strong>string records</strong></p>

<p>Both the stringin and stringout records have two new DBF_MENU fields: APST
and MPST. These control whether CA monitors are fired if the new VAL field
string is identical to the old one. The default (zero) menu value is "On
Change" with behaviour identical to before, set to "Always" if you want a
record to fire monitors every time the record is processed (analagous to
setting ADEL/MDEL=-1 for numeric record types).</p>

<p><strong>epicsMessageQueue</strong></p>

<p>A new facility that provides the capabilities of vxWorks msgQLib. See the
Application Developer's Guide (libCom OSI) for details.</p>

<p><strong>epicsStdio and errlogPrintf</strong></p>

<p>A new facility has been added to libCom described by epicsStdio.h. It
contains the functions epicsSnprintf and epicsVsnprintf. These are like the
C99 functions snprintf and vsnprintf, which are like sprintf and vsprintf
except that they accept a argument limiting the number of characters
written.</p>

<p>The errlogPrintf facility has been modified to use this facility. Thus it
is not longer subject to a possible buffer overflow.</p>

<p><strong>scanPeriod</strong></p>

<p>This is a new function provided by the Database Scanning facility. Given
an index for the choices defined by menuScan.h, it returns the scan period in
seconds. The argument can just be the scan field of a database record. If the
index is not associated with a periodic scan rate, the value 0.0 is
returned.</p>

<p><strong>New epicsString.h function</strong></p>

<p>A new function epicsStrCaseCmp has been added. It is like strcmp except
that it ignores case.</p>

<p><strong>macLib</strong></p>

<p>macParseDefns did not check for handle==NULL. The documentation for
macParseDefns was not correct.</p>

<center>
<h2>Changes between 3.14.0beta2 and 3.14.1</h2>
</center>

<p><strong>function - New Database Definition Keyword</strong></p>

<p>dbStaticLib and related programs now accept a new keyword in DBD files:</p>
<pre>function(name)</pre>

<p>Where <code>name</code> is the name of a function with "C" linkage that is
included in the IOC binary. This function will be automatically registered
with the registry at the same time as the record/device/driver tables, and is
intended to make using subroutine records much easier on non-vxWorks
systems.. Prior R3.14 releases required there to be a static registration
routine for such subroutines.</p>

<p>dbStaticLib has two additional routines to support this, dbDumpFunction()
and dbWriteFunctionFP(). dbDumpFunction has been added to the iocsh command
table.</p>

<p><strong>iocsh</strong></p>

<p>When executing commands from a script file, iocsh now echoes each command
to the terminal before execution. This makes it much easier to see where
errors are being reported.</p>

<p><strong>Solaris build requirement</strong></p>

<p><code>uname</code> must be defined for builds on solaris hosts because it
is used to determine the solaris version.</p>

<p><strong>Linux build note</strong></p>

<p>Under linux-x86 only, when SHARED_LIBRARIES=YES it is now possible to have
one or more directory paths burned into products as run-time locations for
the shared libraries. In configure/os/CONFIG_SITE.Common.linux-x86 add any
such absolute paths to the new make variable SHRLIB_SEARCH_DIRS
(lib/&lt;arch&gt; will be automatically appended to each directory given).</p>

<p><strong>RULES.Db</strong></p>

<p>A <code>*[nn].db</code> file will be created from an
<code>*.template</code> and a <code>*[nn].substitutions</code> file ,where
<code>nn</code> has a value between 0 and 99.</p>

<p><strong>Support for 64 bit long</strong></p>

<p>Many changes were made to support architectures on which a long is a 64
bit integer. The basic change was to change:</p>
<ul>
  <li>long =&gt; epicsInt32 for anything that might get transfered to/from
    network buffers</li>
  <li>unsigned long =&gt; epicsUInt32 for anything that might get transfered
    to/from network buffers</li>
</ul>

<p>The changes include the following:</p>
<ul>
  <li>cvtFast</li>
  <li>xxxRecord.h NOTE: In addition to the changes for long all enum fields
    are now epicsEnum16</li>
  <li>dbStaticLib</li>
  <li>db_access</li>
  <li>dbConvert and dbFastLinkConv</li>
</ul>

<p><strong>Hardware Link Definitions</strong></p>

<p>The various parts of hardware link definitions now accept HEX values,
e.g.</p>
<pre>field(INP,"L0 A1 C0 S0xa @")</pre>

<p>NOTES:</p>
<ul>
  <li>This may not be compatible with Database Configuration Tools</li>
  <li>If records are written via dbStaticLib the falues will NOT be written
    in HEX.</li>
</ul>

<p><strong>dbDumpFldDes</strong></p>

<p>A macro has been defined so that client code can be written that is
compatible between 3.13 and 3.14.</p>

<p><b>epicsMutex for posix</b></p>
<ul>
  <li>No longer supports epicsMutexLockWithTimeout. This was done to allow a
    more efficient posix implementation.</li>
  <li>If PTHREAD_MUTEX_RECURSIVE is provided then the implementation uses
    only pthread_mutex. This is much faster (2 to 3 times as fast) as the
    previous implementation.</li>
</ul>

<p><strong>Mac OS X</strong></p>

<p>Now supported as development platform and as IOC.</p>

<p><strong>RTEMS</strong></p>

<p>Additional RTEMS-pc386 network drivers are available</p>

<p><strong>iocsh</strong></p>

<p>Configurable iocsh command-line editing support (none, readline,
libtecla)</p>

<p><strong>CA Reference Manual</strong></p>

<p>Many additions.</p>

<p><strong>CA Client Library</strong></p>

<p>Bugs related to connection speed when creating new channels and other
channels are not found fixed. Bugs related to proper schedualing in file
descriptor manager based clients fixed. Many other bugs were fixed.
Performance was significantly improved.</p>

<p><strong>Original CA Server Library (still employed in R3.14 by
iocCore)</strong></p>

<p>A bug was fixed where the server was in rare situations using excessive
CPU.</p>

<p><strong>Portable CA Server LIbrary</strong></p>

<p>Several bugs were fixed when performing integration testing with the
channel access gateway.</p>

<p><strong>GDD</strong></p>

<p>Many bugs and missing features fixed.</p>

<center>
<h2>Changes since beta1</h2>
</center>

<p><strong>dbCommon.dbd</strong></p>

<p>Field UDF now has a promptgroup. This allows users to set UDF false via
DCTs.</p>

<p><strong>errlog</strong></p>

<p>errlog no longer contains an atexit that calls errlogFlush. This did not
work on all operating systems. cantProceed, iocsh, and ca_task_exit all call
errlogFlush. Other applications may also have to call if before
terminating.</p>

<p><strong>mbboRecord</strong></p>

<p>mbboRecord now implements method cvt_dbaddr for the VAL field. If no state
vales or state strings are defined then it sets field_type and dbr_field_type
to DBF_USHORT.</p>

<p><strong>timeStamp changes</strong></p>

<p>Changes have been made to:</p>
<ul>
  <li>Allow device support to set the time stamp (field TIME) of a
  record.</li>
  <li>Allow a record to receive it's time stamp from another record,</li>
</ul>

<p>epicsTime.h now has the definitions:</p>
<pre>#define epicsTimeEventBestTime -1
#define epicsTimeEventDeviceTime -2</pre>

<p>These are values for the TSE field of dbCommon.</p>
<ul>
  <li><strong>epicsTimeEventBestTime</strong> means that code supplying the
    time stamp should get the most accurate time possible. Currently this
    only has meaning on vxWorks and if drvTS is supplying the time via some
    hardware timing system. It means get the latest time from the hardware
    system rather than from the vxWorks tick time. drvTs previously accepted
    a hardcoded value of -1.</li>
  <li><strong>epicsTimeEventDeviceTime</strong> means that recGblGetTimeStamp
    doesn't modify the time field. This allows device support to supply the
    time stamp.</li>
</ul>

<p>If the <strong>TSEL</strong> field refers to the <strong>TIME</strong>
field of a record then <strong>recGblGetTimeStamp</strong> sets
<strong>TIME</strong> equal to the time it gets from the record the
<strong>TSEL</strong> references. This works for both database and channel
access links. In this case field TSE is not used.</p>
<pre> </pre>

<p><strong>aiRecord and aoRecord: Setting eoff=egul</strong></p>

<p>Instead of init_record executing code like</p>
<pre>    if ((pai-&gt;linr == menuConvertLINEAR) &amp;&amp; pdset-&gt;special_linconv) {
        pai-&gt;eoff = pai-&gt;egul;
    }</pre>

<p>It now executes:</p>
<pre>    if ((pai-&gt;eslo==1.0) &amp;&amp; (pai-&gt;eoff==0.0)) {
        pai-&gt;eoff = pai-&gt;egul;
    }</pre>

<p>aoRecord has a similar change</p>

<p>This was done so that old device support which does not implement
special_linconv still works.</p>

<p><strong>CA puts to disabled record</strong></p>

<p>If a CA client issues a put to a disabled record then, when the record is
ena bled, database puts to the record will not make the record process until
a CA pu t is again issued. This is fixed.</p>

<p><strong>TPRO - trace processing</strong></p>

<p>If dbProcess is called recursively by different tasks, it did not properly
handle TPRO. Consider the following database:</p>
<pre>record(ao,"mrkao") {
    field(OUT,"mrkai CA")
    field(TPRO,"1")
}
record(ai,"mrkai") {
    field(TPRO,"1")
}</pre>

<p>If a channel access put is sent to mrkao, no message is issued when mrkai
is processed.</p>

<p>This is now fixed.</p>

<p><strong>TSconfigure</strong></p>

<p>If in your st.cmd file you issue the command.</p>

<p>TSconfigure(0,0,0,0,0,0,1)</p>

<p>And set the TSE field of any record to a non zero value, then a crash will
occur when recGblGetTimeStamp is called.</p>

<p>This is now fixed.</p>

<p><strong>calcoutRecord</strong></p>

<p>nsev not sevr must be checked to decide if dbPutLink should be called.</p>

<p><strong>dbCa</strong></p>

<p>Whenever a connection is made, a request to retrieve the control, display,
and alarm linits and the precision and units is automatically issued.
Previously this was only done if dbCaGetAttributes was called. This it is no
longer necessary to call dbCaGetAttributes.</p>

<p><strong>calcPerform</strong></p>

<p>This now returns a non zero value if the result is nan (not a number).</p>

<p><strong>Record Name Length</strong></p>

<p>The size of the name field has been expanded from 29 to 61, i.e. record
names can now have 60 characters.</p>

<p><strong>iocInit</strong></p>

<p>initialProcess is now called before interruptAccept. This means that
initial processing will be done before periodically scanned and I/O Inter
scanned records start processing.</p>

<p><strong>ellLib</strong></p>

<p>Casts have been removed that suppressed valuable error messages</p>

<p><strong>mbbiRecord</strong></p>

<p>All existing manipulations of UDF in process() are removed and udf is set
FALSE when the raw value is successfully read.</p>

<p><strong>selRecord</strong></p>

<p>In do_sel udf is not set false at the beginning. If selm has an invalid
value recGblSetSevr(psel,SOFT_ALARM,MAJOR_ALARM) is called.</p>

<p><strong>cdCommands file</strong></p>

<p>Fixed a bug and revised the use of the IOCS_APPL_TOP setting in an
application's &lt;top&gt;/configure/CONFIG file (which specifies the path to
&lt;top&gt; as seen by the IOC) to apply the same modifications to all paths
output in the cdCommands file.</p>

<p><strong>dbStaticLib</strong></p>

<p>All routines with Recdes of Fielddes in their name are obsolete and
removed. A new routine dbDumpField replaces dbDumpFldDes.</p>

<center>
<h2>Changes since alpha2</h2>
</center>
All changes for release 3.13.5 that also apply to 3.14 have been made.

<p><b>devAiSoftRaw and devAoSoftRaw</b></p>

<p>A new state is defined for the LINR field. The name is "SLOPE", which
allows any device type to be used with manual settings of the EOFF and ESLO
fields. With this setting, the device support's special_linconv() routine is
only called when LINR=LINEAR.</p>

<p>The RTEMS TFTP remote filesystem driver now supports a limited form of the
chdir() system call. One restriction is that all pathnames passed to chdir()
must end in a / character, so IOC shell commands to change directories must
be given as</p>

<p>cd ../db/</p>

<center>
<h1>EPICS Release base 3.14.0alpha2</h1>
</center>
Since the alpha1 release some major changes were made to the build system, to
some of the libCom facilities, and to the iocsh facilities.

<p>The unbundled version of the sequencer has been build and tested with this
release. You must obtain a version of the sequencer that has been built
against alpha2.</p>

<p>A verion of the HPlanGpib support has been built and tested with this
release. Again you must obtain a version that builds with alpha2.</p>

<p>A new update to the Application Developer's Guide is available for this
release.</p>

<h3>Build changes</h3>
<ul>
  <li>Operating system independant builds are now done in an O.Common
    subdirectory and then installed instead of being performed directly in an
    install directory.</li>
  <li>Build definition names (e.g. RECTYPES, MENUS, DBDNAME, and BPTS) have
    been changed to specify the name of the file to be created and installed
    instead of the source file name.</li>
  <li>All db and dbd related definitions and rules have been moved into
    base/configure/RULES.Db file. The rules now allow multiple dbd files and
    registerRecordDeviceDriver files to be created in a single Makefile.</li>
  <li>"gnumake depends" no longer depends on a complete buildInstall.</li>
</ul>

<h3>Converting alpha1 applications to alpha2</h3>
Build modifications in alpha2 require the following changes to existing R3.14
applications.
<ul>
  <li>Remove the now unused RULES files

    <blockquote>
      ./configure/RULES.Db<br>
      ./configure/RULES.registerRecordDeviceDriver</blockquote>
  </li>
  <li>Delete the following line in ./configure/RULES

    <blockquote>
      include $(TOP)/configure/RULES.registerRecordDeviceDriver</blockquote>
  </li>
  <li>In &lt;top&gt;/configure/Makefile change

    <blockquote>
      @$(PERL) $(TOOLS)/makeConfigAppInclude.pl $(T_A) $@ $(TOP)</blockquote>
    to

    <blockquote>
      @$(PERL) $(TOOLS)/makeConfigAppInclude.pl $(EPICS_HOST_ARCH) $(T_A) $@
      $(TOP)</blockquote>
    and add the line

    <blockquote>
      depends: install</blockquote>
    to the bottom of the Makefile.</li>
  <li>In all *App/*Db/Makefiles change

    <blockquote>
      include $(TOP)/configure/RULES.Db</blockquote>
    to

    <blockquote>
      include $(TOP)/configure/RULES</blockquote>
  </li>
  <li>In all *App/src/Makefile files change

    <blockquote>
      DBDNAME = &lt;name&gt;App</blockquote>
    to

    <blockquote>
      DBD += &lt;name&gt;</blockquote>
    and remove the line<br>


    <blockquote>
      DBDEXPAND = &lt;name&gt;Include.dbd</blockquote>
    NOTE: If any of your *App/*Db/Makefiles contain "DBDNAME =" lines you
    should make these same changes in that *Db dirctory.</li>
  <li>In all *App/src/Makefile Makefiles change

    <blockquote>
      RECTYPES=&lt;name&gt;.h</blockquote>
    to

    <blockquote>
      DBDINC+=&lt;name&gt;</blockquote>
    change

    <blockquote>
      MENUS=&lt;name&gt;.h</blockquote>
    to

    <blockquote>
      DBDINC+=&lt;name&gt;</blockquote>
    change

    <blockquote>
      BPTS</blockquote>
    to

    <blockquote>
      DBD</blockquote>
    change

    <blockquote>
      INSTALLDB</blockquote>
    to

    <blockquote>
      DB</blockquote>
    change

    <blockquote>
      DBDINSTALL</blockquote>
    to

    <blockquote>
      DBD</blockquote>
  </li>
  <li>In all example *App/src/Makefile files change

    <blockquote>
      example_SRCS_DEFAULT += registerRecordDeviceDriver.c</blockquote>
    to

    <blockquote>
      example_SRCS_DEFAULT +=
    &lt;name&gt;_registerRecordDeviceDriver.cpp</blockquote>
    where &lt;name&gt; is the base name of a &lt;name&gt;.dbd file which was
    created from a &lt;name&gt;Include.dbd file and which will be loaded in a
    st.cmd or stcmd.host script (e.g. example).</li>
  <li>In ./iocBoot/ioc&lt;name&gt;/st.cmd files change

    <blockquote>
      dbLoadDatabase("dbd/exampleApp.dbd")</blockquote>
    to

    <blockquote>
      dbLoadDatabase("dbd/example.dbd")</blockquote>
  </li>
  <li>In &lt;top&gt;/iocBoot/ioc&lt;name&gt;/stcmd.host files change

    <blockquote>
      dbLoadDatabase("../../dbd/exampleApp.dbd",0,0)</blockquote>
    to

    <blockquote>
      dbLoadDatabase("../../dbd/example.dbd",0,0)</blockquote>
  </li>
</ul>

<h3>EPICS_HOST_ARCH changes</h3>

<p>GNU compiler builds are now determined by the value of EPICS_HOST_ARCH and
are no longer specified in CONFIG_SITE. All references to the ANSI (ACC/GCC)
and CPLUSPLUS (CCC/G++) macros have been removed.</p>

<h3>libCom</h3>

<p>Most of the library routines and files starting with the prefix osi have
been changed to start with epics. Several also had major changes to their
user interface. See the latest version of the Application Developer's Guide
for details.</p>

<center>
<h2>EPICS Release base 3.14.0alpha1 Notes</h2>
</center>

<p><br>
</p>

<p>This is the first release of 3.14. This is the first release that supports
iocCore on platforms besides vxWorks.</p>

<p>iocCore is now supported on the following platforms:</p>
<ul>
  <li>vxWorks

    <blockquote>
      Tornado II is required.</blockquote>
  </li>
  <li>RTEMS

    <blockquote>
      An open source real time operating system. It has been tested on
      MVME167 and MC68360 processors. RTEMS also supports
    powerPC.</blockquote>
  </li>
  <li>solaris

    <blockquote>
      Has been tested on solaris 2.6 and solaris 8 with Sun workshop 6.0 (C++
      5.2). Sun workshop 5.0 (C++ 5.0) will not compile this version of
    EPICS.</blockquote>
  </li>
  <li>Linux

    <blockquote>
      Has been tested on Redhat x86 platforms.</blockquote>
  </li>
  <li>winNT

    <blockquote>
      Testing has been done with visual C++ 6.0.</blockquote>
  </li>
</ul>

<p>A new version of the Application Developers Guide is available. The
following gives links to the new Application Developer's Guide and to RTEMS
information.</p>

<blockquote>
  <a
  href="http://www.aps.anl.gov/epics/base/R3-14/index.php">http://www.aps.anl.gov/epics/base/R3-14/index.php</a></blockquote>

<p>Most of the Application Developer's Guide has only minor changes. The
following are new.</p>
<ul>
  <li>Chapter 2 describes the new features for 3.14.</li>
  <li>Chapter 4 describes the build facility for 3.14</li>
  <li>Chapters 19 and 20 describe libCom, which was not previously
  documented.</li>
</ul>

<p><br>
It must be emphasized that this is an alpha release.</p>
<ul>
  <li>Please don't use it for existing operational systems</li>
  <li>Don't build your operational CA clients with it.</li>
  <li>The APIs for new components in libCom are still evolving so if you use
    them be prepared for changes.</li>
  <li>HPUX - No support currently because we could not find good support for
    multithreading.</li>
</ul>

<h4>Building Applications</h4>
<ul>
  <li>For new applications see Chapters 2 (New Features) and Chapter 4 (Build
    Facility) of the Application Developer's Guide.</li>
  <li>For existing applications the old config rules are still supported.
    Some changes, however, are needed. Documentation is being prepared and
    will appear in these release notes sooon.</li>
</ul>
</body>
</html><|MERGE_RESOLUTION|>--- conflicted
+++ resolved
@@ -12,11 +12,6 @@
 <h2 align="center">Changes between 3.14.11 and 3.14.12</h2>
 <!-- Insert new items immediately below here ... -->
 
-<<<<<<< HEAD
-<h4>Named Soft Events</h4>
-
-<p>Soft events can now be meaningful strings instead of numbers 1-255. 
-=======
 
 <h4>devLib cleanup</h4>
 
@@ -39,7 +34,6 @@
 <h4>DTYP and INP/OUT order</h4>
 
 <p>The fields DTYP and INP/OUT can now be specified in any order.</p>
->>>>>>> 40b83759
 
 <h4>Rewrite epicsThreadOnce()</h4>
 
@@ -57,6 +51,10 @@
 <h4>Compress Record Type</h4>
 
 <p>Fixed crash when ALG (algorithm) was changed to Average at runtime.</p>
+
+<h4>Named Soft Events</h4>
+
+<p>Soft events can now be meaningful strings instead of numbers 1-255. 
 
 <h4>configure/RELEASE Enhancements</h4>
 
