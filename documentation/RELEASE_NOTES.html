--- conflicted
+++ resolved
@@ -17,7 +17,18 @@
 
 -->
 
-<<<<<<< HEAD
+<h3>Simulation mode improvements</h3>
+
+<p>Records that support simulation mode have two new fields, <tt>SSCN</tt>
+(Simulation Scan Mode) and <tt>SDLY</tt> (Simulation Delay). <tt>SSCN</tt> is a
+menu field that provides an alternate value for the <tt>SCAN</tt> field to be
+used while the record is in simulation mode. This is especially useful for I/O
+scanned records, for which simulation mode was not working at all. Setting
+<tt>SDLY</tt> to a positive value makes the record process asynchronously in
+simulation mode, with the second stage processing happening after the specified
+time (in seconds).</p>
+
+
 <h3>Extend the dbServer API with init/run/pause/stop methods</h3>
 
 <p>This change permits IOCs to be built that omit the CA server (RSRV) by
@@ -36,19 +47,6 @@
 <!-- Insert inherited items immediately below here ... -->
 
 
-=======
-<h2 align="center">Changes made between 3.16.1 and 3.16.2</h2>
-
-<h3>Simulation mode improvements</h3>
-
-<p>Records that support simulation mode have two new fields, <tt>SSCN</tt>
-(Simulation Scan Mode) and <tt>SDLY</tt> (Simulation Delay).
-<tt>SSCN</tt> sets the scan mechanism to be used while the record is in
-simulation mode. This is especially useful for I/O scanned records, for which
-simulation mode was not working at all. Setting <tt>SDLY</tt> to a positive
-value makes the record process asynchronously in simulation mode, with the
-second stage processing happening after the specified time (in seconds).</p>
->>>>>>> 16b7a413
 
 <h2 align="center">Changes made between 3.16.0.1 and 3.16.1</h2>
 
