<!DOCTYPE html PUBLIC "-//W3C//DTD HTML 4.01 Transitional//EN"
    "http://www.w3.org/TR/html4/loose.dtd">
<html>
<head>
  <meta http-equiv="content-type" content="text/html; charset=iso-8859-1">
  <title>EPICS Base R3.15.4 Release Notes</title>
</head>

<body lang="en">
<h1 align="center">EPICS Base Release 3.15.4</h1>

<p style="color:red">This version of EPICS Base has not been released yet.</p>


<h2 align="center">Changes made on the 3.15 branch since 3.15.3</h2>
<!-- Insert new items immediately below here ... -->

<<<<<<< HEAD
<h3>Build rules and DELAY_INSTALL_LIBS</h3>

<p>A new order-only prerequisite build rule has been added to ensure that
library files (and DLL stubs on Windows) get installed before linking any
executables, which resolves parallel build problems on high-powered CPUs. There
are some (rare) cases though where a Makefile has to build an executable and run
it to be able to compile code for a library built by the same Makefile. With
this new build rule GNUmake will complain about a circular dependency and the
build will probably fail in those cases. To avoid this problem the failing
Makefile should set <tt>DELAY_INSTALL_LIBS = YES</tt> before including the
<tt>$(TOP)/configure/RULES</tt> file, disabling the new build rule.</p>

<h3>IOC environment variables and build parameters</h3>

<p>The IOC now sets a number of environment variables at startup that provide
the version of EPICS Base it was built against (EPICS_VERSION_...) and its build
architecture (ARCH). In some cases this allows a single iocBoot/ioc directory to
be used to run the same IOC on several different architectures without any
changes.</p>

<p>There are also 3 new environment parameters (EPICS_BUILD_...) available that
C/C++ code can use to find out the target architecture, OS class and compiler
class it was built with. These may be useful when writing interfaces to other
languages.</p>

<h3>New implementation of promptgroup/gui_group field property</h3>

<p>The mechanism behind the "promptgroup()" field property inside a record type
definition has been changed. Instead of using a fixed set of choices,
the static database access library now collects the used gui group names
while parsing DBD information. Group names should start with a two-digit number
plus space-dash-space to allow proper sorting of groups.</p>

<p>The include file <tt>guigroup.h</tt> that defined the fixed set of choices
has been deprecated. Instead, use the conversion functions between index number
and group string that have been added to dbStaticLib.</p>

<h3>CA server configuration changes</h3>

<p>RSRV now honors EPICS_CAS_INTF_ADDR_LIST and binds only to the provided list
of network interfaces. Name searches (UDP and TCP) on other network interfaces
are ignored. For example on a computer with interfaces 10.5.1.1/24, 10.5.2.1/24,
and 10.5.3.1/24, setting "EPICS_CAS_INTF_ADDR_LIST='10.5.1.1 10.5.2.1'" will
accept traffic on the .1.1 and .2.1, but ignore from .3.1</p>

<p>RSRV now honors EPICS_CAS_IGNORE_ADDR_LIST and ignores UDP messages received
from addresses in this list.</p>

<p>Previously, CA servers (RSRV and PCAS) would build the beacon address list
using EPICS_CA_ADDR_LIST if EPICS_CAS_BEACON_ADDR_LIST was no set. This is no
longer done. Sites depending on this should set both envronment variables to the
same value.</p>

<h3>IPv4 multicast for name search and beacons</h3>

<p>libca, RSRV, and PCAS may now use IPv4 multicasting for UDP traffic (name
search and beacons). This is disabled by default. To enable multicast address(s)
must be listed in EPICS_CA_ADDR_LIST for clients and EPICS_CAS_INTF_ADDR_LIST
for servers (IOCs should set both). For example:
"EPICS_CAS_INTF_ADDR_LIST='224.0.2.9' EPICS_CA_ADDR_LIST=224.0.2.9".</p>

<p>Please note that no IPv4 multicast address is officially assigned for Channel
Access by IANA. The example 224.0.2.9 is taken from the AD-HOC Block I range.<p>

<h3>Moved <tt>mlockall()</tt> into its own epicsThread routine</h3>

<p>Since EPICS Base 3.15.0.2 on Posix OSs the initialization of the epicsThread
subsystem has called <tt>mlockall()</tt> when the OS supports it and thread
priority scheduling is enabled. Doing so has caused problems in third-party
applications that call the CA client library, so the functionality has been
moved to a separate routine <tt>epicsThreadRealtimeLock()</tt> which will be
called by the IOC at iocInit (unless disabled by setting the global variable
<tt>dbThreadRealtimeLock</tt> to zero).</p>

<h3>Added dbQuietMacroWarnings control</h3>

<p>When loading database files, macros get expanded even on comment lines. If a
comment contains an undefined macro, the load still continues but an error
message gets printed. For this release the error message has been changed to a
warning, but even this warning can be made less verbose by setting this new
variable to a non-zero value before loading the file, like this:</p>

<blockquote><pre>
var dbQuietMacroWarnings 1      <i>iocsh</i>
dbQuietMacroWarnings=1          <i>VxWorks</i>
</pre></blockquote>

<p>This was <a href="https://bugs.launchpad.net/bugs/541119">Launchpad bug
541119</a>.</p>


<h2 align="center">Changes pulled from the 3.14 branch since 3.15.3</h2>
<!-- Insert inherited items immediately below here ... -->
=======
<h3>New CONFIG_SITE variable for running self-tests</h3>

<p>The 'make runtests' and 'make tapfiles' build targets normally only run the
self-tests for the main <tt>EPICS_HOST_ARCH</tt> architecture. If the host is
able to execute self-test programs for other target architectures that are being
built by the host, such as when building a <tt>-debug</tt> version of the host
architecture for example, the names of those other architectures can be added to
the new <tt>CROSS_COMPILER_RUNTEST_ARCHS</tt> variable in either the
<tt>configure/CONFIG_SITE</tt> file or in an appropriate
<tt>configure/os/CONFIG_SITE.&lt;host&gt;.Common</tt> file to have the test
programs for those targets be run as well.</p>

<h3>Additional RELEASE file checks</h3>

<p>An additional check has been added at build-time for the contents of the
configure/RELEASE file(s), which will mostly only affect users of the Debian
EPICS packages published by NSLS-2. Support modules may share an install path,
but all such modules must be listed adjacent to each other in any RELEASE files
that point to them. For example the following will fail the new checks:</p>

<blockquote><pre>
AUTOSAVE = /usr/lib/epics
ASYN = /home/mdavidsaver/asyn
EPICS_BASE = /usr/lib/epics
</pre></blockquote>

<p>giving the compile-time error</p>

<blockquote><pre>
This application's RELEASE file(s) define
	EPICS_BASE = /usr/lib/epics
after but not adjacent to
	AUTOSAVE = /usr/lib/epics
Module definitions that share paths must be grouped together.
Either remove a definition, or move it to a line immediately
above or below the other(s).
Any non-module definitions belong in configure/CONFIG_SITE.
</pre></blockquote>


<p>In many cases such as the one above the order of the <tt>AUTOSAVE</tt> and
<tt>ASYN</tt> lines can be swapped to let the checks pass, but if the
<tt>AUTOSAVE</tt> module depended on <tt>ASYN</tt> and hence had to appear
before it in the list this error indicates that <tt>AUTOSAVE</tt> should also be
built in its own private area; a shared copy would likely be incompatible with
the version of <tt>ASYN</tt> built in the home directory.</p>
>>>>>>> 6db0e138

<h3>String field buffer overflows</h3>

<p>Two buffer overflow bugs that can crash the IOC have been fixed, caused by
initializing a string field with a value larger than the field size
(<a href="https://bugs.launchpad.net/bugs/1563191">Launchpad bug
#1563191</a>).</p>

<h3>Fixed stack corruption bug in epicsThread C++ API</h3>

<p>The C++ interface to the epicsThread API could corrupt the stack on thread
exit in some rare circumstances, usually at program exit. This bug has been
fixed (<a href="https://bugs.launchpad.net/bugs/1558206">Launchpad bug
#1558206</a>).</p>

<h3>RTEMS NTP Support Issue</h3>

<p>On RTEMS the NTP Time Provider could in some circumstances get out of sync
with the server because the osdNTPGet() code wasn't clearing its input socket
before sending out a new request. This
(<a href="https://bugs.launchpad.net/bugs/1549908">Launchpad bug 1549908</a>)
has now been fixed.</p>

<h3>CALC engine bitwise operator fixes</h3>

<p>The bitwise operators in the CALC engine have been modified to work properly
with values that have bit 31 (0x80000000) set. This modification involved
back-porting some earlier changes from the 3.15 branch, and fixes
<a href="https://code.launchpad.net/bugs/1514520">Launchpad bug
#1514520</a>.</p>

<h3>Fix <tt>ipAddrToAsciiAsync()</tt>: Don't try to join the daemon thread</h3>

<p>On process exit, don't try to stop the worker thread that makes DNS lookups
asynchronous. Previously this would wait for any lookups still in progress,
delaying the exit unnecessarily. This was most obvious with catools (eg.
cainfo).
<a href="https://bugs.launchpad.net/bugs/1527636">lp:1527636</a></p>

<h3>Fix <tt>epicsTime_localtime()</tt> on Windows</h3>

<p>Simpler versions of the epicsTime_gmtime() and epicsTime_localtime()
routines have been included in the Windows implementations, and a new test
program added. The original versions do not report DST status properly. Fixes
<a href="https://bugs.launchpad.net/bugs/1528284">Launchpad bug 1528284</a>.</p>


<h2 align="center">Changes between 3.15.2 and 3.15.3</h2>

<h3>Make the NTP Time provider optional on VxWorks</h3>

<p>Recent versions of VxWorks (sometime after VxWorks 6) provide facilities for
automatically synchronizing the OS clock time with an NTP server. The EPICS time
system used to assume that it had to provide time synchronization on VxWorks,
but now it tests for the existance of either of the two OS synchronization
threads before starting the NTP time provider. It is still possible to force the
NTP provider to be started even if the OS synchronization is running by defining
the environment variable <tt>EPICS_TS_FORCE_NTPTIME</tt> in the startup script
before loading the IOC's .munch file. Forcing may be necessary if the VxWorks
image is not correctly configured with the IP address of a local NTP server.</p>

<h3>Assembling files from numbered snippets</h3>

<p>A tool has been added that assembles file snippets specified on the
command line into a single output file, with sorting and replacing/adding of
snippets done based on their file names. The build system integration requires
the output file to be specified setting COMMON_ASSEMBLIES (arch independent)
or ASSEMBLIES (created by arch), then defining the snippets for each assembly
setting *_SNIPPETS (explicitly) or *_PATTERN (searched relative to all source
directories).
</p>

<h3>Clean up after GNU readline()</h3>

<p>If EPICS Base is built with readline support, any IOC that calls epicsExit()
from a thread other than the main thread is likely to leave the user's terminal
in a weird state, requiring the user to run something like 'stty sane' to clean
it up. This release patches the readline support code to clean up automatically
by registering an epicsAtExit() routine.</p>

<h3>Removed the last vestiges of RSET::get_value()</h3>

<p>The IOC has not called the get_value() routine in the RSET for a very long
time, but there was still one implementation left in the event record support
code, and a structure definition for one of the original arguments to that
routine was defined in recGbl.h. Both of these have now been removed.</p>


<h2 align="center">Changes between 3.15.1 and 3.15.2</h2>

<h3>Raised limit on link field length in database files</h3>

<p>The length of INP/OUT link fields in database files was limited to 79 chars
by an internal buffer size in the db file parser. This limitation will go away
completely in 3.16, and has been statically raised to 255 chars for the 3.15
series.</p>

<h3>aoRecord raw conversion overflows</h3>

<p>The ao record type now checks converted raw values and limits them to the
32-bit integer range before writing them to the RVAL field. Previously value
overflows relied on Undefined Behaviour which could give different results on
different platforms. The ROFF fields of the ao and ai record types are now
DBF_ULONG to allow an ROFF setting of 0x80000000 to work properly.</p>

<h3>Changes to &lt;top&gt;/cfg/* files</h3>

<p>The order in which cfg/CONFIG* and cfg/RULES* files are included from support
applications listed in the configure/RELEASE* files has been changed. Previously
these files were included in the order in which the top areas are listed in the
RELEASE file, but it makes more sense to load them in reverse order since later
entries override earlier ones in Makefiles but the release file order is
supposed to allow earlier entries to take precedence over later ones. The same
change has been made to the inclusion of the &lt;top&gt;/configure/RULES_BUILD
files.</p>

<p>Two new file types can also be provided in a module's cfg directory. Files
named TOP_RULES* will be included by the top-level Makefile of other modules
that refer to this module; files name DIR_RULES* will be included by all
Makefiles that merely descend into lower-level directories. The cfg/RULES* files
are only included when make is building code inside the O.&lt;arch&gt;
directories.</p>

<p>The new cfg/DIR_RULES* file inclusion was designed to permit new recursive
make actions to be implemented by appending the name of the new action to the
ACTIONS variable. There must be a matching rule in one of the cfg/RULES* files
when doing this. Similar rules may also be defined in the cfg/TOP_RULES* and/or
cfg/DIR_RULES* files, but these should only state prerequisites and not directly
provide commands to be executed.</p>

<h3>Build rules for RTEMS GESYS modules</h3>

<p>RTEMS target builds can now be configured to make GESYS modules by changing
the <CODE>USE_GESYS=NO</code> setting in the file
configure/os/CONFIG_SITE.Common.RTEMS to <code>YES</code>.</p>

<h3>Added Make variables for command-line use</h3>

<p>The following variables are now used during the build process, reserved for
setting on the command-line only (Makefiles should continue to use the
<code>USR_</code> equivalents):</p>

<ul>
<li>CMD_INCLUDES</li>
<li>CMD_CPPFLAGS</li>
<li>CMD_CFLAGS</li>
<li>CMD_CXXFLAGS</li>
<li>CMD_LDFLAGS</li>
<li>CMD_DBFLAGS</li>
<li>CMD_DBDFLAGS</li>
<li>CMD_REGRDDFLAGS</li>
<li>CMD_ARFLAGS</li>
</ul>

<p>For example:</p>

<blockquote><pre>
make CMD_INCLUDES=/opt/local/include CMD_LDFLAGS=-L/opt/local/lib
</pre></blockquote>

<h3>Enhanced API for asTrapWrite listeners</h3>

<p>External software such as the CA Put Logging module that registers a listener
with the asTrapWrite subsystem was not previously given access to the actual
data being sent by the CA client. In most cases this was not a problem as the
listener can look at the field being modified both before and after the
operation, but if the put processes the record which immediately overwrites the
new value, the client's value cannot be observed.</p>

<p>This release adds three fields to the asTrapWriteMessage structure that is
passed to the listener routines. These new fields provide the CA data type, the
number of array elements, and a pointer to the source data buffer. This change
is completely backwards compatible with listener code written against the
original API. The new API can be detected at compile-time as follows:</p>

<blockquote><pre>
#include "asLib.h"

/* ... */

#ifdef asTrapWriteWithData
    /* Enhanced API */
#endif
</pre></blockquote>

<h3>Use of PATH_FILTER in Makefiles deprecated</h3>

<p>The PATH_FILTER variable was being called to convert forward shashes
<tt><b>/</b></tt> in file paths into pairs of backward slashes
<tt><b>\\</b></tt> on Windows architectures. This has never been strictly
necessary, and was added about 10 years ago to get around some short-comings in
Windows tools at the time. All uses of PATH_FILTER in Base have now been
removed; the definition is still present, but will result in a warning being
printed if it is ever used.</p>

<h3>Using msi for dependencies</h3>

<p>To reduce confusion the msi program has been modified to allow the generation
of dependency rules by adding support for a <tt>-D</tt> option, and changing the
commands in RULES.Db to use this option instead of the mkmf.pl script. The new
build rules will not work with old versions of the msi program, so the command
variable name used in the rules has been changed from MSI to MSI3_15. Sites that
use a modified version of msi must provide support for both the <tt>-D</tt> and
<tt>-o&nbsp;outfile</tt> options, and should then point the MSI3_15 variable in
their applications' CONFIG_SITE files to that updated executable.</p>


<h2 align="center">Changes between 3.15.0.2 and 3.15.1</h2>

<h3>epicsStrnEscapedFromRaw() and epicsStrnRawFromEscaped()</h3>

<p>These routines have been rewritten; the previous implementations did not
always behave exactly as specified.</p>

<h3>Shared Library Versions</h3>

<p>On architectures that can support it, the shared library version number for
libraries provided with Base has had the third component of the EPICS version
number added to it, thus libCom.so.3.15.1 instead of libCom.so.3.15. Windows
can only support two components to its internal product version number, and the
Darwin bug that external shared libraries were being built using the EPICS
version number has been fixed.</p>

<h3>Hooking into dbLoadRecords</h3>

<p>A function pointer hook has been added to the dbLoadRecords() routine, to
allow external modules such as autosave to be notified when new records have
been loaded during IOC initialization. The hook is called dbLoadRecordsHook and
follows the model of the recGblAlarmHook pointer in that modules that wish to
use it must save the current value of the pointer before installing their own
function pointer, and must call the original function from their own
routine.</p>

<p>The hook is activiated from the dbLoadRecords() routine and gets called only
after a database instance file has been read in without error. Note that the
dbLoadTemplates() routine directly calls dbLoadRecords() so this hook also
provides information about instantiated database templates. It is still possible
to load record instances using dbLoadDatabase() though, and doing this will not
result in the hook routines being called.</p>

<p>Code to use this hook should look something like this:</p>

<blockquote><pre>
#include "dbAccessDefs.h"

static DB_LOAD_RECORDS_HOOK_ROUTINE previousHook;

static void myRoutine(const char* file, const char* subs) {
    if (previousHook)
        previousHook(file, subs);

    /* Do whatever ... */
}

void myInit(void) {
    static int done = 0;

    if (!done) {
        previousHook = dbLoadRecordsHook;
        dbLoadRecordsHook = myRoutine;
        done = 1;
    }
}
</pre></blockquote>

<p>As with many other parts of the static database access library there is no
mutex to protect the function pointer. Initialization is expected to take place
in the context of the IOC's main thread, from either a static C++ constructor or
an EPICS registrar routine.</p>


<h2 align="center">Changes between 3.15.0.1 and 3.15.0.2</h2>

<h3>New iocshLoad command</h3>

<p>A new command <tt>iocshLoad</tt> has been added to iocsh which executes a
named iocsh script and can also set one or more shell macro variables at the
same time, the values of which will be forgotten immediately after the named
script finishes executing. The following example shows the syntax:</p>

<blockquote><pre>
iocshLoad "serial.cmd", "DEV=/dev/ttyS0,PORT=com1,TYPE=RS485"
iocshLoad "radmon.cmd", "PORT=com1,ADDR=0"
</pre></blockquote>

<h3>Support routines for 64-bit integers</h3>

<p>The libCom library now provides support for 64-bit integer types on all
supported architectures. The epicsTypes.h header file defines epicsInt64 and
epicsUInt64 type definitions for both C and C++ code. The epicsStdlib.h header
also declares the following for parsing strings into the relevent sized integer
variables: Functions epicsParseLLong(), epicsParseULLong() with related macros
epicsScanLLong() and epicsScanULLong(), and the functions epicsParseInt64()
and epicsParseUInt64(). Use the first two functions and the macros for long long
and unsigned long long integer types, and the last two functions for the
epicsInt64 and epicsUInt64 types. Note that the latter can map to the types long
and unsigned long on some 64-bit architectures such as linux-x86_64, not to the
two long long types.</p>

<p>This version does not provide the ability to define 64-bit record fields, the
use of the 64-bit types in the IOC database will come in a later release of
EPICS Base.</p>

<h3>Full support for loadable support modules</h3>

<p>Apparently later versions of Base 3.14 permitted support modules to be loaded
from a shared library at runtime without the IOC having been linked against that
shared library; the registerRecordDeviceDriver.pl program would accept a partial
DBD file containing just the entries needed for the library and generate the
appropriate registration code. In 3.15 however the registerRecordDeviceDriver.pl
program was replaced by one using the new DBD file parser, and in this a device
support entry would only be accepted after first loading the record type that it
depended on.</p>

<p>The parser has been modified to accept device entries without having seen the
record type first, although a warning is given when that happens. To remove the
warning the DBD file can provide a record type declaration instead (no fields
can be defined, so the braces must be empty), before the device() entry. The
result will generate the correct registration code for the device entry without
including anything for any merely declared record types. The generated code can
be linked into a shared library and loaded by an IOC at runtime using dlload.
</p>

<h3>Parallel callback threads</h3>

<p>The general purpose callback facility can run multiple parallel callback
threads per priority level. This makes better use of SMP architectures (e.g.
processors with multiple cores), as callback work - which includes second
stage processing of records with asynchronuous device support and I/O
scanned processing - can be distributed over the available CPUs.</p>

<p>Note that by using parallel callback threads the order of scan callback
requests in the queue is not retained. If a device support needs to be
informed when scanIoRequest processing has finished, it should use the new
scanIoSetComplete() feature to add a user function that will be called after
the scanIoRequest record processing has finished.</p>

<p>Parallel callback threads have to be explicitly configured, by default
the IOC keeps the old behavior of running one callback thread per priority.</p>

<h3>Merge MMIO API from devLib2</h3>

<p>Added calls to handle 8, 16, and 32 bit Memory Mapped I/O reads and writes.
The calls added include <tt><i>X</i>_iowrite<i>Y</i>()</tt> and
<tt><i>X</i>_ioread<i>Y</i>()</tt>
where <tt><i>X</i></tt> is <tt>nat</tt> (native), <tt>be</tt> or <tt>le</tt>,
and <tt><i>Y</i></tt> is <tt>16</tt> or <tt>32</tt>.
Also added are <tt>ioread8()</tt> and <tt>iowrite8()</tt>.</p>

<h3>Added optional dbServer API to database</h3>

<p>A server layer that sits on top of the IOC database may now register itself
as such by calling <tt>dbRegisterServer()</tt> and providing optional routines
that other components can use. The initial purpose of this API allows the Trace
Processing implementation in <tt>dbProcess()</tt> to identify a client that
causes a record to process when TPRO is set.</p>

<p>To support the client idenfication, the server provides a routine that
returns that identity string when called by one of its own processing
threads.</p>

<h3>Concatenated database definition files</h3>

<p>A series of database definition (dbd) files can now be concatenated during
the build process into a newly-created dbd file with result being installed into
$(INSTALL_LOCATION)/dbd without expanding it.</p>

<p>The following lines in an EPICS Makefile will create a file name.dbd in the
O.Common build directory containing the contents of file1.dbd followed by
file2.dbd then file3.dbd. The new file will then be installed into
$(INSTALL_LOCATION)/dbd without expanding any of its include statements.</p>

<blockquote><pre>
DBDCAT += name.dbd
name_DBD += file1.dbd file2.dbd file3.dbd
</pre></blockquote>

<p>The source files file1.dbd, file2.dbd and file3.dbd may be created by the
current Makefile, be located in the parent directory or any other directory in
the SRC_DIRS list, be specified by their full pathname, exist in the install dbd
directory, or be found in any dbd directory linked from the application's
RELEASE files.</p>

<h3>Posix: Drop SCHED_FIFO before exec() in child process</h3>

<p>If Base is compiled with <tt>USE_POSIX_THREAD_PRIORITY_SCHEDULING = YES</tt>
in configure/CONFIG_SITE or related files, the Posix implementation of the
libCom <tt>osiSpawnDetachedProcess()</tt> routine will switch the child process
to use the normal SCHED_OTHER (non real-time) scheduler before executing the
named executable program. If it needs to use the real-time scheduler the new
program can request that for itself.</p>

<h3>Posix: Lock all memory when running with FIFO scheduler</h3>

<p>On Posix systems, an IOC application's ability to meet timing deadlines is
often dependent on its ability to lock part or all of the process's virtual
address space into RAM, preventing that memory from being paged to the swap
area. This change will attempt to lock the process's virtual address space into
RAM if the process has the ability to run threads with different priorities. If
unsuccessful, it prints an message to stderr and continues.</p>

<p>On Linux, one can grant a process the ability to run threads with different
priorities by using the command <code>ulimit -r unlimited</code>. To use the
FIFO scheduler for an IOC, use a command like this:</p>

<blockquote><pre>chrt -f 1 softIoc -d test.db</pre></blockquote>

<p>On Linux, one can grant a process the ability to lock itself into memory
using the command <code>ulimit -l unlimited</code>. These limits can also be
configured on a per user/per group basis by changing /etc/security/limits.conf
or its equivalent.</p>

<p>A child process created via fork() normally inherits its parent's resource
limits, so a child of a real-time soft-IOC will get its parent's real-time
priority and memlock limits. The memory locks themselves however are not
inherited by child processes.</p>

<h3>Implement EPICS_CAS_INTF_ADDR_LIST in rsrv</h3>

<p>The IOC server can now bind to a single IP address (and optional port number)
read from the standard environment parameter EPICS_CAS_INTF_ADDR_LIST.
Additional addresses included in that parameter after the first will be ignored
and a warning message displayed at iocInit time.</p>

<h3>alarmString.h deprecated again</h3>

<p>The string arrays that provide string versions of the alarm status and
severity values have been moved into libCom and the header file that used to
instanciate them is no longer required, although a copy is still provided for
backwards compatibility reasons. Only the alarm.h header needs to be included
now to declare the epicsAlarmSeverityStrings and epicsAlarmConditionStrings
arrays.</p>

<h3>General purpose thread pool</h3>

<p>
A general purpose threaded work queue API epicsThreadPool is added.
Multiple pools can be created with controlable priority and number
of worker threads.  Lazy worker startup is supported.</p>

<h3>Database field setting updates</h3>

<p>A database (.db) file loaded by an IOC does not have to repeat the record
type of a record that has already been loaded. It may replace the first
parameter of the <tt>record(type, name)</tt> statement with an asterisk
character inside double-quotes, <tt>"*"</tt> instead. Thus the following is a
legal database file:</p>

<blockquote><pre>record(ao, "ao1") {}
record("*", "ao1") {
    field(VAL, 10)
}</pre></blockquote>

<p>Note that database configuration tools will not be expected to have to
understand this syntax, which is provided for scripted and hand-coded database
and template instantiation only. Setting the IOC's <tt>dbRecordsOnceOnly</tt>
flag also makes this syntax illegal, since its purpose is to prevent
multiply-defined records from being collapsed into a single instance.</p>

<h3>Added echo command to iocsh</h3>

<p>The single argument string may contain escaped characters, which will be
translated to their raw form before being printed (enclose the string in quotes
to avoid double-translation). A newline is always appended to the output, and
output stream redirection is supported.</p>

<h3>Added macro EPICS_UNUSED to compilerDependencies.h</h3>

<p>To prevent the compiler from warning about a known-unused variable, mark it
with the macro EPICS_UNUSED. On gcc and clang this will expand to
<tt>__attribute__((unused))</tt> to prevent the warning.</p>

<h3>User specified db substitution file suffix</h3>

<p>Per Dirk Zimoch's suggestion, a user specified db substitution file suffix is
now allowed by setting the variable SUBST_SUFFIX in a configuration directory
CONFIG_SITE file or in a Makefile before the include $(TOP)/configure/RULES
line. The default for SUBST_SUFFIX is <tt>.substitutions</tt></p>

<h3>NTP Time Provider adjusts to OS tick rate changes</h3>

<p>Dirk Zimoch provided code that allows the NTP Time provider (used on VxWorks
and RTEMS only) to adapt to changes in the OS clock tick rate after the provider
has been initialized. Note that changing the tick rate after iocInit() is not
advisable, and that other software might still misbehave if initialized before
an OS tick rate change.</p>

<h3>Added newEpicsMutex macro</h3>

<p>Internal C++ uses of <tt>new epicsMutex()</tt> have been replaced with a new
macro which calls a new constructor, passing it the file name and line number of
the mutex creation code. C code that creates mutexes has been using a similar
macro for a long time, but there was no equivalent constructor for the C++
wrapper class, so identifying a specific mutex was much harder to do.</p>

<h3>Post DBE_PROPERTY events automatically</h3>

<p>A new record field attribute "prop(YES)" has been added to identify fields
holding meta-data. External changes to these fields will cause a CA monitor
event to be sent to all record subscribers who have asked for DBE_PROPERTY
updates. Meta-data fields have been marked for all Base record types.</p>

<h3>errlogRemoveListener() routine changed</h3>

<p>Code that calls <tt>errlogRemoveListener(myfunc)</tt> must be modified to use
the new, safer routine <tt>errlogRemoveListeners(myfunc, &amp;pvt)</tt> instead.
The replacement routine takes a second argument which must be the same private
pointer that was passed to <tt>errlogAddListener()</tt> when adding that
listener. It also deletes all matching listeners (hence the new plural name) and
returns how many were actually deleted, whereas the previous routine only
removed the first listener that matched.</p>

<h3>Simplified generation of .dbd files</h3>

<p>The Perl script <tt>makeIncludeDbd.pl</tt> has been removed and the rules
that created an intermediate <tt><i>xxx</i>Include.dbd</tt> file from the
Makefile variable <tt>xxx_DBD</tt> have been modified to generate the target
<tt><i>xxx</i>.dbd</tt> file directly. This should simplify applications that
might have had to provide dependency rules for the intermediate files in 3.15.
Applications which provide their own <tt><i>xxx</i>Include.dbd</tt> source file
will continue to have it expanded as before.</p>

<h3>New Undefined Severity field UDFS</h3>

<p>A new field has been added to dbCommon which configures the alarm severity
associated with the record being undefined (when UDF=TRUE). The default value is
INVALID so old databases will not be affected, but now individual records can be
configured to have a lower severity or even no alarm when undefined. Be careful
when changing this on applications where the IVOA field of output records is
used, IVOA still requires an INVALID severity to trigger value replacement.</p>

<h3>New build target <q>tapfiles</q></h3>

<p>This new make target runs the same tests as the <q>runtests</q> target, but
instead of summarizing or displaying the output for each test script it creates
a <q>.tap</q> file inside the architecture build directory which contains the
detailed test output. The output file can be parsed by continuous integration
packages such as <a href="http://www.jenkins-ci.org/">Jenkins</a> to show the
test results.</p>

<h3>Array field double-buffering</h3>

<p>Array data can now be moved, without copying, into and out of the VAL field
of the waveform, aai, and aao record types by replacing the pointer in BPTR.
The basic rules which device support must follow are:</p>

<ol>
    <li>BPTR, and the memory it is currently pointing to, can only be accessed
      while the record is locked.</li>
    <li>NELM may not be changed; NORD should be updated whenever the number of
      valid data elements changes.</li>
    <li>When BPTR is replaced it must always point to a block of memory large
      enough to hold the maximum number of elements, as given by the NELM and
      FTVL fields.</li>
</ol>

<h3>Spin-locks API added</h3>

<p>The new header file epicsSpin.h adds a portable spin-locks API which is
intended for locking very short sections of code (typically one or two lines of
C or C++) to provide a critical section that protects against race conditions.
On Posix platforms this uses the pthread_spinlock_t type if it's available and
the build is not configured to use Posix thread priorities, but otherwise it
falls back to a pthread_mutex_t. On the UP VxWorks and RTEMS platforms the
implementations lock out CPU interrupts and disable task preemption while a
spin-lock is held. The default implementation (used when no other implementation
is provided) uses an epicsMutex. Spin-locks may not be taken recursively, and
the code inside the critical section should be short and deterministic.</p>

<h3>Improvements to aToIPAddr()</h3>

<p>The libCom routine aToIPAddr() and the vxWorks implementation of the
associated hostToIPAddr() function have been modified to be able to look up
hostnames that begin with one or more digits. The epicsSockResolveTest program
was added to check this functionality.</p>

<h3>mbboDirect and mbbiDirect records</h3>

<p>These record types have undergone some significant rework, and will behave
slightly differently than they did in their 3.14 versions. The externally
visible changes are as follows:</p>

<h5>mbbiDirect</h5>

<ul>
  <li>If the MASK field is set in a database file, it will not be over-written
    when the record is initialized. This allows non-contiguous masks to be set,
    although only the device support actually uses the MASK field.</li>
  <li>If process() finds the UDF field to be set, the record will raise a
    UDF/INVALID alarm.</li>
</ul>

<h5>mbboDirect</h5>

<ul>
  <li>If the MASK field is set in a database file, it will not be over-written
    when the record is initialized. This allows non-contiguous masks to be set,
    although only the device support actually uses the MASK field.</li>
  <li>After the device support's init_record() routine returns during record
    initialization, if OMSL is <q>supervisory</q> and UDF is clear the fields
    B0-BF will be set from the current VAL field.</li>
  <li>When a put to the OMSL field sets it to <q>supervisory</q>, the fields
    B0-BF will be set from the current VAL field. This did not used to happen,
    the individual bit fields were previously never modified by the record.
    Note that this change may require some databases to be modified, if they
    were designed to take advantage of the previous behavior.</li>
</ul>

<h3>Redirection of the errlog console stream</h3>

<p>A new routine has been added to the errlog facility which allows the console
error message stream to be redirected from stderr to some other already open
file stream:</p>

<blockquote><pre>int errlogSetConsole(FILE *stream);
</pre></blockquote>

<p>The stream argument must be a FILE* pointer as returned by fopen() that is
open for output. If NULL is passed in, the errlog thread's stderr output stream
will be used instead. Note that messages to the console can be disabled and
re-enabled using the eltc routine which is also an iocsh command, but there is
no iocsh command currently provided for calling errlogSetConsole.</p>

<h3>Add cleanup subroutine to aSub record</h3>

<p>An aSub routine may set the CADR field with a function pointer which will be
run before a new routine in the event that a change to the SNAM field changes
the record's process subroutine.</p>

<p>This can be used to free any resources the routine needs to allocate. It can
also be used to determine if this is the first time this routine has been called
by this record instance. The CADR field is set to NULL immediately after the
routine it points to is called.</p>

<p>Example:</p>

<blockquote><pre>void cleanup(aSubRecord* prec) {
    free(prec-&gt;dpvt);
    prec-&gt;dpvt = NULL;
}

long myAsubRoutine(aSubRecord* prec) {
    if (!prec-&gt;cadr) {
        /* check types of inputs and outputs */
        if (prec-&gt;ftva != menuFtypeDOUBLE)
            return 1; /* oops */

        dpvt = malloc(42);
        prec-&gt;cadr = &amp;cleanup;
    }

    /* normal processing */
}
epicsRegisterFunction(myAsubRoutine);
</pre></blockquote>

<h3>Sequence record enhancements</h3>

<p>The sequence record type now has 16 link groups numbered 0 through 9 and A
through F, instead of the previous 10 groups numbered 1 through 9 and A. The
changes to this record are directly equivalent to those described below for the
fanout record. The fields OFFS and SHFT have been added and operate on the SELN
value exactly the same way. The result is backwards compatible with the 3.14
version of the sequence record as long as none of the new fields are modified
and the application does not rely on the SOFT/INVALID alarm that was generated
when the selection number exceeded 10. The record also now posts monitors on the
SELN field at the end of the sequence if its value changed when read through the
SELL link.

<h3>Fanout record enhancements</h3>

<p>The fanout record type now has 16 output links LNK0-LNK9 and LNKA-LNKF, plus
two additional fields which make the result backwards compatible with 3.14
databases, but also allow the link selection to be shifted without having to
process the SELN value through a calc or calcout record first.</p>

<p>Previously there was no LNK0 field, so when SELM is <q>Mask</q> bit 0 of SELN
controls whether the LNK1 link field was activated; bit 1 controls LNK2 and so
on. When SELM is <q>Specified</q> and SELN is zero no output link would be
activated at all; LNK1 gets activated when SELN is 1 and so on. Only 6 links
were provided, LNK1 through LNK6. The updated record type maintains the original
behavior when the new fields are not configured, except that the SOFT/INVALID
alarm is not generated when SELN is 7 through 15.</p>

<p>The update involved adding a LNK0 field, as well as fields LNK7 through LNK9
and LNKA through LNKF. To add flexibility and maintain backwards compatibility,
two additional fields have been added:</p>

<dl>
<dt><b>OFFS</b></dt>

<dd>This field holds a signed offset which is added to SELN to select which link
to activate when SELM is <q>Specified</q>. If the resulting value is outside the
range 0 .. 15 the record will go into a SOFT/INVALID alarm state. The default
value of OFFS is zero, so if it is not explicitly set and SELN is 1 the LNK1
link will be activated.</dd>

<dt><b>SHFT</b></dt>

<dd>When SELM is <q>Mask</q> the signed field SHFT is used to shift the SELN
value by SHFT bits (positive means right-wards, values outside the range -15 ..
15 will result in a SOFT/INVALID alarm), before using the resulting bit-pattern
to control which links to activate. The default value is -1, so if SHFT is not
explicitly set bit 0 of SELN will be used to control whether LNK1 gets
activated.</dd>

</dl>

<p>The record also now posts monitors on the SELN field if it changes as a
result of record processing (i.e. when read through the SELL link).</p>

<h3>Deleted Java build rules</h3>

<p>Java has its own build systems now, so we've deleted the rules and associated
variables from Base, although they might get added to the Extensions build rules
for a while in case anyone still needs them.</p>

<h2 align="center">Changes between 3.14.x and 3.15.0.1</h2>

<h3>Application clean rules</h3>

<p>The <tt>clean</tt> Makefile target has changed between a single-colon rule
and a double-colon rule more than once in the life of the EPICS build rules, and
it just changed back to a single-colon rule, but now we recommend that
applications that wish to provide a Makefile that is backwards compatible with
the 3.14 build rules use the construct shown below.  The 3.15 rules now support
a variable called <tt>CLEANS</tt> to which a Makefile can add a list of files to
be deleted when the user does a <tt>make clean</tt> like this:</p>

<blockquote><pre>CLEANS += &lt;list of files to be cleaned&gt;

ifndef BASE_3_15
clean::
	$(RM) $(CLEANS)
endif</pre></blockquote>

<p>The conditional rule provides compatibility for use with the 3.14 build
system.</p>

<h3>MSI included with Base</h3>

<p>An enhanced version of the Macro Substitution and Include program <q>msi</q>
has been included with Base. Both this new version of msi and the IOC's
<tt>dbLoadTemplates</tt> command now support setting global macros in
substitution files, and <tt>dbLoadTemplates</tt> can now take a list of global
macro settings as the second argument on its command line. The substitution file
syntax is documented in the Application Developers Guide.</p>

<h3>Cross-builds targeting win32-x86-mingw</h3>

<p>Some Linux distributions now package the MinGW cross-compiler which makes it
possible to cross-build the win32-x86-mingw target from a linux-x86 host. Build
configuration files for this combination are now included; adjust the settings
in configure/os/CONFIG_SITE.linux-x86.win32-x86-mingw and add win32-x86-mingw to
the CROSS_COMPILER_TARGET_ARCHS variable in configure/CONFIG_SITE or in
configure/os/CONFIG_SITE.linux-x86.Common.</p>

<h3>Architecture win32-x86-cygwin Removed</h3>

<p>The ability to compile non-cygwin binaries using the Cygwin build tools is no
longer supported by current versions of Cygwin, so this architecture has been
removed. Use the MinWG tools and the win32-x86-mingw architecture instead.</p>

<h3>RTEMS and VxWorks Test Harnesses</h3>

<p>The original libCom test harness has been renamed <tt>libComTestHarness</tt>,
and two additional test harnesses have been created <tt>dbTestHarness</tt> and
<tt>filterTestHarness</tt> which are all built for RTEMS and vxWorks targets.
The new ones include tests in src/ioc/db/test and src/std/filters/test.</p>

<p>Running the new tests requires additional .db and .dbd files to be loaded at
runtime, which can be found in the relevant source directory or its O.Common
subdirectory. If the target can access the Base source tree directly it may be
simplest to cd to the relevant source directory before running the test. If not,
the files needed are listed in the generated 'testspec' file found in the
associated build (O.<i>arch</i>) directory.</p>

<p>For RTEMS users the current directory is determined in a BSP specific way.
See rtems_init.c and setBootConfigFromNVRAM.c in src/libCom/RTEMS.</p>

<h3>New API to hook into thread creation</h3>

<p>A hook API has been added allowing user-supplied functions to be called
whenever a thread starts. The calls are made from the thread's context,
and can be used to control additional thread properties not handled inside
EPICS base, e.g. setting the scheduling policy or CPU affinity (on SMP
systems).</p>

<p>The API also supports a mapping operation, calling a user-supplied function
for every thread that is currently running.</p>

<h3>New scan rate units</h3>

<p>Scan rates defined in the menuScan.dbd file may now be specified in seconds,
minutes, hours or Hertz, and plural time units will also be accepted (seconds
are used if no unit is mentioned in the choice string). At <tt>iocInit</tt> each
scan rate is compared with the OS's clock tick and a warning printed if the
rate is too fast or likely to be more than 10% different to the requested rate.
For example the rates given below are all valid, although non-standard (the
default menuScan choices that come with Base have not been changed):</p>

<blockquote>
<pre>menu(menuScan) {
    choice(menuScanPassive,     "Passive")
    choice(menuScanEvent,       "Event")
    choice(menuScanI_O_Intr,    "I/O Intr")
    choice(menuScan1_hour,      "1 hour")
    choice(menuScan0_5_hours, "0.5 hours")
    choice(menuScan15_minutes, "15 minutes")
    choice(menuScan5_minutes,   "5 minutes")
    choice(menuScan1_minute,    "1 minute")
    choice(menuScan10_seconds, "10 seconds")
    choice(menuScan5_seconds,   "5 seconds")
    choice(menuScan2_seconds,   "2 seconds")
    choice(menuScan1_second,    "1 second")
    choice(menuScan2_Hertz,     "2 Hertz")
    choice(menuScan5_Hertz,     "5 Hertz")
    choice(menuScan10_Hertz,   "10 Hz")
}</pre></blockquote>

<h3>Alarm filtering added to input record types</h3>

<p>The record types ai, calc, longin and mbbi have a new alarm filter added to
them. This provides a low-pass filter that can be used to delay the reporting of
alarms caused by the input level passing the HIGH, HIHI, LOW or LOLO values. The
filter is controlled with a new AFTC field that sets the filter's time constant.
The default value for this field is zero, which keeps the record's original
alarm behaviour.</p>

<p>The record must be scanned often enough for the filtering action to work
effectively and the alarm severity can only change when the record is processed,
but that processing does not have to be regular; the filter uses the time since
the record last processed in its calculation. Setting AFTC to a positive number
of seconds will delay the record going into or out of a minor alarm severity or
from minor to major severity until the input signal has been in that range for
that number of seconds.</p>

<h3>Post events on Waveform record's NORD field</h3>

<p>When the record type or device support modify the NORD field of a waveform
record, the record support code now posts DBE_VALUE and DBE_LOG events for that
field, signalling the array length change to any client monitoring the NORD
field.</p>

<h3>Attributes of Non-VAL Fields</h3>

<p>Non-VAL fields now report meaningful information for precision, units,
graphic limits, control limits, and alarm limits instead of simply using
PREC, EGU, HOPR, LOPR, DRVL, DRVH, HIHI, HIGH, LOW, and LOLO. All delay
fields have a default precision of 2 digits, units "s" and control limits
of 0 to 100,000 seconds (these precision and limit values can be changed
for each record type as a whole at runtime by updating a registered global
variable). Input fields like A-L of the calc record read their metadata
from the corresponding INPn link if possible.</p>
<h4>epicsStdioRedirect.h merged into epicsStdio.h</h4>

<p>The definitions from the header file epicsStdioRedirect.h have been moved
into epicsStdio.h so all calls to printf(), puts() and putchar() in files that
include that OSI header will now be subject to stdout redirection.  In past
releases (3.14.7 and later) it was necessary to request the redirection support
by including the epicsStdioRedirect.h header file.  The header file is still
provided, but now it just includes epicsStdio.h.</p>

<h4>Named Soft Events</h4>

<p>Soft events can now be given meaningful names instead of just using the
numbers 1-255. The EVNT field is now a DBF_STRING. The <tt>post_event()</tt> API
is now deprecated but still works. It should be replaced by code that in advance
looks up the <tt>EVNTPVT</tt> event handle associated with the named event by
calling <tt>eventNameToHandle(char *)</tt>, and when that event occurs passes
that handle to the new <tt>postEvent(EVNTPVT)</tt> routine (which may be called
from interrupt level). A new iocsh command <tt>postEvent <i>name</i></tt> will
trigger a named event from the command-line or a startup script (on vxWorks the
expression <tt>postEvent(eventNameToHandle("<i>name</i>"))</tt> must be used
instead though).</p>

<h4>Parallel Builds</h4>

<p>
As EPICS sites get computers with more CPUs they report additional bugs in our
parallel build rules. Various issues have been fixed by separating out the build
rules that generate dependency (.d) files, ensuring that they are constructed at
the appropriate time in the build.</p>

<p>
These rule changes can cause additional warning messages to appear when building
support modules. Where an application provides its own Makefile rules it may now
have to add rules to construct an associated dependency file. In many cases
though the change needed is just to replace a dependency for a
<tt>target$(OBJ)</tt> with the <tt>target$(DEP)</tt> so this</p>

<pre>
    myLib$(OBJ): myLib_lex.c</pre>

<p>
becomes</p>

<pre>
    myLib$(DEP): myLib_lex.c</pre>

<p>
To debug build issues assocated with dependency files, use the command <tt>make
--debug=m</tt> which tells GNUmake to display information about what it is doing
during the first pass when it updates its makefiles.</p>

<h3>
Removed tsDefs.h</h3>

<p>
The deprecated tsDefs API was provided for 3.13 compatibility only, and has now
been removed.  Convert any remaining code that used it to call the epicsTime API
instead.</p>

<h3>
Changes to epicsVersion.h</h3>

<p>
The two macros <tt>EPICS_UPDATE_LEVEL</tt> and <tt>EPICS_CVS_SNAPSHOT</tt> have
been deleted from the epicsVersion.h file; they were deprecated in R3.14 and can
be replaced with <tt>EPICS_PATCH_LEVEL</tt> and <tt>EPICS_DEV_SNAPSHOT</tt>
respectively.</p>

<p>
A new pair of macros has been added to make version number comparisons easier.
Code that will not work with a version of Base before 3.15.0 can now be
written like this to prevent it from compiling:</p>

<pre style="margin: 0 2em;">
#if defined(VERSION_INT) &amp;&amp; EPICS_VERSION_INT &lt; VERSION_INT(3,15,0,0)
#  error EPICS Base R3.15.0 or later is required
#endif
</pre>

<h3>
Added support for iocLogPrefix</h3>

<p>
Added a <code>iocLogPrefix</code> command to <code>iocsh</code>. This adds a
prefix to all messages from this IOC (or other log client) as they get sent to the
iocLogServer. This lets sites use the "fac=&lt;<i>facility</i>&gt;" syntax for
displaying the facility, process name etc. in log viewers like the
<code>cmlogviewer</code>.</p>

<h3>
Reworked the epicsEvent C &amp; C++ APIs</h3>

<ul>
  <li>Renamed the enum epicsEventWaitStatus to epicsEventStatus</li>
  <li>Defined epicsEventWaitStatus as a macro for epicsEventStatus</li>
  <li>Renamed epicsEventWaitOk to epicsEventOk</li>
  <li>Renamed epicsEventWaitError to epicsEventError</li>
  <li>Defined epicsEventWaitOK and epicsEventWaitError as macros</li>
  <li>Added epicsEventTrigger(id) which triggers an event and returns OK or an
    error status if the underlying OS primitives report an error</li>
  <li>Added epicsEventMustTrigger(id) which halts on error</li>
  <li>Defined epicsEventSignal(id) as a macro for epicsEventMustTrigger(id)</li>
  <li>Added a new C++ method epicsEvent::trigger() which throws an
    epicsEvent::invalidSemaphore in the event of an error</li>
  <li>epicsEvent::signal() makes an inline call to epicsEvent::trigger()</li>
  <li>epicsEventWait() and epicsEventWaitWithTimeout() now return an error
    status if the underlying OS primitives report an error</li>
  <li>All the epicsEventMust...() routines are now implemented in the common
    libCom/osi/epicsEvent.cpp source file, and call cantProceed() instead of
    mis-using assert()</li>
  <li>Implemented epicsEventShow() on Posix</li>
  <li>Win32: Removed all epicsShareAPI decorations</li>
</ul>

<h3>
Enabled histogram record type</h3>

<p>
The histogram record was not included in the base.dbd file in any 3.14 release,
but has now been added along with its associated soft device support. The build
system now generates the list of all the record.dbd files in base automatically
in src/std/rec/Makefile.</p>

<h3>
Reorganization of src/</h3>

<p>Reorganization of subdirectories of src/ to better represent the relation
between different parts as described in the following table.</p>

<p>This change also allows the number of libraries built to be reduced to:
libCap5.so,  libca.so,   libdbCore.so,    libdbStaticHost.so,
libCom.so,   libcas.so,  libdbRecStd.so, and  libgdd.so</p>

<table border="1"><tbody>
<tr>
 <th>Component</th>
 <th>Dependency</th>
 <th>Library name</th>
 <th>Description</th>
</tr>
<tr>
 <td>src/tools</td>
 <td></td>
 <td></td>
 <td>Build system scripts</td>
</tr>
<tr>
 <td>src/libCom</td>
 <td>src/tools</td>
 <td>Com</td>
 <td>Utility routines and OS-independant API</td>
</tr>
<tr>
 <td>src/template</td>
 <td>src/tools</td>
 <td></td>
 <td>User application templates (e.g. makeBaseApp)</td>
</tr>
<tr>
 <td>src/ca/client</td>
 <td>src/libCom</td>
 <td>ca</td>
 <td>Channel Access client</td>
</tr>
<tr>
 <td>src/ca/legacy/gdd</td>
 <td>src/ca/client</td>
 <td>gdd</td>
 <td>Generic data layer for PCAS</td>
</tr>
<tr>
 <td>src/ca/legacy/pcas</td>
 <td>src/ca/legacy/gdd</td>
 <td>cas</td>
 <td>Portable Channel Access Server</td>
</tr>
<tr>
 <td>src/ioc</td>
 <td>src/ca</td>
 <td>dbCore</td>
 <td>Core database processing functions</td>
</tr>
<tr>
 <td>src/std</td>
 <td>src/ioc</td>
 <td>dbRecStd</td>
 <td>Standard records, soft device support and the softIoc </td>
</tr>
</tbody></table>

<p>
In order to better reflect these relations the following
directories and files were moved as described:</p>

<table border="1"><tbody>
<tr>
  <th colspan="2">Relocations</th>
</tr>
<tr>
  <th>Previous</th><th>New</th>
</tr>
<tr>
  <th colspan="2">libCom</th>
</tr>
<tr>
  <td>src/RTEMS</td>
  <td>src/libCom/RTEMS</td>
</tr>
<tr>
  <td>src/toolsComm/flex</td>
  <td>src/libCom/flex</td>
</tr>
<tr>
  <td>src/toolsComm/antelope</td>
  <td>src/libCom/yacc</td>
</tr>
<tr>
  <td align="right">src/dbStatic/alarm.h<br>.../alarmString.h</td>
  <td>src/libCom/misc/</td>
</tr>
<tr>
  <th colspan="2">IOC Core Components</th>
</tr>
<tr>
  <td>src/bpt</td>
  <td>src/ioc/bpt</td>
</tr>
<tr>
  <td>src/db</td>
  <td>src/ioc/db</td>
</tr>
<tr>
  <td>src/dbStatic</td>
  <td>src/ioc/dbStatic</td>
</tr>
<tr>
  <td>src/dbtools</td>
  <td>src/ioc/dbtemplate</td>
</tr>
<tr>
  <td>src/misc</td>
  <td>src/ioc/misc</td>
</tr>
<tr>
  <td>src/registry</td>
  <td>src/ioc/registry</td>
</tr>
<tr>
  <td>src/rsrv</td>
  <td>src/ioc/rsrv <a href="#rsrv">1</a></td>
</tr>
<tr>
  <th colspan="2">Standard Record Definitions</th>
</tr>
<tr>
  <td>src/dev/softDev</td>
  <td>src/std/dev</td>
</tr>
<tr>
  <td>src/rec</td>
  <td>src/std/rec</td>
</tr>
<tr>
  <td>src/softIoc</td>
  <td>src/std/softIoc</td>
</tr>
<tr>
  <th colspan="2">Channel Access</th>
</tr>
<tr>
  <td>src/ca</td>
  <td>src/ca/client</td>
</tr>
<tr>
  <td>src/catools</td>
  <td>src/ca/client/tools</td>
</tr>
<tr>
  <td>src/cap5</td>
  <td>src/ca/client/perl</td>
</tr>
<tr>
  <td>src/gdd</td>
  <td>src/ca/legacy/gdd</td>
</tr>
<tr>
  <td>src/cas</td>
  <td>src/ca/legacy/pcas</td>
</tr>
<tr>
  <td>src/excas</td>
  <td>src/ca/legacy/pcas/ex</td>
</tr>
<tr>
  <th colspan="2">User Templates</th>
</tr>
<tr>
  <td>src/makeBaseApp</td>
  <td>src/template/base</td>
</tr>
<tr>
  <td>src/makeBaseExt</td>
  <td>src/template/ext</td>
</tr>
<tr>
  <th colspan="2">Dispersed</th>
</tr>
<tr>
  <td rowspan="3">src/util <a href="#util">2</a></td>
  <td>src/ca/client</td>
</tr>
<tr>
  <td>src/ca/client/test</td>
</tr>
<tr>
  <td>src/libCom/log</td>
</tr>
<tr>
  <td rowspan="2">src/as <a href="#as">3</a></td>
  <td>src/libCom/as</td>
</tr>
<tr>
  <td>src/ioc/as</td>
</tr>
</tbody></table>

<p><a name="rsrv">1</a>
RSRV is built as part of dbCore due to its tight (bidirectional) coupling
with the other database code.</p>

<p><a name="util">2</a>
The contents for src/util/ moved to three locations.  The caRepeater init script
was moved to src/ca/client/.  ca_test is now in src/ca/client/test/.
The iocLogServer was moved into the same directory (src/libCom/log) as
the log client code.</p>

<p><a name="as">3</a>
The Access Security code has been divided, with the parts not related to the 
database (lexer/parser and trap registration) becoming part of libCom.
The remaining components are included in the dbCore library</p>

<h3>
Moved src/RTEMS/base directory</h3>

<p>
These files are now found under src/RTEMS.</p>

<h3>
Removed 3.13 compatibility</h3>

<p>
Removed the 3.13 &lt;top&gt;/config directory and build compatibility rules and
variables, and various conversion documents.</p>

</body>
</html><|MERGE_RESOLUTION|>--- conflicted
+++ resolved
@@ -15,7 +15,6 @@
 <h2 align="center">Changes made on the 3.15 branch since 3.15.3</h2>
 <!-- Insert new items immediately below here ... -->
 
-<<<<<<< HEAD
 <h3>Build rules and DELAY_INSTALL_LIBS</h3>
 
 <p>A new order-only prerequisite build rule has been added to ensure that
@@ -109,7 +108,7 @@
 
 <h2 align="center">Changes pulled from the 3.14 branch since 3.15.3</h2>
 <!-- Insert inherited items immediately below here ... -->
-=======
+
 <h3>New CONFIG_SITE variable for running self-tests</h3>
 
 <p>The 'make runtests' and 'make tapfiles' build targets normally only run the
@@ -156,7 +155,6 @@
 before it in the list this error indicates that <tt>AUTOSAVE</tt> should also be
 built in its own private area; a shared copy would likely be incompatible with
 the version of <tt>ASYN</tt> built in the home directory.</p>
->>>>>>> 6db0e138
 
 <h3>String field buffer overflows</h3>
 
