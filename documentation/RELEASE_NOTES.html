--- conflicted
+++ resolved
@@ -15,16 +15,7 @@
 <h2 align="center">Changes made on the 3.15 branch since 3.15.3</h2>
 <!-- Insert new items immediately below here ... -->
 
-<<<<<<< HEAD
 <h3>New string input device support "getenv"</h3>
-=======
-<h3>Bazaar keywords such as 'Revision-Id' removed</h3>
-
-<p>In preparation for moving to git in place of the Bazaar revision control
-system we have removed all the keywords from the Base source code.</p>
-
-<h3>NTP Time Provider adjusts to OS tick rate changes</h3>
->>>>>>> f4a16a1e
 
 <p>A new "getenv" device support for both the stringin and lsi (long string
 input) record types can be used to read the value of an environment variable
@@ -123,6 +114,11 @@
 
 <h2 align="center">Changes pulled from the 3.14 branch since 3.15.3</h2>
 <!-- Insert inherited items immediately below here ... -->
+
+<h3>Bazaar keywords such as 'Revision-Id' removed</h3>
+
+<p>In preparation for moving to git in place of the Bazaar revision control
+system we have removed all the keywords from the Base source code.</p>
 
 <h3>Making IOC ca_get operations atomic</h3>
 
