<!DOCTYPE html PUBLIC "-//W3C//DTD HTML 4.01 Transitional//EN"
    "http://www.w3.org/TR/html4/loose.dtd">
<html>
<head>
  <meta http-equiv="content-type" content="text/html; charset=iso-8859-1">
<<<<<<< HEAD
  <title>EPICS Base R3.16.0.2 Release Notes</title>
</head>

<body lang="en">
<h1 align="center">EPICS Base Release 3.16.0.2</h1>
=======
  <title>EPICS Base R3.15.5 Release Notes</title>
</head>

<body lang="en">
<h1 align="center">EPICS Base Release 3.15.5</h1>
>>>>>>> 14716684

<p style="color:red">This version of EPICS Base has not been released yet.</p>

<h2 align="center">Changes made on the 3.16 branch since 3.15.3</h2>
<!-- Insert new items immediately below this template ...

<<<<<<< HEAD
<h3>Title...</h3>

<p>Description</p>

-->

<h3>Echoless comments in iocsh</h3>

<p>The way comments are parsed by the iocsh interpreter has changed. The
interpreter can be selectively disabled from echoing comments coming from
a script by starting those lines with '#-' rather than just '#'.</p>


<hr>

<h2 align="center">Changes in 3.16.0.1 made since 3.15.3</h2>

<h3>Build support for CapFast and dbst removed</h3>

<p>The build rules associated with the CapFast-related tools <tt>sch2edif</tt>
and <tt>e2db</tt> and the <q>database optimization</q> tool <tt>dbst</tt> have
been removed, along with the <tt>DB_OPT</tt> build configuration variable.</p>

<h3>compressRecord buffering order</h3>

<p>The compressRecord has a new field <tt>BALG</tt> which can select between
FIFO (append) and LIFO (prepend) ordering for insertion of new elements. FIFO
ordering is the default, matching the behviour of previous versions.</p>

<h3>Valgrind Instrumentation</h3>

<p>Valgrind is a software debugging suite provided by many Linux distributions.
The header valgrind/valgrind.h is now included in, and installed by, Base.
When included by a C or C++ source file this header defines some macros which
expand to provide hints to the Valgrind runtime.
These have no effect on normal operation of the software, but when run using the
valgrind tool they can help to find memory leaks and buffer overflows.
Suitable hints have been added to several free-lists within libCom, including
freeListLib, allowing valgrind to provide more accurate information about the
source of potential leaks.</p>

<p>valgrind.h automatically disables itself when the build target is not
supported by the valgrind tool.
It can also explicitly be disabled by defining the macro <em>NVALGRIND</em>.
See <em>src/libCom/Makefile</em> for a commented-out example.</p>

<p>As a matter of policy valgrind.h will never be included by any header file
installed by Base, so its use will remain purely an implementation
detail hidden from application software.
Support modules which choose to use valgrind.h are advised to do
likewise.</p>

<h3>Database Multi-locking</h3>

<p>The IOC record locking code has been re-written with an expanded API; global
locks are no longer required by the IOC database implementation.</p>

<p>The new API functions center around dbScanLockMany(), which behaves like
dbScanLock() applied to an arbitrary group of records. dbLockerAlloc() is used
to prepare a list or record pointers, then dbScanLockMany() is called. When it
returns, all of the records listed may be accessed (in any order) until
dbScanUnlockMany() is called.</p>

<p>The Application Developer's Guide has been updated to describe the API and
implementation is more detail.</p>

<p>Previously a global mutex 'lockSetModifyLock' was locked and unlocked during
dbScanLock(), acting as a sequencing point for otherwise unrelated calls. The
new dbLock.c implementation does not include any global mutex in dbScanLock() or
dbScanLockMany(). Locking/unlocking of unrelated lock sets is now completely
concurrent.</p>

<h3>Generate Version Header</h3>

<p>A Perl script and Makefile rules have been added to allow modules to generate
a C header file with a macro defined with an automatically updated identifier.
This is a VCS revision ID (Darcs, Git, Mercurial, Subversion, and Bazaar are
supported) or the date/time of the build if no VCS system is in use.</p>

<p>The makeBaseApp example template has been updated with a new device support
which makes this identifier visible via a lsi (long string input) record.</p>

<h3>epicsTime API return status</h3>

<p>The epicsTime routines that used to return epicsTimeERROR now return a
specific S_time_ status value, allowing the caller to discover the reason for
any failure. The identifier <tt>epicsTimeERROR</tt> is no longer defined, so any
references to it in source code will no longer compile. The identifier
epicsTimeOK still exists and has the value 0 as before, so most code that uses
these APIs can be changed in a way that is backwards-compatible with the
previous return status.</p>

<p>Time providers that have to return a status value and still need to be built
with earlier versions of Base can define the necessary status symbols like
this:</p>

<blockquote><pre>
#include "epicsTime.h"

#ifndef M_time
/* S_time_... status values were not provided before Base 3.16 */
#define S_time_unsynchronized epicsTimeERROR
#define S_time_...whatever... epicsTimeERROR
#endif
</pre></blockquote>

<h3>Refactoring of epicsReadline</h3>

<p>The epicsReadline code has been reorganized to allow the commandline history
editor to be disabled at runtime. The EPICS_COMMANDLINE_LIBRARY build setting
still selects the preferred editor, but the new <tt>IOCSH_HISTEDIT_DISABLE</tt>
environment variable can be set at runtime to disable history editing and make
the IOC or other program use the basic editor instead. This is useful when
starting and controlling an IOC from another program through its stdin and
stdout streams since history editors often insert invisible escape codes into
the stdout stream, making it hard to parse.</p>

<h3>Callback subsystem API</h3>

<p>Added a new macro <tt>callbackGetPriority(prio, callback)</tt> to the
callback.h header and removed the need for dbScan.c to reach into the internals
of its CALLBACK objects.</p>


<h2 align="center">Changes pulled from the 3.15 branch since 3.15.3</h2>
=======
<h2 align="center">Changes made on the 3.15 branch since 3.15.4</h2>
<!-- Insert new items immediately below here ... -->
>>>>>>> 14716684

<h2 align="center">Changes from the 3.14 branch since 3.15.4</h2>
<!-- Insert inherited items immediately below here ... -->

<h3>General Time updates</h3>

<p>The <tt>iocInit</tt> code now performs a sanity check of the current time
returned by the generalTime subsystem and will print a warning if the wall-clock
time returned has not been initialized yet. This is just a warning message; when
a time provider does synchonize the IOC will subsequently pick up and use the
correct time. This check code also primes the registered event system provider
if there is one so the <tt>epicsTimeGetEventInt()</tt> routine will work on IOCs
that ask for event time within an interrupt service routine.</p>

<p>The osiClockTime provider's synchronization thread (which is only used on
some embedded targets) will now poll the other time providers at 1Hz until the
first time it manages to get a successful timestamp, after which it will poll
for updates every 60 seconds as before.</p>

<p>The routine <tt>generalTimeGetExceptPriority()</tt> was designed for use by
backup (lower priority) time providers like the osiClockTime provider which do
not have their own absolute time reference and rely on other providers for an
absolute time source. This routine no longer implements the ratchet mechanism
that prevented the time it returned from going backwards. If the backup clock's
tick-timer runs fast the synchronization of the backup time provider would never
allow it to be corrected backwards when the ratchet was in place. The regular
<tt>epicsTimeGetCurrent()</tt> API still uses the ratchet mechanism, so this
change will not cause the IOC to see time going backwards.</p>

<h3>Microsoft Visual Studio builds</h3>

<p>The build configuration files for builds using the Microsoft compilers have
been updated, although there should be no noticable difference at most sites.
One extra compiler warning is now being suppressed for C++ code, <tt>C4344:
behavior change: use of explicit template arguments results in ...</tt> which is
gratuitous and was appearing frequently in builds of the EPICS V4 modules.</p>

<p>Cross-builds of the windows-x64 target from a win32-x86 host have been
removed as they don't actually work within the context of a single <tt>make</tt>
run. Significant changes to the build configuration files would be necessary for
these kinds of cross-builds to work properly, which could be done if someone
needs them (email Andrew Johnson before working on this, and see
<a href="http://stackoverflow.com/questions/5807647/how-do-you-compile-32-bit-and-64-bit-applications-at-the-same-time-in-visual-stu">
this stack-overflow answer</a> for a starting point).</p>

<h3>Bazaar keywords such as 'Revision-Id' removed</h3>

<p>In preparation for moving to git in place of the Bazaar revision control
system we have removed all the keywords from the Base source code.</p>

<h3>Linux systemd service file for CA Repeater</h3>

<p>Building this version of Base on a Linux system creates a systemd service
file suitable for starting the Channel Access Repeater under systemd. The file
will be installed into the target bin directory, from where it can be copied
into the appropriate systemd location and modified as necessary. Installation
instructions are included as comments in the file.</p>


<h2 align="center">Changes made between 3.15.3 and 3.15.4</h2>

<h3>New string input device support "getenv"</h3>

<p>A new "getenv" device support for both the stringin and lsi (long string
input) record types can be used to read the value of an environment variable
from the IOC at runtime. See base/db/softIocExit.db for sample usage.</p>

<h3>Build rules and DELAY_INSTALL_LIBS</h3>

<p>A new order-only prerequisite build rule has been added to ensure that
library files (and DLL stubs on Windows) get installed before linking any
executables, which resolves parallel build problems on high-powered CPUs. There
are some (rare) cases though where a Makefile has to build an executable and run
it to be able to compile code for a library built by the same Makefile. With
this new build rule GNUmake will complain about a circular dependency and the
build will probably fail in those cases. To avoid this problem the failing
Makefile should set <tt>DELAY_INSTALL_LIBS = YES</tt> before including the
<tt>$(TOP)/configure/RULES</tt> file, disabling the new build rule.</p>

<h3>IOC environment variables and build parameters</h3>

<p>The IOC now sets a number of environment variables at startup that provide
the version of EPICS Base it was built against (EPICS_VERSION_...) and its build
architecture (ARCH). In some cases this allows a single iocBoot/ioc directory to
be used to run the same IOC on several different architectures without any
changes.</p>

<p>There are also 3 new environment parameters (EPICS_BUILD_...) available that
C/C++ code can use to find out the target architecture, OS class and compiler
class it was built with. These may be useful when writing interfaces to other
languages.</p>

<h3>New implementation of promptgroup/gui_group field property</h3>

<p>The mechanism behind the "promptgroup()" field property inside a record type
definition has been changed. Instead of using a fixed set of choices,
the static database access library now collects the used gui group names
while parsing DBD information. Group names should start with a two-digit number
plus space-dash-space to allow proper sorting of groups.</p>

<p>The include file <tt>guigroup.h</tt> that defined the fixed set of choices
has been deprecated. Instead, use the conversion functions between index number
and group string that have been added to dbStaticLib.</p>

<p>When a DBD file containing record-type descriptions is expanded, any
old-style <tt>GUI_xxx</tt> group names will be replaced by a new-style
string for use by the IOC. This permits an older record type to be used with
the 3.15.4 release, although eventually record types should be converted by
hand with better group names used.</p>

<h3>CA server configuration changes</h3>

<p>RSRV now honors EPICS_CAS_INTF_ADDR_LIST and binds only to the provided list
of network interfaces. Name searches (UDP and TCP) on other network interfaces
are ignored. For example on a computer with interfaces 10.5.1.1/24, 10.5.2.1/24,
and 10.5.3.1/24, setting "EPICS_CAS_INTF_ADDR_LIST='10.5.1.1 10.5.2.1'" will
accept traffic on the .1.1 and .2.1, but ignore from .3.1</p>

<p>RSRV now honors EPICS_CAS_IGNORE_ADDR_LIST and ignores UDP messages received
from addresses in this list.</p>

<p>Previously, CA servers (RSRV and PCAS) would build the beacon address list
using EPICS_CA_ADDR_LIST if EPICS_CAS_BEACON_ADDR_LIST was no set. This is no
longer done. Sites depending on this should set both envronment variables to the
same value.</p>

<h3>IPv4 multicast for name search and beacons</h3>

<p>libca, RSRV, and PCAS may now use IPv4 multicasting for UDP traffic (name
search and beacons). This is disabled by default. To enable multicast address(s)
must be listed in EPICS_CA_ADDR_LIST for clients and EPICS_CAS_INTF_ADDR_LIST
for servers (IOCs should set both). For example:
"EPICS_CAS_INTF_ADDR_LIST='224.0.2.9' EPICS_CA_ADDR_LIST=224.0.2.9".</p>

<p>Please note that no IPv4 multicast address is officially assigned for Channel
Access by IANA. The example 224.0.2.9 is taken from the AD-HOC Block I range.<p>

<h3>Moved <tt>mlockall()</tt> into its own epicsThread routine</h3>

<p>Since EPICS Base 3.15.0.2 on Posix OSs the initialization of the epicsThread
subsystem has called <tt>mlockall()</tt> when the OS supports it and thread
priority scheduling is enabled. Doing so has caused problems in third-party
applications that call the CA client library, so the functionality has been
moved to a separate routine <tt>epicsThreadRealtimeLock()</tt> which will be
called by the IOC at iocInit (unless disabled by setting the global variable
<tt>dbThreadRealtimeLock</tt> to zero).</p>

<h3>Added dbQuietMacroWarnings control</h3>

<p>When loading database files, macros get expanded even on comment lines. If a
comment contains an undefined macro, the load still continues but an error
message gets printed. For this release the error message has been changed to a
warning, but even this warning can be made less verbose by setting this new
variable to a non-zero value before loading the file, like this:</p>

<blockquote><pre>
var dbQuietMacroWarnings 1      <i>iocsh</i>
dbQuietMacroWarnings=1          <i>VxWorks</i>
</pre></blockquote>

<p>This was <a href="https://bugs.launchpad.net/bugs/541119">Launchpad bug
541119</a>.</p>


<<<<<<< HEAD
<h2 align="center">Changes pulled from the 3.14 branch since 3.15.3</h2>
=======
<h2 align="center">Changes from the 3.14 branch between 3.15.3 and 3.15.4</h2>

<h3>NTP Time Provider adjusts to OS tick rate changes</h3>

<p>Dirk Zimoch provided code that allows the NTP Time provider (used on VxWorks
and RTEMS only) to adapt to changes in the OS clock tick rate after the provider
has been initialized. Note that changing the tick rate after iocInit() is not
advisable, and that other software might still misbehave if initialized before
an OS tick rate change. This change was back-ported from the 3.15 branch.</p>

<h3>Making IOC ca_get operations atomic</h3>

<p>When a CA client gets data from an IOC record using a compound data type such
as <tt>DBR_TIME_DOUBLE</tt> the value field is fetched from the database in a
separate call than the other metadata, without keeping the record locked. This
allows some other thread such as a periodic scan thread a chance to interrupt
the get operation and process the record in between. CA monitors have always
been atomic as long as the value data isn't a string or an array, but this race
condition in the CA get path has now been fixed so the record will stay locked
between the two fetch operations.</p>

<p>This fixes <a href="https://bugs.launchpad.net/epics-base/+bug/1581212">
Launchpad bug #1581212</a>, thanks to Till Strauman and Dehong Zhang.</p>

<h3>New CONFIG_SITE variable for running self-tests</h3>

<p>The 'make runtests' and 'make tapfiles' build targets normally only run the
self-tests for the main <tt>EPICS_HOST_ARCH</tt> architecture. If the host is
able to execute self-test programs for other target architectures that are being
built by the host, such as when building a <tt>-debug</tt> version of the host
architecture for example, the names of those other architectures can be added to
the new <tt>CROSS_COMPILER_RUNTEST_ARCHS</tt> variable in either the
<tt>configure/CONFIG_SITE</tt> file or in an appropriate
<tt>configure/os/CONFIG_SITE.&lt;host&gt;.Common</tt> file to have the test
programs for those targets be run as well.</p>

<h3>Additional RELEASE file checks</h3>

<p>An additional check has been added at build-time for the contents of the
configure/RELEASE file(s), which will mostly only affect users of the Debian
EPICS packages published by NSLS-2. Support modules may share an install path,
but all such modules must be listed adjacent to each other in any RELEASE files
that point to them. For example the following will fail the new checks:</p>

<blockquote><pre>
AUTOSAVE = /usr/lib/epics
ASYN = /home/mdavidsaver/asyn
EPICS_BASE = /usr/lib/epics
</pre></blockquote>

<p>giving the compile-time error</p>

<blockquote><pre>
This application's RELEASE file(s) define
	EPICS_BASE = /usr/lib/epics
after but not adjacent to
	AUTOSAVE = /usr/lib/epics
Module definitions that share paths must be grouped together.
Either remove a definition, or move it to a line immediately
above or below the other(s).
Any non-module definitions belong in configure/CONFIG_SITE.
</pre></blockquote>


<p>In many cases such as the one above the order of the <tt>AUTOSAVE</tt> and
<tt>ASYN</tt> lines can be swapped to let the checks pass, but if the
<tt>AUTOSAVE</tt> module depended on <tt>ASYN</tt> and hence had to appear
before it in the list this error indicates that <tt>AUTOSAVE</tt> should also be
built in its own private area; a shared copy would likely be incompatible with
the version of <tt>ASYN</tt> built in the home directory.</p>
>>>>>>> 14716684

<h3>String field buffer overflows</h3>

<p>Two buffer overflow bugs that can crash the IOC have been fixed, caused by
initializing a string field with a value larger than the field size
(<a href="https://bugs.launchpad.net/bugs/1563191">Launchpad bug
#1563191</a>).</p>

<h3>Fixed stack corruption bug in epicsThread C++ API</h3>

<p>The C++ interface to the epicsThread API could corrupt the stack on thread
exit in some rare circumstances, usually at program exit. This bug has been
fixed (<a href="https://bugs.launchpad.net/bugs/1558206">Launchpad bug
#1558206</a>).</p>

<h3>RTEMS NTP Support Issue</h3>

<p>On RTEMS the NTP Time Provider could in some circumstances get out of sync
with the server because the osdNTPGet() code wasn't clearing its input socket
before sending out a new request. This
(<a href="https://bugs.launchpad.net/bugs/1549908">Launchpad bug 1549908</a>)
has now been fixed.</p>

<h3>CALC engine bitwise operator fixes</h3>

<p>The bitwise operators in the CALC engine have been modified to work properly
with values that have bit 31 (0x80000000) set. This modification involved
back-porting some earlier changes from the 3.15 branch, and fixes
<a href="https://code.launchpad.net/bugs/1514520">Launchpad bug
#1514520</a>.</p>

<h3>Fix <tt>ipAddrToAsciiAsync()</tt>: Don't try to join the daemon thread</h3>

<p>On process exit, don't try to stop the worker thread that makes DNS lookups
asynchronous. Previously this would wait for any lookups still in progress,
delaying the exit unnecessarily. This was most obvious with catools (eg.
cainfo).
<a href="https://bugs.launchpad.net/bugs/1527636">lp:1527636</a></p>

<h3>Fix <tt>epicsTime_localtime()</tt> on Windows</h3>

<p>Simpler versions of the epicsTime_gmtime() and epicsTime_localtime()
routines have been included in the Windows implementations, and a new test
program added. The original versions do not report DST status properly. Fixes
<a href="https://bugs.launchpad.net/bugs/1528284">Launchpad bug 1528284</a>.</p>


<<<<<<< HEAD
=======
<h2 align="center">Changes made between 3.15.2 and 3.15.3</h2>

<h3>Make the NTP Time provider optional on VxWorks</h3>

<p>Recent versions of VxWorks (sometime after VxWorks 6) provide facilities for
automatically synchronizing the OS clock time with an NTP server. The EPICS time
system used to assume that it had to provide time synchronization on VxWorks,
but now it tests for the existance of either of the two OS synchronization
threads before starting the NTP time provider. It is still possible to force the
NTP provider to be started even if the OS synchronization is running by defining
the environment variable <tt>EPICS_TS_FORCE_NTPTIME</tt> in the startup script
before loading the IOC's .munch file. Forcing may be necessary if the VxWorks
image is not correctly configured with the IP address of a local NTP server.</p>

<h3>Assembling files from numbered snippets</h3>

<p>A tool has been added that assembles file snippets specified on the
command line into a single output file, with sorting and replacing/adding of
snippets done based on their file names. The build system integration requires
the output file to be specified setting COMMON_ASSEMBLIES (arch independent)
or ASSEMBLIES (created by arch), then defining the snippets for each assembly
setting *_SNIPPETS (explicitly) or *_PATTERN (searched relative to all source
directories).
</p>

<h3>Clean up after GNU readline()</h3>

<p>If EPICS Base is built with readline support, any IOC that calls epicsExit()
from a thread other than the main thread is likely to leave the user's terminal
in a weird state, requiring the user to run something like 'stty sane' to clean
it up. This release patches the readline support code to clean up automatically
by registering an epicsAtExit() routine.</p>

<h3>Removed the last vestiges of RSET::get_value()</h3>

<p>The IOC has not called the get_value() routine in the RSET for a very long
time, but there was still one implementation left in the event record support
code, and a structure definition for one of the original arguments to that
routine was defined in recGbl.h. Both of these have now been removed.</p>


<h2 align="center">Changes made between 3.15.1 and 3.15.2</h2>

<h3>Raised limit on link field length in database files</h3>

<p>The length of INP/OUT link fields in database files was limited to 79 chars
by an internal buffer size in the db file parser. This limitation will go away
completely in 3.16, and has been statically raised to 255 chars for the 3.15
series.</p>

<h3>aoRecord raw conversion overflows</h3>

<p>The ao record type now checks converted raw values and limits them to the
32-bit integer range before writing them to the RVAL field. Previously value
overflows relied on Undefined Behaviour which could give different results on
different platforms. The ROFF fields of the ao and ai record types are now
DBF_ULONG to allow an ROFF setting of 0x80000000 to work properly.</p>

<h3>Changes to &lt;top&gt;/cfg/* files</h3>

<p>The order in which cfg/CONFIG* and cfg/RULES* files are included from support
applications listed in the configure/RELEASE* files has been changed. Previously
these files were included in the order in which the top areas are listed in the
RELEASE file, but it makes more sense to load them in reverse order since later
entries override earlier ones in Makefiles but the release file order is
supposed to allow earlier entries to take precedence over later ones. The same
change has been made to the inclusion of the &lt;top&gt;/configure/RULES_BUILD
files.</p>

<p>Two new file types can also be provided in a module's cfg directory. Files
named TOP_RULES* will be included by the top-level Makefile of other modules
that refer to this module; files name DIR_RULES* will be included by all
Makefiles that merely descend into lower-level directories. The cfg/RULES* files
are only included when make is building code inside the O.&lt;arch&gt;
directories.</p>

<p>The new cfg/DIR_RULES* file inclusion was designed to permit new recursive
make actions to be implemented by appending the name of the new action to the
ACTIONS variable. There must be a matching rule in one of the cfg/RULES* files
when doing this. Similar rules may also be defined in the cfg/TOP_RULES* and/or
cfg/DIR_RULES* files, but these should only state prerequisites and not directly
provide commands to be executed.</p>

<h3>Build rules for RTEMS GESYS modules</h3>

<p>RTEMS target builds can now be configured to make GESYS modules by changing
the <CODE>USE_GESYS=NO</code> setting in the file
configure/os/CONFIG_SITE.Common.RTEMS to <code>YES</code>.</p>

<h3>Added Make variables for command-line use</h3>

<p>The following variables are now used during the build process, reserved for
setting on the command-line only (Makefiles should continue to use the
<code>USR_</code> equivalents):</p>

<ul>
<li>CMD_INCLUDES</li>
<li>CMD_CPPFLAGS</li>
<li>CMD_CFLAGS</li>
<li>CMD_CXXFLAGS</li>
<li>CMD_LDFLAGS</li>
<li>CMD_DBFLAGS</li>
<li>CMD_DBDFLAGS</li>
<li>CMD_REGRDDFLAGS</li>
<li>CMD_ARFLAGS</li>
</ul>

<p>For example:</p>

<blockquote><pre>
make CMD_INCLUDES=/opt/local/include CMD_LDFLAGS=-L/opt/local/lib
</pre></blockquote>

<h3>Enhanced API for asTrapWrite listeners</h3>

<p>External software such as the CA Put Logging module that registers a listener
with the asTrapWrite subsystem was not previously given access to the actual
data being sent by the CA client. In most cases this was not a problem as the
listener can look at the field being modified both before and after the
operation, but if the put processes the record which immediately overwrites the
new value, the client's value cannot be observed.</p>

<p>This release adds three fields to the asTrapWriteMessage structure that is
passed to the listener routines. These new fields provide the CA data type, the
number of array elements, and a pointer to the source data buffer. This change
is completely backwards compatible with listener code written against the
original API. The new API can be detected at compile-time as follows:</p>

<blockquote><pre>
#include "asLib.h"

/* ... */

#ifdef asTrapWriteWithData
    /* Enhanced API */
#endif
</pre></blockquote>

<h3>Use of PATH_FILTER in Makefiles deprecated</h3>

<p>The PATH_FILTER variable was being called to convert forward shashes
<tt><b>/</b></tt> in file paths into pairs of backward slashes
<tt><b>\\</b></tt> on Windows architectures. This has never been strictly
necessary, and was added about 10 years ago to get around some short-comings in
Windows tools at the time. All uses of PATH_FILTER in Base have now been
removed; the definition is still present, but will result in a warning being
printed if it is ever used.</p>

<h3>Using msi for dependencies</h3>

<p>To reduce confusion the msi program has been modified to allow the generation
of dependency rules by adding support for a <tt>-D</tt> option, and changing the
commands in RULES.Db to use this option instead of the mkmf.pl script. The new
build rules will not work with old versions of the msi program, so the command
variable name used in the rules has been changed from MSI to MSI3_15. Sites that
use a modified version of msi must provide support for both the <tt>-D</tt> and
<tt>-o&nbsp;outfile</tt> options, and should then point the MSI3_15 variable in
their applications' CONFIG_SITE files to that updated executable.</p>


<h2 align="center">Changes made between 3.15.0.2 and 3.15.1</h2>

<h3>epicsStrnEscapedFromRaw() and epicsStrnRawFromEscaped()</h3>

<p>These routines have been rewritten; the previous implementations did not
always behave exactly as specified.</p>

<h3>Shared Library Versions</h3>

<p>On architectures that can support it, the shared library version number for
libraries provided with Base has had the third component of the EPICS version
number added to it, thus libCom.so.3.15.1 instead of libCom.so.3.15. Windows
can only support two components to its internal product version number, and the
Darwin bug that external shared libraries were being built using the EPICS
version number has been fixed.</p>

<h3>Hooking into dbLoadRecords</h3>

<p>A function pointer hook has been added to the dbLoadRecords() routine, to
allow external modules such as autosave to be notified when new records have
been loaded during IOC initialization. The hook is called dbLoadRecordsHook and
follows the model of the recGblAlarmHook pointer in that modules that wish to
use it must save the current value of the pointer before installing their own
function pointer, and must call the original function from their own
routine.</p>

<p>The hook is activiated from the dbLoadRecords() routine and gets called only
after a database instance file has been read in without error. Note that the
dbLoadTemplates() routine directly calls dbLoadRecords() so this hook also
provides information about instantiated database templates. It is still possible
to load record instances using dbLoadDatabase() though, and doing this will not
result in the hook routines being called.</p>

<p>Code to use this hook should look something like this:</p>

<blockquote><pre>
#include "dbAccessDefs.h"

static DB_LOAD_RECORDS_HOOK_ROUTINE previousHook;

static void myRoutine(const char* file, const char* subs) {
    if (previousHook)
        previousHook(file, subs);

    /* Do whatever ... */
}

void myInit(void) {
    static int done = 0;

    if (!done) {
        previousHook = dbLoadRecordsHook;
        dbLoadRecordsHook = myRoutine;
        done = 1;
    }
}
</pre></blockquote>

<p>As with many other parts of the static database access library there is no
mutex to protect the function pointer. Initialization is expected to take place
in the context of the IOC's main thread, from either a static C++ constructor or
an EPICS registrar routine.</p>


<h2 align="center">Changes made between 3.15.0.1 and 3.15.0.2</h2>

<h3>New iocshLoad command</h3>

<p>A new command <tt>iocshLoad</tt> has been added to iocsh which executes a
named iocsh script and can also set one or more shell macro variables at the
same time, the values of which will be forgotten immediately after the named
script finishes executing. The following example shows the syntax:</p>

<blockquote><pre>
iocshLoad "serial.cmd", "DEV=/dev/ttyS0,PORT=com1,TYPE=RS485"
iocshLoad "radmon.cmd", "PORT=com1,ADDR=0"
</pre></blockquote>

<h3>Support routines for 64-bit integers</h3>

<p>The libCom library now provides support for 64-bit integer types on all
supported architectures. The epicsTypes.h header file defines epicsInt64 and
epicsUInt64 type definitions for both C and C++ code. The epicsStdlib.h header
also declares the following for parsing strings into the relevent sized integer
variables: Functions epicsParseLLong(), epicsParseULLong() with related macros
epicsScanLLong() and epicsScanULLong(), and the functions epicsParseInt64()
and epicsParseUInt64(). Use the first two functions and the macros for long long
and unsigned long long integer types, and the last two functions for the
epicsInt64 and epicsUInt64 types. Note that the latter can map to the types long
and unsigned long on some 64-bit architectures such as linux-x86_64, not to the
two long long types.</p>

<p>This version does not provide the ability to define 64-bit record fields, the
use of the 64-bit types in the IOC database will come in a later release of
EPICS Base.</p>

<h3>Full support for loadable support modules</h3>

<p>Apparently later versions of Base 3.14 permitted support modules to be loaded
from a shared library at runtime without the IOC having been linked against that
shared library; the registerRecordDeviceDriver.pl program would accept a partial
DBD file containing just the entries needed for the library and generate the
appropriate registration code. In 3.15 however the registerRecordDeviceDriver.pl
program was replaced by one using the new DBD file parser, and in this a device
support entry would only be accepted after first loading the record type that it
depended on.</p>

<p>The parser has been modified to accept device entries without having seen the
record type first, although a warning is given when that happens. To remove the
warning the DBD file can provide a record type declaration instead (no fields
can be defined, so the braces must be empty), before the device() entry. The
result will generate the correct registration code for the device entry without
including anything for any merely declared record types. The generated code can
be linked into a shared library and loaded by an IOC at runtime using dlload.
</p>

<h3>Parallel callback threads</h3>

<p>The general purpose callback facility can run multiple parallel callback
threads per priority level. This makes better use of SMP architectures (e.g.
processors with multiple cores), as callback work - which includes second
stage processing of records with asynchronuous device support and I/O
scanned processing - can be distributed over the available CPUs.</p>

<p>Note that by using parallel callback threads the order of scan callback
requests in the queue is not retained. If a device support needs to be
informed when scanIoRequest processing has finished, it should use the new
scanIoSetComplete() feature to add a user function that will be called after
the scanIoRequest record processing has finished.</p>

<p>Parallel callback threads have to be explicitly configured, by default
the IOC keeps the old behavior of running one callback thread per priority.</p>

<h3>Merge MMIO API from devLib2</h3>

<p>Added calls to handle 8, 16, and 32 bit Memory Mapped I/O reads and writes.
The calls added include <tt><i>X</i>_iowrite<i>Y</i>()</tt> and
<tt><i>X</i>_ioread<i>Y</i>()</tt>
where <tt><i>X</i></tt> is <tt>nat</tt> (native), <tt>be</tt> or <tt>le</tt>,
and <tt><i>Y</i></tt> is <tt>16</tt> or <tt>32</tt>.
Also added are <tt>ioread8()</tt> and <tt>iowrite8()</tt>.</p>

<h3>Added optional dbServer API to database</h3>

<p>A server layer that sits on top of the IOC database may now register itself
as such by calling <tt>dbRegisterServer()</tt> and providing optional routines
that other components can use. The initial purpose of this API allows the Trace
Processing implementation in <tt>dbProcess()</tt> to identify a client that
causes a record to process when TPRO is set.</p>

<p>To support the client idenfication, the server provides a routine that
returns that identity string when called by one of its own processing
threads.</p>

<h3>Concatenated database definition files</h3>

<p>A series of database definition (dbd) files can now be concatenated during
the build process into a newly-created dbd file with result being installed into
$(INSTALL_LOCATION)/dbd without expanding it.</p>

<p>The following lines in an EPICS Makefile will create a file name.dbd in the
O.Common build directory containing the contents of file1.dbd followed by
file2.dbd then file3.dbd. The new file will then be installed into
$(INSTALL_LOCATION)/dbd without expanding any of its include statements.</p>

<blockquote><pre>
DBDCAT += name.dbd
name_DBD += file1.dbd file2.dbd file3.dbd
</pre></blockquote>

<p>The source files file1.dbd, file2.dbd and file3.dbd may be created by the
current Makefile, be located in the parent directory or any other directory in
the SRC_DIRS list, be specified by their full pathname, exist in the install dbd
directory, or be found in any dbd directory linked from the application's
RELEASE files.</p>

<h3>Posix: Drop SCHED_FIFO before exec() in child process</h3>

<p>If Base is compiled with <tt>USE_POSIX_THREAD_PRIORITY_SCHEDULING = YES</tt>
in configure/CONFIG_SITE or related files, the Posix implementation of the
libCom <tt>osiSpawnDetachedProcess()</tt> routine will switch the child process
to use the normal SCHED_OTHER (non real-time) scheduler before executing the
named executable program. If it needs to use the real-time scheduler the new
program can request that for itself.</p>

<h3>Posix: Lock all memory when running with FIFO scheduler</h3>

<p>On Posix systems, an IOC application's ability to meet timing deadlines is
often dependent on its ability to lock part or all of the process's virtual
address space into RAM, preventing that memory from being paged to the swap
area. This change will attempt to lock the process's virtual address space into
RAM if the process has the ability to run threads with different priorities. If
unsuccessful, it prints an message to stderr and continues.</p>

<p>On Linux, one can grant a process the ability to run threads with different
priorities by using the command <code>ulimit -r unlimited</code>. To use the
FIFO scheduler for an IOC, use a command like this:</p>

<blockquote><pre>chrt -f 1 softIoc -d test.db</pre></blockquote>

<p>On Linux, one can grant a process the ability to lock itself into memory
using the command <code>ulimit -l unlimited</code>. These limits can also be
configured on a per user/per group basis by changing /etc/security/limits.conf
or its equivalent.</p>

<p>A child process created via fork() normally inherits its parent's resource
limits, so a child of a real-time soft-IOC will get its parent's real-time
priority and memlock limits. The memory locks themselves however are not
inherited by child processes.</p>

<h3>Implement EPICS_CAS_INTF_ADDR_LIST in rsrv</h3>

<p>The IOC server can now bind to a single IP address (and optional port number)
read from the standard environment parameter EPICS_CAS_INTF_ADDR_LIST.
Additional addresses included in that parameter after the first will be ignored
and a warning message displayed at iocInit time.</p>

<h3>alarmString.h deprecated again</h3>

<p>The string arrays that provide string versions of the alarm status and
severity values have been moved into libCom and the header file that used to
instanciate them is no longer required, although a copy is still provided for
backwards compatibility reasons. Only the alarm.h header needs to be included
now to declare the epicsAlarmSeverityStrings and epicsAlarmConditionStrings
arrays.</p>

<h3>General purpose thread pool</h3>

<p>
A general purpose threaded work queue API epicsThreadPool is added.
Multiple pools can be created with controlable priority and number
of worker threads.  Lazy worker startup is supported.</p>

<h3>Database field setting updates</h3>

<p>A database (.db) file loaded by an IOC does not have to repeat the record
type of a record that has already been loaded. It may replace the first
parameter of the <tt>record(type, name)</tt> statement with an asterisk
character inside double-quotes, <tt>"*"</tt> instead. Thus the following is a
legal database file:</p>

<blockquote><pre>record(ao, "ao1") {}
record("*", "ao1") {
    field(VAL, 10)
}</pre></blockquote>

<p>Note that database configuration tools will not be expected to have to
understand this syntax, which is provided for scripted and hand-coded database
and template instantiation only. Setting the IOC's <tt>dbRecordsOnceOnly</tt>
flag also makes this syntax illegal, since its purpose is to prevent
multiply-defined records from being collapsed into a single instance.</p>

<h3>Added echo command to iocsh</h3>

<p>The single argument string may contain escaped characters, which will be
translated to their raw form before being printed (enclose the string in quotes
to avoid double-translation). A newline is always appended to the output, and
output stream redirection is supported.</p>

<h3>Added macro EPICS_UNUSED to compilerDependencies.h</h3>

<p>To prevent the compiler from warning about a known-unused variable, mark it
with the macro EPICS_UNUSED. On gcc and clang this will expand to
<tt>__attribute__((unused))</tt> to prevent the warning.</p>

<h3>User specified db substitution file suffix</h3>

<p>Per Dirk Zimoch's suggestion, a user specified db substitution file suffix is
now allowed by setting the variable SUBST_SUFFIX in a configuration directory
CONFIG_SITE file or in a Makefile before the include $(TOP)/configure/RULES
line. The default for SUBST_SUFFIX is <tt>.substitutions</tt></p>

<h3>NTP Time Provider adjusts to OS tick rate changes</h3>

<p>Dirk Zimoch provided code that allows the NTP Time provider (used on VxWorks
and RTEMS only) to adapt to changes in the OS clock tick rate after the provider
has been initialized. Note that changing the tick rate after iocInit() is not
advisable, and that other software might still misbehave if initialized before
an OS tick rate change.</p>

<h3>Added newEpicsMutex macro</h3>

<p>Internal C++ uses of <tt>new epicsMutex()</tt> have been replaced with a new
macro which calls a new constructor, passing it the file name and line number of
the mutex creation code. C code that creates mutexes has been using a similar
macro for a long time, but there was no equivalent constructor for the C++
wrapper class, so identifying a specific mutex was much harder to do.</p>

<h3>Post DBE_PROPERTY events automatically</h3>

<p>A new record field attribute "prop(YES)" has been added to identify fields
holding meta-data. External changes to these fields will cause a CA monitor
event to be sent to all record subscribers who have asked for DBE_PROPERTY
updates. Meta-data fields have been marked for all Base record types.</p>

<h3>errlogRemoveListener() routine changed</h3>

<p>Code that calls <tt>errlogRemoveListener(myfunc)</tt> must be modified to use
the new, safer routine <tt>errlogRemoveListeners(myfunc, &amp;pvt)</tt> instead.
The replacement routine takes a second argument which must be the same private
pointer that was passed to <tt>errlogAddListener()</tt> when adding that
listener. It also deletes all matching listeners (hence the new plural name) and
returns how many were actually deleted, whereas the previous routine only
removed the first listener that matched.</p>

<h3>Simplified generation of .dbd files</h3>

<p>The Perl script <tt>makeIncludeDbd.pl</tt> has been removed and the rules
that created an intermediate <tt><i>xxx</i>Include.dbd</tt> file from the
Makefile variable <tt>xxx_DBD</tt> have been modified to generate the target
<tt><i>xxx</i>.dbd</tt> file directly. This should simplify applications that
might have had to provide dependency rules for the intermediate files in 3.15.
Applications which provide their own <tt><i>xxx</i>Include.dbd</tt> source file
will continue to have it expanded as before.</p>

<h3>New Undefined Severity field UDFS</h3>

<p>A new field has been added to dbCommon which configures the alarm severity
associated with the record being undefined (when UDF=TRUE). The default value is
INVALID so old databases will not be affected, but now individual records can be
configured to have a lower severity or even no alarm when undefined. Be careful
when changing this on applications where the IVOA field of output records is
used, IVOA still requires an INVALID severity to trigger value replacement.</p>

<h3>New build target <q>tapfiles</q></h3>

<p>This new make target runs the same tests as the <q>runtests</q> target, but
instead of summarizing or displaying the output for each test script it creates
a <q>.tap</q> file inside the architecture build directory which contains the
detailed test output. The output file can be parsed by continuous integration
packages such as <a href="http://www.jenkins-ci.org/">Jenkins</a> to show the
test results.</p>

<h3>Array field double-buffering</h3>

<p>Array data can now be moved, without copying, into and out of the VAL field
of the waveform, aai, and aao record types by replacing the pointer in BPTR.
The basic rules which device support must follow are:</p>

<ol>
    <li>BPTR, and the memory it is currently pointing to, can only be accessed
      while the record is locked.</li>
    <li>NELM may not be changed; NORD should be updated whenever the number of
      valid data elements changes.</li>
    <li>When BPTR is replaced it must always point to a block of memory large
      enough to hold the maximum number of elements, as given by the NELM and
      FTVL fields.</li>
</ol>

<h3>Spin-locks API added</h3>

<p>The new header file epicsSpin.h adds a portable spin-locks API which is
intended for locking very short sections of code (typically one or two lines of
C or C++) to provide a critical section that protects against race conditions.
On Posix platforms this uses the pthread_spinlock_t type if it's available and
the build is not configured to use Posix thread priorities, but otherwise it
falls back to a pthread_mutex_t. On the UP VxWorks and RTEMS platforms the
implementations lock out CPU interrupts and disable task preemption while a
spin-lock is held. The default implementation (used when no other implementation
is provided) uses an epicsMutex. Spin-locks may not be taken recursively, and
the code inside the critical section should be short and deterministic.</p>

<h3>Improvements to aToIPAddr()</h3>

<p>The libCom routine aToIPAddr() and the vxWorks implementation of the
associated hostToIPAddr() function have been modified to be able to look up
hostnames that begin with one or more digits. The epicsSockResolveTest program
was added to check this functionality.</p>

<h3>mbboDirect and mbbiDirect records</h3>

<p>These record types have undergone some significant rework, and will behave
slightly differently than they did in their 3.14 versions. The externally
visible changes are as follows:</p>

<h5>mbbiDirect</h5>

<ul>
  <li>If the MASK field is set in a database file, it will not be over-written
    when the record is initialized. This allows non-contiguous masks to be set,
    although only the device support actually uses the MASK field.</li>
  <li>If process() finds the UDF field to be set, the record will raise a
    UDF/INVALID alarm.</li>
</ul>

<h5>mbboDirect</h5>

<ul>
  <li>If the MASK field is set in a database file, it will not be over-written
    when the record is initialized. This allows non-contiguous masks to be set,
    although only the device support actually uses the MASK field.</li>
  <li>After the device support's init_record() routine returns during record
    initialization, if OMSL is <q>supervisory</q> and UDF is clear the fields
    B0-BF will be set from the current VAL field.</li>
  <li>When a put to the OMSL field sets it to <q>supervisory</q>, the fields
    B0-BF will be set from the current VAL field. This did not used to happen,
    the individual bit fields were previously never modified by the record.
    Note that this change may require some databases to be modified, if they
    were designed to take advantage of the previous behavior.</li>
</ul>

<h3>Redirection of the errlog console stream</h3>

<p>A new routine has been added to the errlog facility which allows the console
error message stream to be redirected from stderr to some other already open
file stream:</p>

<blockquote><pre>int errlogSetConsole(FILE *stream);
</pre></blockquote>

<p>The stream argument must be a FILE* pointer as returned by fopen() that is
open for output. If NULL is passed in, the errlog thread's stderr output stream
will be used instead. Note that messages to the console can be disabled and
re-enabled using the eltc routine which is also an iocsh command, but there is
no iocsh command currently provided for calling errlogSetConsole.</p>

<h3>Add cleanup subroutine to aSub record</h3>

<p>An aSub routine may set the CADR field with a function pointer which will be
run before a new routine in the event that a change to the SNAM field changes
the record's process subroutine.</p>

<p>This can be used to free any resources the routine needs to allocate. It can
also be used to determine if this is the first time this routine has been called
by this record instance. The CADR field is set to NULL immediately after the
routine it points to is called.</p>

<p>Example:</p>

<blockquote><pre>void cleanup(aSubRecord* prec) {
    free(prec-&gt;dpvt);
    prec-&gt;dpvt = NULL;
}

long myAsubRoutine(aSubRecord* prec) {
    if (!prec-&gt;cadr) {
        /* check types of inputs and outputs */
        if (prec-&gt;ftva != menuFtypeDOUBLE)
            return 1; /* oops */

        dpvt = malloc(42);
        prec-&gt;cadr = &amp;cleanup;
    }

    /* normal processing */
}
epicsRegisterFunction(myAsubRoutine);
</pre></blockquote>

<h3>Sequence record enhancements</h3>

<p>The sequence record type now has 16 link groups numbered 0 through 9 and A
through F, instead of the previous 10 groups numbered 1 through 9 and A. The
changes to this record are directly equivalent to those described below for the
fanout record. The fields OFFS and SHFT have been added and operate on the SELN
value exactly the same way. The result is backwards compatible with the 3.14
version of the sequence record as long as none of the new fields are modified
and the application does not rely on the SOFT/INVALID alarm that was generated
when the selection number exceeded 10. The record also now posts monitors on the
SELN field at the end of the sequence if its value changed when read through the
SELL link.

<h3>Fanout record enhancements</h3>

<p>The fanout record type now has 16 output links LNK0-LNK9 and LNKA-LNKF, plus
two additional fields which make the result backwards compatible with 3.14
databases, but also allow the link selection to be shifted without having to
process the SELN value through a calc or calcout record first.</p>

<p>Previously there was no LNK0 field, so when SELM is <q>Mask</q> bit 0 of SELN
controls whether the LNK1 link field was activated; bit 1 controls LNK2 and so
on. When SELM is <q>Specified</q> and SELN is zero no output link would be
activated at all; LNK1 gets activated when SELN is 1 and so on. Only 6 links
were provided, LNK1 through LNK6. The updated record type maintains the original
behavior when the new fields are not configured, except that the SOFT/INVALID
alarm is not generated when SELN is 7 through 15.</p>

<p>The update involved adding a LNK0 field, as well as fields LNK7 through LNK9
and LNKA through LNKF. To add flexibility and maintain backwards compatibility,
two additional fields have been added:</p>

<dl>
<dt><b>OFFS</b></dt>

<dd>This field holds a signed offset which is added to SELN to select which link
to activate when SELM is <q>Specified</q>. If the resulting value is outside the
range 0 .. 15 the record will go into a SOFT/INVALID alarm state. The default
value of OFFS is zero, so if it is not explicitly set and SELN is 1 the LNK1
link will be activated.</dd>

<dt><b>SHFT</b></dt>

<dd>When SELM is <q>Mask</q> the signed field SHFT is used to shift the SELN
value by SHFT bits (positive means right-wards, values outside the range -15 ..
15 will result in a SOFT/INVALID alarm), before using the resulting bit-pattern
to control which links to activate. The default value is -1, so if SHFT is not
explicitly set bit 0 of SELN will be used to control whether LNK1 gets
activated.</dd>

</dl>

<p>The record also now posts monitors on the SELN field if it changes as a
result of record processing (i.e. when read through the SELL link).</p>

<h3>Deleted Java build rules</h3>

<p>Java has its own build systems now, so we've deleted the rules and associated
variables from Base, although they might get added to the Extensions build rules
for a while in case anyone still needs them.</p>

<h2 align="center">Changes made between 3.14.x and 3.15.0.1</h2>

<h3>Application clean rules</h3>

<p>The <tt>clean</tt> Makefile target has changed between a single-colon rule
and a double-colon rule more than once in the life of the EPICS build rules, and
it just changed back to a single-colon rule, but now we recommend that
applications that wish to provide a Makefile that is backwards compatible with
the 3.14 build rules use the construct shown below.  The 3.15 rules now support
a variable called <tt>CLEANS</tt> to which a Makefile can add a list of files to
be deleted when the user does a <tt>make clean</tt> like this:</p>

<blockquote><pre>CLEANS += &lt;list of files to be cleaned&gt;

ifndef BASE_3_15
clean::
	$(RM) $(CLEANS)
endif</pre></blockquote>

<p>The conditional rule provides compatibility for use with the 3.14 build
system.</p>

<h3>MSI included with Base</h3>

<p>An enhanced version of the Macro Substitution and Include program <q>msi</q>
has been included with Base. Both this new version of msi and the IOC's
<tt>dbLoadTemplates</tt> command now support setting global macros in
substitution files, and <tt>dbLoadTemplates</tt> can now take a list of global
macro settings as the second argument on its command line. The substitution file
syntax is documented in the Application Developers Guide.</p>

<h3>Cross-builds targeting win32-x86-mingw</h3>

<p>Some Linux distributions now package the MinGW cross-compiler which makes it
possible to cross-build the win32-x86-mingw target from a linux-x86 host. Build
configuration files for this combination are now included; adjust the settings
in configure/os/CONFIG_SITE.linux-x86.win32-x86-mingw and add win32-x86-mingw to
the CROSS_COMPILER_TARGET_ARCHS variable in configure/CONFIG_SITE or in
configure/os/CONFIG_SITE.linux-x86.Common.</p>

<h3>Architecture win32-x86-cygwin Removed</h3>

<p>The ability to compile non-cygwin binaries using the Cygwin build tools is no
longer supported by current versions of Cygwin, so this architecture has been
removed. Use the MinWG tools and the win32-x86-mingw architecture instead.</p>

<h3>RTEMS and VxWorks Test Harnesses</h3>

<p>The original libCom test harness has been renamed <tt>libComTestHarness</tt>,
and two additional test harnesses have been created <tt>dbTestHarness</tt> and
<tt>filterTestHarness</tt> which are all built for RTEMS and vxWorks targets.
The new ones include tests in src/ioc/db/test and src/std/filters/test.</p>

<p>Running the new tests requires additional .db and .dbd files to be loaded at
runtime, which can be found in the relevant source directory or its O.Common
subdirectory. If the target can access the Base source tree directly it may be
simplest to cd to the relevant source directory before running the test. If not,
the files needed are listed in the generated 'testspec' file found in the
associated build (O.<i>arch</i>) directory.</p>

<p>For RTEMS users the current directory is determined in a BSP specific way.
See rtems_init.c and setBootConfigFromNVRAM.c in src/libCom/RTEMS.</p>

<h3>New API to hook into thread creation</h3>

<p>A hook API has been added allowing user-supplied functions to be called
whenever a thread starts. The calls are made from the thread's context,
and can be used to control additional thread properties not handled inside
EPICS base, e.g. setting the scheduling policy or CPU affinity (on SMP
systems).</p>

<p>The API also supports a mapping operation, calling a user-supplied function
for every thread that is currently running.</p>

<h3>New scan rate units</h3>

<p>Scan rates defined in the menuScan.dbd file may now be specified in seconds,
minutes, hours or Hertz, and plural time units will also be accepted (seconds
are used if no unit is mentioned in the choice string). At <tt>iocInit</tt> each
scan rate is compared with the OS's clock tick and a warning printed if the
rate is too fast or likely to be more than 10% different to the requested rate.
For example the rates given below are all valid, although non-standard (the
default menuScan choices that come with Base have not been changed):</p>

<blockquote>
<pre>menu(menuScan) {
    choice(menuScanPassive,     "Passive")
    choice(menuScanEvent,       "Event")
    choice(menuScanI_O_Intr,    "I/O Intr")
    choice(menuScan1_hour,      "1 hour")
    choice(menuScan0_5_hours, "0.5 hours")
    choice(menuScan15_minutes, "15 minutes")
    choice(menuScan5_minutes,   "5 minutes")
    choice(menuScan1_minute,    "1 minute")
    choice(menuScan10_seconds, "10 seconds")
    choice(menuScan5_seconds,   "5 seconds")
    choice(menuScan2_seconds,   "2 seconds")
    choice(menuScan1_second,    "1 second")
    choice(menuScan2_Hertz,     "2 Hertz")
    choice(menuScan5_Hertz,     "5 Hertz")
    choice(menuScan10_Hertz,   "10 Hz")
}</pre></blockquote>

<h3>Alarm filtering added to input record types</h3>

<p>The record types ai, calc, longin and mbbi have a new alarm filter added to
them. This provides a low-pass filter that can be used to delay the reporting of
alarms caused by the input level passing the HIGH, HIHI, LOW or LOLO values. The
filter is controlled with a new AFTC field that sets the filter's time constant.
The default value for this field is zero, which keeps the record's original
alarm behaviour.</p>

<p>The record must be scanned often enough for the filtering action to work
effectively and the alarm severity can only change when the record is processed,
but that processing does not have to be regular; the filter uses the time since
the record last processed in its calculation. Setting AFTC to a positive number
of seconds will delay the record going into or out of a minor alarm severity or
from minor to major severity until the input signal has been in that range for
that number of seconds.</p>

<h3>Post events on Waveform record's NORD field</h3>

<p>When the record type or device support modify the NORD field of a waveform
record, the record support code now posts DBE_VALUE and DBE_LOG events for that
field, signalling the array length change to any client monitoring the NORD
field.</p>

<h3>Attributes of Non-VAL Fields</h3>

<p>Non-VAL fields now report meaningful information for precision, units,
graphic limits, control limits, and alarm limits instead of simply using
PREC, EGU, HOPR, LOPR, DRVL, DRVH, HIHI, HIGH, LOW, and LOLO. All delay
fields have a default precision of 2 digits, units "s" and control limits
of 0 to 100,000 seconds (these precision and limit values can be changed
for each record type as a whole at runtime by updating a registered global
variable). Input fields like A-L of the calc record read their metadata
from the corresponding INPn link if possible.</p>
<h4>epicsStdioRedirect.h merged into epicsStdio.h</h4>

<p>The definitions from the header file epicsStdioRedirect.h have been moved
into epicsStdio.h so all calls to printf(), puts() and putchar() in files that
include that OSI header will now be subject to stdout redirection.  In past
releases (3.14.7 and later) it was necessary to request the redirection support
by including the epicsStdioRedirect.h header file.  The header file is still
provided, but now it just includes epicsStdio.h.</p>

<h4>Named Soft Events</h4>

<p>Soft events can now be given meaningful names instead of just using the
numbers 1-255. The EVNT field is now a DBF_STRING. The <tt>post_event()</tt> API
is now deprecated but still works. It should be replaced by code that in advance
looks up the <tt>EVNTPVT</tt> event handle associated with the named event by
calling <tt>eventNameToHandle(char *)</tt>, and when that event occurs passes
that handle to the new <tt>postEvent(EVNTPVT)</tt> routine (which may be called
from interrupt level). A new iocsh command <tt>postEvent <i>name</i></tt> will
trigger a named event from the command-line or a startup script (on vxWorks the
expression <tt>postEvent(eventNameToHandle("<i>name</i>"))</tt> must be used
instead though).</p>

<h4>Parallel Builds</h4>

<p>
As EPICS sites get computers with more CPUs they report additional bugs in our
parallel build rules. Various issues have been fixed by separating out the build
rules that generate dependency (.d) files, ensuring that they are constructed at
the appropriate time in the build.</p>

<p>
These rule changes can cause additional warning messages to appear when building
support modules. Where an application provides its own Makefile rules it may now
have to add rules to construct an associated dependency file. In many cases
though the change needed is just to replace a dependency for a
<tt>target$(OBJ)</tt> with the <tt>target$(DEP)</tt> so this</p>

<pre>
    myLib$(OBJ): myLib_lex.c</pre>

<p>
becomes</p>

<pre>
    myLib$(DEP): myLib_lex.c</pre>

<p>
To debug build issues assocated with dependency files, use the command <tt>make
--debug=m</tt> which tells GNUmake to display information about what it is doing
during the first pass when it updates its makefiles.</p>

<h3>
Removed tsDefs.h</h3>

<p>
The deprecated tsDefs API was provided for 3.13 compatibility only, and has now
been removed.  Convert any remaining code that used it to call the epicsTime API
instead.</p>

<h3>
Changes to epicsVersion.h</h3>

<p>
The two macros <tt>EPICS_UPDATE_LEVEL</tt> and <tt>EPICS_CVS_SNAPSHOT</tt> have
been deleted from the epicsVersion.h file; they were deprecated in R3.14 and can
be replaced with <tt>EPICS_PATCH_LEVEL</tt> and <tt>EPICS_DEV_SNAPSHOT</tt>
respectively.</p>

<p>
A new pair of macros has been added to make version number comparisons easier.
Code that will not work with a version of Base before 3.15.0 can now be
written like this to prevent it from compiling:</p>

<pre style="margin: 0 2em;">
#if defined(VERSION_INT) &amp;&amp; EPICS_VERSION_INT &lt; VERSION_INT(3,15,0,0)
#  error EPICS Base R3.15.0 or later is required
#endif
</pre>

<h3>
Added support for iocLogPrefix</h3>

<p>
Added a <code>iocLogPrefix</code> command to <code>iocsh</code>. This adds a
prefix to all messages from this IOC (or other log client) as they get sent to the
iocLogServer. This lets sites use the "fac=&lt;<i>facility</i>&gt;" syntax for
displaying the facility, process name etc. in log viewers like the
<code>cmlogviewer</code>.</p>

<h3>
Reworked the epicsEvent C &amp; C++ APIs</h3>

<ul>
  <li>Renamed the enum epicsEventWaitStatus to epicsEventStatus</li>
  <li>Defined epicsEventWaitStatus as a macro for epicsEventStatus</li>
  <li>Renamed epicsEventWaitOk to epicsEventOk</li>
  <li>Renamed epicsEventWaitError to epicsEventError</li>
  <li>Defined epicsEventWaitOK and epicsEventWaitError as macros</li>
  <li>Added epicsEventTrigger(id) which triggers an event and returns OK or an
    error status if the underlying OS primitives report an error</li>
  <li>Added epicsEventMustTrigger(id) which halts on error</li>
  <li>Defined epicsEventSignal(id) as a macro for epicsEventMustTrigger(id)</li>
  <li>Added a new C++ method epicsEvent::trigger() which throws an
    epicsEvent::invalidSemaphore in the event of an error</li>
  <li>epicsEvent::signal() makes an inline call to epicsEvent::trigger()</li>
  <li>epicsEventWait() and epicsEventWaitWithTimeout() now return an error
    status if the underlying OS primitives report an error</li>
  <li>All the epicsEventMust...() routines are now implemented in the common
    libCom/osi/epicsEvent.cpp source file, and call cantProceed() instead of
    mis-using assert()</li>
  <li>Implemented epicsEventShow() on Posix</li>
  <li>Win32: Removed all epicsShareAPI decorations</li>
</ul>

<h3>
Enabled histogram record type</h3>

<p>
The histogram record was not included in the base.dbd file in any 3.14 release,
but has now been added along with its associated soft device support. The build
system now generates the list of all the record.dbd files in base automatically
in src/std/rec/Makefile.</p>

<h3>
Reorganization of src/</h3>

<p>Reorganization of subdirectories of src/ to better represent the relation
between different parts as described in the following table.</p>

<p>This change also allows the number of libraries built to be reduced to:
libCap5.so,  libca.so,   libdbCore.so,    libdbStaticHost.so,
libCom.so,   libcas.so,  libdbRecStd.so, and  libgdd.so</p>

<table border="1"><tbody>
<tr>
 <th>Component</th>
 <th>Dependency</th>
 <th>Library name</th>
 <th>Description</th>
</tr>
<tr>
 <td>src/tools</td>
 <td></td>
 <td></td>
 <td>Build system scripts</td>
</tr>
<tr>
 <td>src/libCom</td>
 <td>src/tools</td>
 <td>Com</td>
 <td>Utility routines and OS-independant API</td>
</tr>
<tr>
 <td>src/template</td>
 <td>src/tools</td>
 <td></td>
 <td>User application templates (e.g. makeBaseApp)</td>
</tr>
<tr>
 <td>src/ca/client</td>
 <td>src/libCom</td>
 <td>ca</td>
 <td>Channel Access client</td>
</tr>
<tr>
 <td>src/ca/legacy/gdd</td>
 <td>src/ca/client</td>
 <td>gdd</td>
 <td>Generic data layer for PCAS</td>
</tr>
<tr>
 <td>src/ca/legacy/pcas</td>
 <td>src/ca/legacy/gdd</td>
 <td>cas</td>
 <td>Portable Channel Access Server</td>
</tr>
<tr>
 <td>src/ioc</td>
 <td>src/ca</td>
 <td>dbCore</td>
 <td>Core database processing functions</td>
</tr>
<tr>
 <td>src/std</td>
 <td>src/ioc</td>
 <td>dbRecStd</td>
 <td>Standard records, soft device support and the softIoc </td>
</tr>
</tbody></table>

<p>
In order to better reflect these relations the following
directories and files were moved as described:</p>

<table border="1"><tbody>
<tr>
  <th colspan="2">Relocations</th>
</tr>
<tr>
  <th>Previous</th><th>New</th>
</tr>
<tr>
  <th colspan="2">libCom</th>
</tr>
<tr>
  <td>src/RTEMS</td>
  <td>src/libCom/RTEMS</td>
</tr>
<tr>
  <td>src/toolsComm/flex</td>
  <td>src/libCom/flex</td>
</tr>
<tr>
  <td>src/toolsComm/antelope</td>
  <td>src/libCom/yacc</td>
</tr>
<tr>
  <td align="right">src/dbStatic/alarm.h<br>.../alarmString.h</td>
  <td>src/libCom/misc/</td>
</tr>
<tr>
  <th colspan="2">IOC Core Components</th>
</tr>
<tr>
  <td>src/bpt</td>
  <td>src/ioc/bpt</td>
</tr>
<tr>
  <td>src/db</td>
  <td>src/ioc/db</td>
</tr>
<tr>
  <td>src/dbStatic</td>
  <td>src/ioc/dbStatic</td>
</tr>
<tr>
  <td>src/dbtools</td>
  <td>src/ioc/dbtemplate</td>
</tr>
<tr>
  <td>src/misc</td>
  <td>src/ioc/misc</td>
</tr>
<tr>
  <td>src/registry</td>
  <td>src/ioc/registry</td>
</tr>
<tr>
  <td>src/rsrv</td>
  <td>src/ioc/rsrv <a href="#rsrv">1</a></td>
</tr>
<tr>
  <th colspan="2">Standard Record Definitions</th>
</tr>
<tr>
  <td>src/dev/softDev</td>
  <td>src/std/dev</td>
</tr>
<tr>
  <td>src/rec</td>
  <td>src/std/rec</td>
</tr>
<tr>
  <td>src/softIoc</td>
  <td>src/std/softIoc</td>
</tr>
<tr>
  <th colspan="2">Channel Access</th>
</tr>
<tr>
  <td>src/ca</td>
  <td>src/ca/client</td>
</tr>
<tr>
  <td>src/catools</td>
  <td>src/ca/client/tools</td>
</tr>
<tr>
  <td>src/cap5</td>
  <td>src/ca/client/perl</td>
</tr>
<tr>
  <td>src/gdd</td>
  <td>src/ca/legacy/gdd</td>
</tr>
<tr>
  <td>src/cas</td>
  <td>src/ca/legacy/pcas</td>
</tr>
<tr>
  <td>src/excas</td>
  <td>src/ca/legacy/pcas/ex</td>
</tr>
<tr>
  <th colspan="2">User Templates</th>
</tr>
<tr>
  <td>src/makeBaseApp</td>
  <td>src/template/base</td>
</tr>
<tr>
  <td>src/makeBaseExt</td>
  <td>src/template/ext</td>
</tr>
<tr>
  <th colspan="2">Dispersed</th>
</tr>
<tr>
  <td rowspan="3">src/util <a href="#util">2</a></td>
  <td>src/ca/client</td>
</tr>
<tr>
  <td>src/ca/client/test</td>
</tr>
<tr>
  <td>src/libCom/log</td>
</tr>
<tr>
  <td rowspan="2">src/as <a href="#as">3</a></td>
  <td>src/libCom/as</td>
</tr>
<tr>
  <td>src/ioc/as</td>
</tr>
</tbody></table>

<p><a name="rsrv">1</a>
RSRV is built as part of dbCore due to its tight (bidirectional) coupling
with the other database code.</p>

<p><a name="util">2</a>
The contents for src/util/ moved to three locations.  The caRepeater init script
was moved to src/ca/client/.  ca_test is now in src/ca/client/test/.
The iocLogServer was moved into the same directory (src/libCom/log) as
the log client code.</p>

<p><a name="as">3</a>
The Access Security code has been divided, with the parts not related to the 
database (lexer/parser and trap registration) becoming part of libCom.
The remaining components are included in the dbCore library</p>

<h3>
Moved src/RTEMS/base directory</h3>

<p>
These files are now found under src/RTEMS.</p>

<h3>
Removed 3.13 compatibility</h3>

<p>
Removed the 3.13 &lt;top&gt;/config directory and build compatibility rules and
variables, and various conversion documents.</p>

>>>>>>> 14716684
</body>
</html><|MERGE_RESOLUTION|>--- conflicted
+++ resolved
@@ -3,26 +3,17 @@
 <html>
 <head>
   <meta http-equiv="content-type" content="text/html; charset=iso-8859-1">
-<<<<<<< HEAD
   <title>EPICS Base R3.16.0.2 Release Notes</title>
 </head>
 
 <body lang="en">
 <h1 align="center">EPICS Base Release 3.16.0.2</h1>
-=======
-  <title>EPICS Base R3.15.5 Release Notes</title>
-</head>
-
-<body lang="en">
-<h1 align="center">EPICS Base Release 3.15.5</h1>
->>>>>>> 14716684
 
 <p style="color:red">This version of EPICS Base has not been released yet.</p>
 
-<h2 align="center">Changes made on the 3.16 branch since 3.15.3</h2>
+<h2 align="center">Changes made on the 3.16 branch since 3.16.0.1</h2>
 <!-- Insert new items immediately below this template ...
 
-<<<<<<< HEAD
 <h3>Title...</h3>
 
 <p>Description</p>
@@ -38,7 +29,7 @@
 
 <hr>
 
-<h2 align="center">Changes in 3.16.0.1 made since 3.15.3</h2>
+<h2 align="center">Changes made between 3.15.3 and 3.16.0.1</h2>
 
 <h3>Build support for CapFast and dbst removed</h3>
 
@@ -147,11 +138,9 @@
 of its CALLBACK objects.</p>
 
 
-<h2 align="center">Changes pulled from the 3.15 branch since 3.15.3</h2>
-=======
-<h2 align="center">Changes made on the 3.15 branch since 3.15.4</h2>
-<!-- Insert new items immediately below here ... -->
->>>>>>> 14716684
+<h2 align="center">Changes from the 3.15 branch since 3.15.4</h2>
+<!-- Insert inherited items immediately below here ... -->
+
 
 <h2 align="center">Changes from the 3.14 branch since 3.15.4</h2>
 <!-- Insert inherited items immediately below here ... -->
@@ -316,9 +305,6 @@
 541119</a>.</p>
 
 
-<<<<<<< HEAD
-<h2 align="center">Changes pulled from the 3.14 branch since 3.15.3</h2>
-=======
 <h2 align="center">Changes from the 3.14 branch between 3.15.3 and 3.15.4</h2>
 
 <h3>NTP Time Provider adjusts to OS tick rate changes</h3>
@@ -389,7 +375,6 @@
 before it in the list this error indicates that <tt>AUTOSAVE</tt> should also be
 built in its own private area; a shared copy would likely be incompatible with
 the version of <tt>ASYN</tt> built in the home directory.</p>
->>>>>>> 14716684
 
 <h3>String field buffer overflows</h3>
 
@@ -437,1169 +422,5 @@
 <a href="https://bugs.launchpad.net/bugs/1528284">Launchpad bug 1528284</a>.</p>
 
 
-<<<<<<< HEAD
-=======
-<h2 align="center">Changes made between 3.15.2 and 3.15.3</h2>
-
-<h3>Make the NTP Time provider optional on VxWorks</h3>
-
-<p>Recent versions of VxWorks (sometime after VxWorks 6) provide facilities for
-automatically synchronizing the OS clock time with an NTP server. The EPICS time
-system used to assume that it had to provide time synchronization on VxWorks,
-but now it tests for the existance of either of the two OS synchronization
-threads before starting the NTP time provider. It is still possible to force the
-NTP provider to be started even if the OS synchronization is running by defining
-the environment variable <tt>EPICS_TS_FORCE_NTPTIME</tt> in the startup script
-before loading the IOC's .munch file. Forcing may be necessary if the VxWorks
-image is not correctly configured with the IP address of a local NTP server.</p>
-
-<h3>Assembling files from numbered snippets</h3>
-
-<p>A tool has been added that assembles file snippets specified on the
-command line into a single output file, with sorting and replacing/adding of
-snippets done based on their file names. The build system integration requires
-the output file to be specified setting COMMON_ASSEMBLIES (arch independent)
-or ASSEMBLIES (created by arch), then defining the snippets for each assembly
-setting *_SNIPPETS (explicitly) or *_PATTERN (searched relative to all source
-directories).
-</p>
-
-<h3>Clean up after GNU readline()</h3>
-
-<p>If EPICS Base is built with readline support, any IOC that calls epicsExit()
-from a thread other than the main thread is likely to leave the user's terminal
-in a weird state, requiring the user to run something like 'stty sane' to clean
-it up. This release patches the readline support code to clean up automatically
-by registering an epicsAtExit() routine.</p>
-
-<h3>Removed the last vestiges of RSET::get_value()</h3>
-
-<p>The IOC has not called the get_value() routine in the RSET for a very long
-time, but there was still one implementation left in the event record support
-code, and a structure definition for one of the original arguments to that
-routine was defined in recGbl.h. Both of these have now been removed.</p>
-
-
-<h2 align="center">Changes made between 3.15.1 and 3.15.2</h2>
-
-<h3>Raised limit on link field length in database files</h3>
-
-<p>The length of INP/OUT link fields in database files was limited to 79 chars
-by an internal buffer size in the db file parser. This limitation will go away
-completely in 3.16, and has been statically raised to 255 chars for the 3.15
-series.</p>
-
-<h3>aoRecord raw conversion overflows</h3>
-
-<p>The ao record type now checks converted raw values and limits them to the
-32-bit integer range before writing them to the RVAL field. Previously value
-overflows relied on Undefined Behaviour which could give different results on
-different platforms. The ROFF fields of the ao and ai record types are now
-DBF_ULONG to allow an ROFF setting of 0x80000000 to work properly.</p>
-
-<h3>Changes to &lt;top&gt;/cfg/* files</h3>
-
-<p>The order in which cfg/CONFIG* and cfg/RULES* files are included from support
-applications listed in the configure/RELEASE* files has been changed. Previously
-these files were included in the order in which the top areas are listed in the
-RELEASE file, but it makes more sense to load them in reverse order since later
-entries override earlier ones in Makefiles but the release file order is
-supposed to allow earlier entries to take precedence over later ones. The same
-change has been made to the inclusion of the &lt;top&gt;/configure/RULES_BUILD
-files.</p>
-
-<p>Two new file types can also be provided in a module's cfg directory. Files
-named TOP_RULES* will be included by the top-level Makefile of other modules
-that refer to this module; files name DIR_RULES* will be included by all
-Makefiles that merely descend into lower-level directories. The cfg/RULES* files
-are only included when make is building code inside the O.&lt;arch&gt;
-directories.</p>
-
-<p>The new cfg/DIR_RULES* file inclusion was designed to permit new recursive
-make actions to be implemented by appending the name of the new action to the
-ACTIONS variable. There must be a matching rule in one of the cfg/RULES* files
-when doing this. Similar rules may also be defined in the cfg/TOP_RULES* and/or
-cfg/DIR_RULES* files, but these should only state prerequisites and not directly
-provide commands to be executed.</p>
-
-<h3>Build rules for RTEMS GESYS modules</h3>
-
-<p>RTEMS target builds can now be configured to make GESYS modules by changing
-the <CODE>USE_GESYS=NO</code> setting in the file
-configure/os/CONFIG_SITE.Common.RTEMS to <code>YES</code>.</p>
-
-<h3>Added Make variables for command-line use</h3>
-
-<p>The following variables are now used during the build process, reserved for
-setting on the command-line only (Makefiles should continue to use the
-<code>USR_</code> equivalents):</p>
-
-<ul>
-<li>CMD_INCLUDES</li>
-<li>CMD_CPPFLAGS</li>
-<li>CMD_CFLAGS</li>
-<li>CMD_CXXFLAGS</li>
-<li>CMD_LDFLAGS</li>
-<li>CMD_DBFLAGS</li>
-<li>CMD_DBDFLAGS</li>
-<li>CMD_REGRDDFLAGS</li>
-<li>CMD_ARFLAGS</li>
-</ul>
-
-<p>For example:</p>
-
-<blockquote><pre>
-make CMD_INCLUDES=/opt/local/include CMD_LDFLAGS=-L/opt/local/lib
-</pre></blockquote>
-
-<h3>Enhanced API for asTrapWrite listeners</h3>
-
-<p>External software such as the CA Put Logging module that registers a listener
-with the asTrapWrite subsystem was not previously given access to the actual
-data being sent by the CA client. In most cases this was not a problem as the
-listener can look at the field being modified both before and after the
-operation, but if the put processes the record which immediately overwrites the
-new value, the client's value cannot be observed.</p>
-
-<p>This release adds three fields to the asTrapWriteMessage structure that is
-passed to the listener routines. These new fields provide the CA data type, the
-number of array elements, and a pointer to the source data buffer. This change
-is completely backwards compatible with listener code written against the
-original API. The new API can be detected at compile-time as follows:</p>
-
-<blockquote><pre>
-#include "asLib.h"
-
-/* ... */
-
-#ifdef asTrapWriteWithData
-    /* Enhanced API */
-#endif
-</pre></blockquote>
-
-<h3>Use of PATH_FILTER in Makefiles deprecated</h3>
-
-<p>The PATH_FILTER variable was being called to convert forward shashes
-<tt><b>/</b></tt> in file paths into pairs of backward slashes
-<tt><b>\\</b></tt> on Windows architectures. This has never been strictly
-necessary, and was added about 10 years ago to get around some short-comings in
-Windows tools at the time. All uses of PATH_FILTER in Base have now been
-removed; the definition is still present, but will result in a warning being
-printed if it is ever used.</p>
-
-<h3>Using msi for dependencies</h3>
-
-<p>To reduce confusion the msi program has been modified to allow the generation
-of dependency rules by adding support for a <tt>-D</tt> option, and changing the
-commands in RULES.Db to use this option instead of the mkmf.pl script. The new
-build rules will not work with old versions of the msi program, so the command
-variable name used in the rules has been changed from MSI to MSI3_15. Sites that
-use a modified version of msi must provide support for both the <tt>-D</tt> and
-<tt>-o&nbsp;outfile</tt> options, and should then point the MSI3_15 variable in
-their applications' CONFIG_SITE files to that updated executable.</p>
-
-
-<h2 align="center">Changes made between 3.15.0.2 and 3.15.1</h2>
-
-<h3>epicsStrnEscapedFromRaw() and epicsStrnRawFromEscaped()</h3>
-
-<p>These routines have been rewritten; the previous implementations did not
-always behave exactly as specified.</p>
-
-<h3>Shared Library Versions</h3>
-
-<p>On architectures that can support it, the shared library version number for
-libraries provided with Base has had the third component of the EPICS version
-number added to it, thus libCom.so.3.15.1 instead of libCom.so.3.15. Windows
-can only support two components to its internal product version number, and the
-Darwin bug that external shared libraries were being built using the EPICS
-version number has been fixed.</p>
-
-<h3>Hooking into dbLoadRecords</h3>
-
-<p>A function pointer hook has been added to the dbLoadRecords() routine, to
-allow external modules such as autosave to be notified when new records have
-been loaded during IOC initialization. The hook is called dbLoadRecordsHook and
-follows the model of the recGblAlarmHook pointer in that modules that wish to
-use it must save the current value of the pointer before installing their own
-function pointer, and must call the original function from their own
-routine.</p>
-
-<p>The hook is activiated from the dbLoadRecords() routine and gets called only
-after a database instance file has been read in without error. Note that the
-dbLoadTemplates() routine directly calls dbLoadRecords() so this hook also
-provides information about instantiated database templates. It is still possible
-to load record instances using dbLoadDatabase() though, and doing this will not
-result in the hook routines being called.</p>
-
-<p>Code to use this hook should look something like this:</p>
-
-<blockquote><pre>
-#include "dbAccessDefs.h"
-
-static DB_LOAD_RECORDS_HOOK_ROUTINE previousHook;
-
-static void myRoutine(const char* file, const char* subs) {
-    if (previousHook)
-        previousHook(file, subs);
-
-    /* Do whatever ... */
-}
-
-void myInit(void) {
-    static int done = 0;
-
-    if (!done) {
-        previousHook = dbLoadRecordsHook;
-        dbLoadRecordsHook = myRoutine;
-        done = 1;
-    }
-}
-</pre></blockquote>
-
-<p>As with many other parts of the static database access library there is no
-mutex to protect the function pointer. Initialization is expected to take place
-in the context of the IOC's main thread, from either a static C++ constructor or
-an EPICS registrar routine.</p>
-
-
-<h2 align="center">Changes made between 3.15.0.1 and 3.15.0.2</h2>
-
-<h3>New iocshLoad command</h3>
-
-<p>A new command <tt>iocshLoad</tt> has been added to iocsh which executes a
-named iocsh script and can also set one or more shell macro variables at the
-same time, the values of which will be forgotten immediately after the named
-script finishes executing. The following example shows the syntax:</p>
-
-<blockquote><pre>
-iocshLoad "serial.cmd", "DEV=/dev/ttyS0,PORT=com1,TYPE=RS485"
-iocshLoad "radmon.cmd", "PORT=com1,ADDR=0"
-</pre></blockquote>
-
-<h3>Support routines for 64-bit integers</h3>
-
-<p>The libCom library now provides support for 64-bit integer types on all
-supported architectures. The epicsTypes.h header file defines epicsInt64 and
-epicsUInt64 type definitions for both C and C++ code. The epicsStdlib.h header
-also declares the following for parsing strings into the relevent sized integer
-variables: Functions epicsParseLLong(), epicsParseULLong() with related macros
-epicsScanLLong() and epicsScanULLong(), and the functions epicsParseInt64()
-and epicsParseUInt64(). Use the first two functions and the macros for long long
-and unsigned long long integer types, and the last two functions for the
-epicsInt64 and epicsUInt64 types. Note that the latter can map to the types long
-and unsigned long on some 64-bit architectures such as linux-x86_64, not to the
-two long long types.</p>
-
-<p>This version does not provide the ability to define 64-bit record fields, the
-use of the 64-bit types in the IOC database will come in a later release of
-EPICS Base.</p>
-
-<h3>Full support for loadable support modules</h3>
-
-<p>Apparently later versions of Base 3.14 permitted support modules to be loaded
-from a shared library at runtime without the IOC having been linked against that
-shared library; the registerRecordDeviceDriver.pl program would accept a partial
-DBD file containing just the entries needed for the library and generate the
-appropriate registration code. In 3.15 however the registerRecordDeviceDriver.pl
-program was replaced by one using the new DBD file parser, and in this a device
-support entry would only be accepted after first loading the record type that it
-depended on.</p>
-
-<p>The parser has been modified to accept device entries without having seen the
-record type first, although a warning is given when that happens. To remove the
-warning the DBD file can provide a record type declaration instead (no fields
-can be defined, so the braces must be empty), before the device() entry. The
-result will generate the correct registration code for the device entry without
-including anything for any merely declared record types. The generated code can
-be linked into a shared library and loaded by an IOC at runtime using dlload.
-</p>
-
-<h3>Parallel callback threads</h3>
-
-<p>The general purpose callback facility can run multiple parallel callback
-threads per priority level. This makes better use of SMP architectures (e.g.
-processors with multiple cores), as callback work - which includes second
-stage processing of records with asynchronuous device support and I/O
-scanned processing - can be distributed over the available CPUs.</p>
-
-<p>Note that by using parallel callback threads the order of scan callback
-requests in the queue is not retained. If a device support needs to be
-informed when scanIoRequest processing has finished, it should use the new
-scanIoSetComplete() feature to add a user function that will be called after
-the scanIoRequest record processing has finished.</p>
-
-<p>Parallel callback threads have to be explicitly configured, by default
-the IOC keeps the old behavior of running one callback thread per priority.</p>
-
-<h3>Merge MMIO API from devLib2</h3>
-
-<p>Added calls to handle 8, 16, and 32 bit Memory Mapped I/O reads and writes.
-The calls added include <tt><i>X</i>_iowrite<i>Y</i>()</tt> and
-<tt><i>X</i>_ioread<i>Y</i>()</tt>
-where <tt><i>X</i></tt> is <tt>nat</tt> (native), <tt>be</tt> or <tt>le</tt>,
-and <tt><i>Y</i></tt> is <tt>16</tt> or <tt>32</tt>.
-Also added are <tt>ioread8()</tt> and <tt>iowrite8()</tt>.</p>
-
-<h3>Added optional dbServer API to database</h3>
-
-<p>A server layer that sits on top of the IOC database may now register itself
-as such by calling <tt>dbRegisterServer()</tt> and providing optional routines
-that other components can use. The initial purpose of this API allows the Trace
-Processing implementation in <tt>dbProcess()</tt> to identify a client that
-causes a record to process when TPRO is set.</p>
-
-<p>To support the client idenfication, the server provides a routine that
-returns that identity string when called by one of its own processing
-threads.</p>
-
-<h3>Concatenated database definition files</h3>
-
-<p>A series of database definition (dbd) files can now be concatenated during
-the build process into a newly-created dbd file with result being installed into
-$(INSTALL_LOCATION)/dbd without expanding it.</p>
-
-<p>The following lines in an EPICS Makefile will create a file name.dbd in the
-O.Common build directory containing the contents of file1.dbd followed by
-file2.dbd then file3.dbd. The new file will then be installed into
-$(INSTALL_LOCATION)/dbd without expanding any of its include statements.</p>
-
-<blockquote><pre>
-DBDCAT += name.dbd
-name_DBD += file1.dbd file2.dbd file3.dbd
-</pre></blockquote>
-
-<p>The source files file1.dbd, file2.dbd and file3.dbd may be created by the
-current Makefile, be located in the parent directory or any other directory in
-the SRC_DIRS list, be specified by their full pathname, exist in the install dbd
-directory, or be found in any dbd directory linked from the application's
-RELEASE files.</p>
-
-<h3>Posix: Drop SCHED_FIFO before exec() in child process</h3>
-
-<p>If Base is compiled with <tt>USE_POSIX_THREAD_PRIORITY_SCHEDULING = YES</tt>
-in configure/CONFIG_SITE or related files, the Posix implementation of the
-libCom <tt>osiSpawnDetachedProcess()</tt> routine will switch the child process
-to use the normal SCHED_OTHER (non real-time) scheduler before executing the
-named executable program. If it needs to use the real-time scheduler the new
-program can request that for itself.</p>
-
-<h3>Posix: Lock all memory when running with FIFO scheduler</h3>
-
-<p>On Posix systems, an IOC application's ability to meet timing deadlines is
-often dependent on its ability to lock part or all of the process's virtual
-address space into RAM, preventing that memory from being paged to the swap
-area. This change will attempt to lock the process's virtual address space into
-RAM if the process has the ability to run threads with different priorities. If
-unsuccessful, it prints an message to stderr and continues.</p>
-
-<p>On Linux, one can grant a process the ability to run threads with different
-priorities by using the command <code>ulimit -r unlimited</code>. To use the
-FIFO scheduler for an IOC, use a command like this:</p>
-
-<blockquote><pre>chrt -f 1 softIoc -d test.db</pre></blockquote>
-
-<p>On Linux, one can grant a process the ability to lock itself into memory
-using the command <code>ulimit -l unlimited</code>. These limits can also be
-configured on a per user/per group basis by changing /etc/security/limits.conf
-or its equivalent.</p>
-
-<p>A child process created via fork() normally inherits its parent's resource
-limits, so a child of a real-time soft-IOC will get its parent's real-time
-priority and memlock limits. The memory locks themselves however are not
-inherited by child processes.</p>
-
-<h3>Implement EPICS_CAS_INTF_ADDR_LIST in rsrv</h3>
-
-<p>The IOC server can now bind to a single IP address (and optional port number)
-read from the standard environment parameter EPICS_CAS_INTF_ADDR_LIST.
-Additional addresses included in that parameter after the first will be ignored
-and a warning message displayed at iocInit time.</p>
-
-<h3>alarmString.h deprecated again</h3>
-
-<p>The string arrays that provide string versions of the alarm status and
-severity values have been moved into libCom and the header file that used to
-instanciate them is no longer required, although a copy is still provided for
-backwards compatibility reasons. Only the alarm.h header needs to be included
-now to declare the epicsAlarmSeverityStrings and epicsAlarmConditionStrings
-arrays.</p>
-
-<h3>General purpose thread pool</h3>
-
-<p>
-A general purpose threaded work queue API epicsThreadPool is added.
-Multiple pools can be created with controlable priority and number
-of worker threads.  Lazy worker startup is supported.</p>
-
-<h3>Database field setting updates</h3>
-
-<p>A database (.db) file loaded by an IOC does not have to repeat the record
-type of a record that has already been loaded. It may replace the first
-parameter of the <tt>record(type, name)</tt> statement with an asterisk
-character inside double-quotes, <tt>"*"</tt> instead. Thus the following is a
-legal database file:</p>
-
-<blockquote><pre>record(ao, "ao1") {}
-record("*", "ao1") {
-    field(VAL, 10)
-}</pre></blockquote>
-
-<p>Note that database configuration tools will not be expected to have to
-understand this syntax, which is provided for scripted and hand-coded database
-and template instantiation only. Setting the IOC's <tt>dbRecordsOnceOnly</tt>
-flag also makes this syntax illegal, since its purpose is to prevent
-multiply-defined records from being collapsed into a single instance.</p>
-
-<h3>Added echo command to iocsh</h3>
-
-<p>The single argument string may contain escaped characters, which will be
-translated to their raw form before being printed (enclose the string in quotes
-to avoid double-translation). A newline is always appended to the output, and
-output stream redirection is supported.</p>
-
-<h3>Added macro EPICS_UNUSED to compilerDependencies.h</h3>
-
-<p>To prevent the compiler from warning about a known-unused variable, mark it
-with the macro EPICS_UNUSED. On gcc and clang this will expand to
-<tt>__attribute__((unused))</tt> to prevent the warning.</p>
-
-<h3>User specified db substitution file suffix</h3>
-
-<p>Per Dirk Zimoch's suggestion, a user specified db substitution file suffix is
-now allowed by setting the variable SUBST_SUFFIX in a configuration directory
-CONFIG_SITE file or in a Makefile before the include $(TOP)/configure/RULES
-line. The default for SUBST_SUFFIX is <tt>.substitutions</tt></p>
-
-<h3>NTP Time Provider adjusts to OS tick rate changes</h3>
-
-<p>Dirk Zimoch provided code that allows the NTP Time provider (used on VxWorks
-and RTEMS only) to adapt to changes in the OS clock tick rate after the provider
-has been initialized. Note that changing the tick rate after iocInit() is not
-advisable, and that other software might still misbehave if initialized before
-an OS tick rate change.</p>
-
-<h3>Added newEpicsMutex macro</h3>
-
-<p>Internal C++ uses of <tt>new epicsMutex()</tt> have been replaced with a new
-macro which calls a new constructor, passing it the file name and line number of
-the mutex creation code. C code that creates mutexes has been using a similar
-macro for a long time, but there was no equivalent constructor for the C++
-wrapper class, so identifying a specific mutex was much harder to do.</p>
-
-<h3>Post DBE_PROPERTY events automatically</h3>
-
-<p>A new record field attribute "prop(YES)" has been added to identify fields
-holding meta-data. External changes to these fields will cause a CA monitor
-event to be sent to all record subscribers who have asked for DBE_PROPERTY
-updates. Meta-data fields have been marked for all Base record types.</p>
-
-<h3>errlogRemoveListener() routine changed</h3>
-
-<p>Code that calls <tt>errlogRemoveListener(myfunc)</tt> must be modified to use
-the new, safer routine <tt>errlogRemoveListeners(myfunc, &amp;pvt)</tt> instead.
-The replacement routine takes a second argument which must be the same private
-pointer that was passed to <tt>errlogAddListener()</tt> when adding that
-listener. It also deletes all matching listeners (hence the new plural name) and
-returns how many were actually deleted, whereas the previous routine only
-removed the first listener that matched.</p>
-
-<h3>Simplified generation of .dbd files</h3>
-
-<p>The Perl script <tt>makeIncludeDbd.pl</tt> has been removed and the rules
-that created an intermediate <tt><i>xxx</i>Include.dbd</tt> file from the
-Makefile variable <tt>xxx_DBD</tt> have been modified to generate the target
-<tt><i>xxx</i>.dbd</tt> file directly. This should simplify applications that
-might have had to provide dependency rules for the intermediate files in 3.15.
-Applications which provide their own <tt><i>xxx</i>Include.dbd</tt> source file
-will continue to have it expanded as before.</p>
-
-<h3>New Undefined Severity field UDFS</h3>
-
-<p>A new field has been added to dbCommon which configures the alarm severity
-associated with the record being undefined (when UDF=TRUE). The default value is
-INVALID so old databases will not be affected, but now individual records can be
-configured to have a lower severity or even no alarm when undefined. Be careful
-when changing this on applications where the IVOA field of output records is
-used, IVOA still requires an INVALID severity to trigger value replacement.</p>
-
-<h3>New build target <q>tapfiles</q></h3>
-
-<p>This new make target runs the same tests as the <q>runtests</q> target, but
-instead of summarizing or displaying the output for each test script it creates
-a <q>.tap</q> file inside the architecture build directory which contains the
-detailed test output. The output file can be parsed by continuous integration
-packages such as <a href="http://www.jenkins-ci.org/">Jenkins</a> to show the
-test results.</p>
-
-<h3>Array field double-buffering</h3>
-
-<p>Array data can now be moved, without copying, into and out of the VAL field
-of the waveform, aai, and aao record types by replacing the pointer in BPTR.
-The basic rules which device support must follow are:</p>
-
-<ol>
-    <li>BPTR, and the memory it is currently pointing to, can only be accessed
-      while the record is locked.</li>
-    <li>NELM may not be changed; NORD should be updated whenever the number of
-      valid data elements changes.</li>
-    <li>When BPTR is replaced it must always point to a block of memory large
-      enough to hold the maximum number of elements, as given by the NELM and
-      FTVL fields.</li>
-</ol>
-
-<h3>Spin-locks API added</h3>
-
-<p>The new header file epicsSpin.h adds a portable spin-locks API which is
-intended for locking very short sections of code (typically one or two lines of
-C or C++) to provide a critical section that protects against race conditions.
-On Posix platforms this uses the pthread_spinlock_t type if it's available and
-the build is not configured to use Posix thread priorities, but otherwise it
-falls back to a pthread_mutex_t. On the UP VxWorks and RTEMS platforms the
-implementations lock out CPU interrupts and disable task preemption while a
-spin-lock is held. The default implementation (used when no other implementation
-is provided) uses an epicsMutex. Spin-locks may not be taken recursively, and
-the code inside the critical section should be short and deterministic.</p>
-
-<h3>Improvements to aToIPAddr()</h3>
-
-<p>The libCom routine aToIPAddr() and the vxWorks implementation of the
-associated hostToIPAddr() function have been modified to be able to look up
-hostnames that begin with one or more digits. The epicsSockResolveTest program
-was added to check this functionality.</p>
-
-<h3>mbboDirect and mbbiDirect records</h3>
-
-<p>These record types have undergone some significant rework, and will behave
-slightly differently than they did in their 3.14 versions. The externally
-visible changes are as follows:</p>
-
-<h5>mbbiDirect</h5>
-
-<ul>
-  <li>If the MASK field is set in a database file, it will not be over-written
-    when the record is initialized. This allows non-contiguous masks to be set,
-    although only the device support actually uses the MASK field.</li>
-  <li>If process() finds the UDF field to be set, the record will raise a
-    UDF/INVALID alarm.</li>
-</ul>
-
-<h5>mbboDirect</h5>
-
-<ul>
-  <li>If the MASK field is set in a database file, it will not be over-written
-    when the record is initialized. This allows non-contiguous masks to be set,
-    although only the device support actually uses the MASK field.</li>
-  <li>After the device support's init_record() routine returns during record
-    initialization, if OMSL is <q>supervisory</q> and UDF is clear the fields
-    B0-BF will be set from the current VAL field.</li>
-  <li>When a put to the OMSL field sets it to <q>supervisory</q>, the fields
-    B0-BF will be set from the current VAL field. This did not used to happen,
-    the individual bit fields were previously never modified by the record.
-    Note that this change may require some databases to be modified, if they
-    were designed to take advantage of the previous behavior.</li>
-</ul>
-
-<h3>Redirection of the errlog console stream</h3>
-
-<p>A new routine has been added to the errlog facility which allows the console
-error message stream to be redirected from stderr to some other already open
-file stream:</p>
-
-<blockquote><pre>int errlogSetConsole(FILE *stream);
-</pre></blockquote>
-
-<p>The stream argument must be a FILE* pointer as returned by fopen() that is
-open for output. If NULL is passed in, the errlog thread's stderr output stream
-will be used instead. Note that messages to the console can be disabled and
-re-enabled using the eltc routine which is also an iocsh command, but there is
-no iocsh command currently provided for calling errlogSetConsole.</p>
-
-<h3>Add cleanup subroutine to aSub record</h3>
-
-<p>An aSub routine may set the CADR field with a function pointer which will be
-run before a new routine in the event that a change to the SNAM field changes
-the record's process subroutine.</p>
-
-<p>This can be used to free any resources the routine needs to allocate. It can
-also be used to determine if this is the first time this routine has been called
-by this record instance. The CADR field is set to NULL immediately after the
-routine it points to is called.</p>
-
-<p>Example:</p>
-
-<blockquote><pre>void cleanup(aSubRecord* prec) {
-    free(prec-&gt;dpvt);
-    prec-&gt;dpvt = NULL;
-}
-
-long myAsubRoutine(aSubRecord* prec) {
-    if (!prec-&gt;cadr) {
-        /* check types of inputs and outputs */
-        if (prec-&gt;ftva != menuFtypeDOUBLE)
-            return 1; /* oops */
-
-        dpvt = malloc(42);
-        prec-&gt;cadr = &amp;cleanup;
-    }
-
-    /* normal processing */
-}
-epicsRegisterFunction(myAsubRoutine);
-</pre></blockquote>
-
-<h3>Sequence record enhancements</h3>
-
-<p>The sequence record type now has 16 link groups numbered 0 through 9 and A
-through F, instead of the previous 10 groups numbered 1 through 9 and A. The
-changes to this record are directly equivalent to those described below for the
-fanout record. The fields OFFS and SHFT have been added and operate on the SELN
-value exactly the same way. The result is backwards compatible with the 3.14
-version of the sequence record as long as none of the new fields are modified
-and the application does not rely on the SOFT/INVALID alarm that was generated
-when the selection number exceeded 10. The record also now posts monitors on the
-SELN field at the end of the sequence if its value changed when read through the
-SELL link.
-
-<h3>Fanout record enhancements</h3>
-
-<p>The fanout record type now has 16 output links LNK0-LNK9 and LNKA-LNKF, plus
-two additional fields which make the result backwards compatible with 3.14
-databases, but also allow the link selection to be shifted without having to
-process the SELN value through a calc or calcout record first.</p>
-
-<p>Previously there was no LNK0 field, so when SELM is <q>Mask</q> bit 0 of SELN
-controls whether the LNK1 link field was activated; bit 1 controls LNK2 and so
-on. When SELM is <q>Specified</q> and SELN is zero no output link would be
-activated at all; LNK1 gets activated when SELN is 1 and so on. Only 6 links
-were provided, LNK1 through LNK6. The updated record type maintains the original
-behavior when the new fields are not configured, except that the SOFT/INVALID
-alarm is not generated when SELN is 7 through 15.</p>
-
-<p>The update involved adding a LNK0 field, as well as fields LNK7 through LNK9
-and LNKA through LNKF. To add flexibility and maintain backwards compatibility,
-two additional fields have been added:</p>
-
-<dl>
-<dt><b>OFFS</b></dt>
-
-<dd>This field holds a signed offset which is added to SELN to select which link
-to activate when SELM is <q>Specified</q>. If the resulting value is outside the
-range 0 .. 15 the record will go into a SOFT/INVALID alarm state. The default
-value of OFFS is zero, so if it is not explicitly set and SELN is 1 the LNK1
-link will be activated.</dd>
-
-<dt><b>SHFT</b></dt>
-
-<dd>When SELM is <q>Mask</q> the signed field SHFT is used to shift the SELN
-value by SHFT bits (positive means right-wards, values outside the range -15 ..
-15 will result in a SOFT/INVALID alarm), before using the resulting bit-pattern
-to control which links to activate. The default value is -1, so if SHFT is not
-explicitly set bit 0 of SELN will be used to control whether LNK1 gets
-activated.</dd>
-
-</dl>
-
-<p>The record also now posts monitors on the SELN field if it changes as a
-result of record processing (i.e. when read through the SELL link).</p>
-
-<h3>Deleted Java build rules</h3>
-
-<p>Java has its own build systems now, so we've deleted the rules and associated
-variables from Base, although they might get added to the Extensions build rules
-for a while in case anyone still needs them.</p>
-
-<h2 align="center">Changes made between 3.14.x and 3.15.0.1</h2>
-
-<h3>Application clean rules</h3>
-
-<p>The <tt>clean</tt> Makefile target has changed between a single-colon rule
-and a double-colon rule more than once in the life of the EPICS build rules, and
-it just changed back to a single-colon rule, but now we recommend that
-applications that wish to provide a Makefile that is backwards compatible with
-the 3.14 build rules use the construct shown below.  The 3.15 rules now support
-a variable called <tt>CLEANS</tt> to which a Makefile can add a list of files to
-be deleted when the user does a <tt>make clean</tt> like this:</p>
-
-<blockquote><pre>CLEANS += &lt;list of files to be cleaned&gt;
-
-ifndef BASE_3_15
-clean::
-	$(RM) $(CLEANS)
-endif</pre></blockquote>
-
-<p>The conditional rule provides compatibility for use with the 3.14 build
-system.</p>
-
-<h3>MSI included with Base</h3>
-
-<p>An enhanced version of the Macro Substitution and Include program <q>msi</q>
-has been included with Base. Both this new version of msi and the IOC's
-<tt>dbLoadTemplates</tt> command now support setting global macros in
-substitution files, and <tt>dbLoadTemplates</tt> can now take a list of global
-macro settings as the second argument on its command line. The substitution file
-syntax is documented in the Application Developers Guide.</p>
-
-<h3>Cross-builds targeting win32-x86-mingw</h3>
-
-<p>Some Linux distributions now package the MinGW cross-compiler which makes it
-possible to cross-build the win32-x86-mingw target from a linux-x86 host. Build
-configuration files for this combination are now included; adjust the settings
-in configure/os/CONFIG_SITE.linux-x86.win32-x86-mingw and add win32-x86-mingw to
-the CROSS_COMPILER_TARGET_ARCHS variable in configure/CONFIG_SITE or in
-configure/os/CONFIG_SITE.linux-x86.Common.</p>
-
-<h3>Architecture win32-x86-cygwin Removed</h3>
-
-<p>The ability to compile non-cygwin binaries using the Cygwin build tools is no
-longer supported by current versions of Cygwin, so this architecture has been
-removed. Use the MinWG tools and the win32-x86-mingw architecture instead.</p>
-
-<h3>RTEMS and VxWorks Test Harnesses</h3>
-
-<p>The original libCom test harness has been renamed <tt>libComTestHarness</tt>,
-and two additional test harnesses have been created <tt>dbTestHarness</tt> and
-<tt>filterTestHarness</tt> which are all built for RTEMS and vxWorks targets.
-The new ones include tests in src/ioc/db/test and src/std/filters/test.</p>
-
-<p>Running the new tests requires additional .db and .dbd files to be loaded at
-runtime, which can be found in the relevant source directory or its O.Common
-subdirectory. If the target can access the Base source tree directly it may be
-simplest to cd to the relevant source directory before running the test. If not,
-the files needed are listed in the generated 'testspec' file found in the
-associated build (O.<i>arch</i>) directory.</p>
-
-<p>For RTEMS users the current directory is determined in a BSP specific way.
-See rtems_init.c and setBootConfigFromNVRAM.c in src/libCom/RTEMS.</p>
-
-<h3>New API to hook into thread creation</h3>
-
-<p>A hook API has been added allowing user-supplied functions to be called
-whenever a thread starts. The calls are made from the thread's context,
-and can be used to control additional thread properties not handled inside
-EPICS base, e.g. setting the scheduling policy or CPU affinity (on SMP
-systems).</p>
-
-<p>The API also supports a mapping operation, calling a user-supplied function
-for every thread that is currently running.</p>
-
-<h3>New scan rate units</h3>
-
-<p>Scan rates defined in the menuScan.dbd file may now be specified in seconds,
-minutes, hours or Hertz, and plural time units will also be accepted (seconds
-are used if no unit is mentioned in the choice string). At <tt>iocInit</tt> each
-scan rate is compared with the OS's clock tick and a warning printed if the
-rate is too fast or likely to be more than 10% different to the requested rate.
-For example the rates given below are all valid, although non-standard (the
-default menuScan choices that come with Base have not been changed):</p>
-
-<blockquote>
-<pre>menu(menuScan) {
-    choice(menuScanPassive,     "Passive")
-    choice(menuScanEvent,       "Event")
-    choice(menuScanI_O_Intr,    "I/O Intr")
-    choice(menuScan1_hour,      "1 hour")
-    choice(menuScan0_5_hours, "0.5 hours")
-    choice(menuScan15_minutes, "15 minutes")
-    choice(menuScan5_minutes,   "5 minutes")
-    choice(menuScan1_minute,    "1 minute")
-    choice(menuScan10_seconds, "10 seconds")
-    choice(menuScan5_seconds,   "5 seconds")
-    choice(menuScan2_seconds,   "2 seconds")
-    choice(menuScan1_second,    "1 second")
-    choice(menuScan2_Hertz,     "2 Hertz")
-    choice(menuScan5_Hertz,     "5 Hertz")
-    choice(menuScan10_Hertz,   "10 Hz")
-}</pre></blockquote>
-
-<h3>Alarm filtering added to input record types</h3>
-
-<p>The record types ai, calc, longin and mbbi have a new alarm filter added to
-them. This provides a low-pass filter that can be used to delay the reporting of
-alarms caused by the input level passing the HIGH, HIHI, LOW or LOLO values. The
-filter is controlled with a new AFTC field that sets the filter's time constant.
-The default value for this field is zero, which keeps the record's original
-alarm behaviour.</p>
-
-<p>The record must be scanned often enough for the filtering action to work
-effectively and the alarm severity can only change when the record is processed,
-but that processing does not have to be regular; the filter uses the time since
-the record last processed in its calculation. Setting AFTC to a positive number
-of seconds will delay the record going into or out of a minor alarm severity or
-from minor to major severity until the input signal has been in that range for
-that number of seconds.</p>
-
-<h3>Post events on Waveform record's NORD field</h3>
-
-<p>When the record type or device support modify the NORD field of a waveform
-record, the record support code now posts DBE_VALUE and DBE_LOG events for that
-field, signalling the array length change to any client monitoring the NORD
-field.</p>
-
-<h3>Attributes of Non-VAL Fields</h3>
-
-<p>Non-VAL fields now report meaningful information for precision, units,
-graphic limits, control limits, and alarm limits instead of simply using
-PREC, EGU, HOPR, LOPR, DRVL, DRVH, HIHI, HIGH, LOW, and LOLO. All delay
-fields have a default precision of 2 digits, units "s" and control limits
-of 0 to 100,000 seconds (these precision and limit values can be changed
-for each record type as a whole at runtime by updating a registered global
-variable). Input fields like A-L of the calc record read their metadata
-from the corresponding INPn link if possible.</p>
-<h4>epicsStdioRedirect.h merged into epicsStdio.h</h4>
-
-<p>The definitions from the header file epicsStdioRedirect.h have been moved
-into epicsStdio.h so all calls to printf(), puts() and putchar() in files that
-include that OSI header will now be subject to stdout redirection.  In past
-releases (3.14.7 and later) it was necessary to request the redirection support
-by including the epicsStdioRedirect.h header file.  The header file is still
-provided, but now it just includes epicsStdio.h.</p>
-
-<h4>Named Soft Events</h4>
-
-<p>Soft events can now be given meaningful names instead of just using the
-numbers 1-255. The EVNT field is now a DBF_STRING. The <tt>post_event()</tt> API
-is now deprecated but still works. It should be replaced by code that in advance
-looks up the <tt>EVNTPVT</tt> event handle associated with the named event by
-calling <tt>eventNameToHandle(char *)</tt>, and when that event occurs passes
-that handle to the new <tt>postEvent(EVNTPVT)</tt> routine (which may be called
-from interrupt level). A new iocsh command <tt>postEvent <i>name</i></tt> will
-trigger a named event from the command-line or a startup script (on vxWorks the
-expression <tt>postEvent(eventNameToHandle("<i>name</i>"))</tt> must be used
-instead though).</p>
-
-<h4>Parallel Builds</h4>
-
-<p>
-As EPICS sites get computers with more CPUs they report additional bugs in our
-parallel build rules. Various issues have been fixed by separating out the build
-rules that generate dependency (.d) files, ensuring that they are constructed at
-the appropriate time in the build.</p>
-
-<p>
-These rule changes can cause additional warning messages to appear when building
-support modules. Where an application provides its own Makefile rules it may now
-have to add rules to construct an associated dependency file. In many cases
-though the change needed is just to replace a dependency for a
-<tt>target$(OBJ)</tt> with the <tt>target$(DEP)</tt> so this</p>
-
-<pre>
-    myLib$(OBJ): myLib_lex.c</pre>
-
-<p>
-becomes</p>
-
-<pre>
-    myLib$(DEP): myLib_lex.c</pre>
-
-<p>
-To debug build issues assocated with dependency files, use the command <tt>make
---debug=m</tt> which tells GNUmake to display information about what it is doing
-during the first pass when it updates its makefiles.</p>
-
-<h3>
-Removed tsDefs.h</h3>
-
-<p>
-The deprecated tsDefs API was provided for 3.13 compatibility only, and has now
-been removed.  Convert any remaining code that used it to call the epicsTime API
-instead.</p>
-
-<h3>
-Changes to epicsVersion.h</h3>
-
-<p>
-The two macros <tt>EPICS_UPDATE_LEVEL</tt> and <tt>EPICS_CVS_SNAPSHOT</tt> have
-been deleted from the epicsVersion.h file; they were deprecated in R3.14 and can
-be replaced with <tt>EPICS_PATCH_LEVEL</tt> and <tt>EPICS_DEV_SNAPSHOT</tt>
-respectively.</p>
-
-<p>
-A new pair of macros has been added to make version number comparisons easier.
-Code that will not work with a version of Base before 3.15.0 can now be
-written like this to prevent it from compiling:</p>
-
-<pre style="margin: 0 2em;">
-#if defined(VERSION_INT) &amp;&amp; EPICS_VERSION_INT &lt; VERSION_INT(3,15,0,0)
-#  error EPICS Base R3.15.0 or later is required
-#endif
-</pre>
-
-<h3>
-Added support for iocLogPrefix</h3>
-
-<p>
-Added a <code>iocLogPrefix</code> command to <code>iocsh</code>. This adds a
-prefix to all messages from this IOC (or other log client) as they get sent to the
-iocLogServer. This lets sites use the "fac=&lt;<i>facility</i>&gt;" syntax for
-displaying the facility, process name etc. in log viewers like the
-<code>cmlogviewer</code>.</p>
-
-<h3>
-Reworked the epicsEvent C &amp; C++ APIs</h3>
-
-<ul>
-  <li>Renamed the enum epicsEventWaitStatus to epicsEventStatus</li>
-  <li>Defined epicsEventWaitStatus as a macro for epicsEventStatus</li>
-  <li>Renamed epicsEventWaitOk to epicsEventOk</li>
-  <li>Renamed epicsEventWaitError to epicsEventError</li>
-  <li>Defined epicsEventWaitOK and epicsEventWaitError as macros</li>
-  <li>Added epicsEventTrigger(id) which triggers an event and returns OK or an
-    error status if the underlying OS primitives report an error</li>
-  <li>Added epicsEventMustTrigger(id) which halts on error</li>
-  <li>Defined epicsEventSignal(id) as a macro for epicsEventMustTrigger(id)</li>
-  <li>Added a new C++ method epicsEvent::trigger() which throws an
-    epicsEvent::invalidSemaphore in the event of an error</li>
-  <li>epicsEvent::signal() makes an inline call to epicsEvent::trigger()</li>
-  <li>epicsEventWait() and epicsEventWaitWithTimeout() now return an error
-    status if the underlying OS primitives report an error</li>
-  <li>All the epicsEventMust...() routines are now implemented in the common
-    libCom/osi/epicsEvent.cpp source file, and call cantProceed() instead of
-    mis-using assert()</li>
-  <li>Implemented epicsEventShow() on Posix</li>
-  <li>Win32: Removed all epicsShareAPI decorations</li>
-</ul>
-
-<h3>
-Enabled histogram record type</h3>
-
-<p>
-The histogram record was not included in the base.dbd file in any 3.14 release,
-but has now been added along with its associated soft device support. The build
-system now generates the list of all the record.dbd files in base automatically
-in src/std/rec/Makefile.</p>
-
-<h3>
-Reorganization of src/</h3>
-
-<p>Reorganization of subdirectories of src/ to better represent the relation
-between different parts as described in the following table.</p>
-
-<p>This change also allows the number of libraries built to be reduced to:
-libCap5.so,  libca.so,   libdbCore.so,    libdbStaticHost.so,
-libCom.so,   libcas.so,  libdbRecStd.so, and  libgdd.so</p>
-
-<table border="1"><tbody>
-<tr>
- <th>Component</th>
- <th>Dependency</th>
- <th>Library name</th>
- <th>Description</th>
-</tr>
-<tr>
- <td>src/tools</td>
- <td></td>
- <td></td>
- <td>Build system scripts</td>
-</tr>
-<tr>
- <td>src/libCom</td>
- <td>src/tools</td>
- <td>Com</td>
- <td>Utility routines and OS-independant API</td>
-</tr>
-<tr>
- <td>src/template</td>
- <td>src/tools</td>
- <td></td>
- <td>User application templates (e.g. makeBaseApp)</td>
-</tr>
-<tr>
- <td>src/ca/client</td>
- <td>src/libCom</td>
- <td>ca</td>
- <td>Channel Access client</td>
-</tr>
-<tr>
- <td>src/ca/legacy/gdd</td>
- <td>src/ca/client</td>
- <td>gdd</td>
- <td>Generic data layer for PCAS</td>
-</tr>
-<tr>
- <td>src/ca/legacy/pcas</td>
- <td>src/ca/legacy/gdd</td>
- <td>cas</td>
- <td>Portable Channel Access Server</td>
-</tr>
-<tr>
- <td>src/ioc</td>
- <td>src/ca</td>
- <td>dbCore</td>
- <td>Core database processing functions</td>
-</tr>
-<tr>
- <td>src/std</td>
- <td>src/ioc</td>
- <td>dbRecStd</td>
- <td>Standard records, soft device support and the softIoc </td>
-</tr>
-</tbody></table>
-
-<p>
-In order to better reflect these relations the following
-directories and files were moved as described:</p>
-
-<table border="1"><tbody>
-<tr>
-  <th colspan="2">Relocations</th>
-</tr>
-<tr>
-  <th>Previous</th><th>New</th>
-</tr>
-<tr>
-  <th colspan="2">libCom</th>
-</tr>
-<tr>
-  <td>src/RTEMS</td>
-  <td>src/libCom/RTEMS</td>
-</tr>
-<tr>
-  <td>src/toolsComm/flex</td>
-  <td>src/libCom/flex</td>
-</tr>
-<tr>
-  <td>src/toolsComm/antelope</td>
-  <td>src/libCom/yacc</td>
-</tr>
-<tr>
-  <td align="right">src/dbStatic/alarm.h<br>.../alarmString.h</td>
-  <td>src/libCom/misc/</td>
-</tr>
-<tr>
-  <th colspan="2">IOC Core Components</th>
-</tr>
-<tr>
-  <td>src/bpt</td>
-  <td>src/ioc/bpt</td>
-</tr>
-<tr>
-  <td>src/db</td>
-  <td>src/ioc/db</td>
-</tr>
-<tr>
-  <td>src/dbStatic</td>
-  <td>src/ioc/dbStatic</td>
-</tr>
-<tr>
-  <td>src/dbtools</td>
-  <td>src/ioc/dbtemplate</td>
-</tr>
-<tr>
-  <td>src/misc</td>
-  <td>src/ioc/misc</td>
-</tr>
-<tr>
-  <td>src/registry</td>
-  <td>src/ioc/registry</td>
-</tr>
-<tr>
-  <td>src/rsrv</td>
-  <td>src/ioc/rsrv <a href="#rsrv">1</a></td>
-</tr>
-<tr>
-  <th colspan="2">Standard Record Definitions</th>
-</tr>
-<tr>
-  <td>src/dev/softDev</td>
-  <td>src/std/dev</td>
-</tr>
-<tr>
-  <td>src/rec</td>
-  <td>src/std/rec</td>
-</tr>
-<tr>
-  <td>src/softIoc</td>
-  <td>src/std/softIoc</td>
-</tr>
-<tr>
-  <th colspan="2">Channel Access</th>
-</tr>
-<tr>
-  <td>src/ca</td>
-  <td>src/ca/client</td>
-</tr>
-<tr>
-  <td>src/catools</td>
-  <td>src/ca/client/tools</td>
-</tr>
-<tr>
-  <td>src/cap5</td>
-  <td>src/ca/client/perl</td>
-</tr>
-<tr>
-  <td>src/gdd</td>
-  <td>src/ca/legacy/gdd</td>
-</tr>
-<tr>
-  <td>src/cas</td>
-  <td>src/ca/legacy/pcas</td>
-</tr>
-<tr>
-  <td>src/excas</td>
-  <td>src/ca/legacy/pcas/ex</td>
-</tr>
-<tr>
-  <th colspan="2">User Templates</th>
-</tr>
-<tr>
-  <td>src/makeBaseApp</td>
-  <td>src/template/base</td>
-</tr>
-<tr>
-  <td>src/makeBaseExt</td>
-  <td>src/template/ext</td>
-</tr>
-<tr>
-  <th colspan="2">Dispersed</th>
-</tr>
-<tr>
-  <td rowspan="3">src/util <a href="#util">2</a></td>
-  <td>src/ca/client</td>
-</tr>
-<tr>
-  <td>src/ca/client/test</td>
-</tr>
-<tr>
-  <td>src/libCom/log</td>
-</tr>
-<tr>
-  <td rowspan="2">src/as <a href="#as">3</a></td>
-  <td>src/libCom/as</td>
-</tr>
-<tr>
-  <td>src/ioc/as</td>
-</tr>
-</tbody></table>
-
-<p><a name="rsrv">1</a>
-RSRV is built as part of dbCore due to its tight (bidirectional) coupling
-with the other database code.</p>
-
-<p><a name="util">2</a>
-The contents for src/util/ moved to three locations.  The caRepeater init script
-was moved to src/ca/client/.  ca_test is now in src/ca/client/test/.
-The iocLogServer was moved into the same directory (src/libCom/log) as
-the log client code.</p>
-
-<p><a name="as">3</a>
-The Access Security code has been divided, with the parts not related to the 
-database (lexer/parser and trap registration) becoming part of libCom.
-The remaining components are included in the dbCore library</p>
-
-<h3>
-Moved src/RTEMS/base directory</h3>
-
-<p>
-These files are now found under src/RTEMS.</p>
-
-<h3>
-Removed 3.13 compatibility</h3>
-
-<p>
-Removed the 3.13 &lt;top&gt;/config directory and build compatibility rules and
-variables, and various conversion documents.</p>
-
->>>>>>> 14716684
 </body>
 </html>