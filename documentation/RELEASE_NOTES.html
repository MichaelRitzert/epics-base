<!DOCTYPE html PUBLIC "-//W3C//DTD HTML 4.01 Transitional//EN"
    "http://www.w3.org/TR/html4/loose.dtd">
<html>
<head>
  <meta http-equiv="content-type" content="text/html; charset=iso-8859-1">
  <title>EPICS 7.0 Release Notes</title>
</head>

<body lang="en">

<h1 align="center">EPICS Release 7.0.2.x</h1>

<!-- Insert new items immediately below this template ...

<h3>Title...</h3>

<p>Description</p>

-->

<<<<<<< HEAD
<h3>Git Branches Recombined</h3>

<p>The four separate Git branches <tt>core/master</tt>, <tt>libcom/master</tt>,
<tt>ca/master</tt> and <tt>database/master</tt> have been recombined into one
branch called <tt>7.0</tt>. Keeping these as 4 separate branches in the same
repository made it impossible to create merge requests that contained changes in
more than one of these modules. The layout of the source files has not changed
at all however, so the source code for libcom, ca and the database are still
found separately under the module subdirectory.</p>


<h1 align="center">EPICS Release 7.0.1.1</h1>

<h3>Changed SIML failure behavior</h3>

<p>A failure when fetching the simulation mode through <tt>SIML</tt> will not
put the record into INVALID alarm state anymore. Instead, as long as the
record's current alarm severity (<tt>SEVR</tt>)is NO_ALARM, its alarm status
(<tt>STAT</tt>) will be set to LINK_ALARM without increasing the severity. This
allows clients to get some notification of a failing or bad <tt>SIML</tt> link
without otherwise affecting record processing.</p>


<h3>dbVerify() has been restored to dbStaticLib</h3>

<p>This routine was removed in Base-3.16.1 but has been reimplemented in this
release by special request. Note that the error message strings that it returns
when verification fails have changed, but are still designed for display to the
user.</p>


<h3>Simulation mode improvements</h3>

<p>Records that support simulation mode have two new fields, <tt>SSCN</tt>
(Simulation Scan Mode) and <tt>SDLY</tt> (Simulation Delay). <tt>SSCN</tt> is a
menu field that provides an alternate value for the <tt>SCAN</tt> field to be
used while the record is in simulation mode. This is especially useful for I/O
scanned records, for which simulation mode was not working at all. Setting
<tt>SDLY</tt> to a positive value makes the record process asynchronously in
simulation mode, with the second stage processing happening after the specified
time (in seconds).</p>


<h3>Extend the dbServer API with init/run/pause/stop methods</h3>

<p>This change permits IOCs to be built that omit the CA server (RSRV) by
removing its registrar entry which is now provided in the new <tt>rsrv.dbd</tt>
file. Other server layers can be built into the IOC (alongside RSRV or in place
of it) by registering them in a similar manner. The dbServer API is documented
with Doxygen comments in the header file.</p>

<p>Specific IOC server layers can be disabled at runtime by adding their name to
the environment variable EPICS_IOC_IGNORE_SERVERS (separated by spaces if more
than one should be ignored).</p>


<h3>Grand source-code reorganization</h3>

<p>EPICS 7.0.1 contains the IOC Database, RSRV server and the Channel Access
client code from EPICS Base 3.16.1 along with all the original record types and
soft device support, but GDD and the Portable Channel Access Server have been
unbundled and are now available separately. In their place we have brought in
the more recently written EPICS V4 C++ libraries (collectively referred to as
the PVA modules). The directory tree for EPICS is somewhat larger as a result,
and the original structure of the Base directories has been split into 4
separate Git repositories. External modules should build against this new
structure with little or no changes needed, except that some allowance may be
needed for the merging of the V4 modules.</p>

<p>There should be rather more description and documantation of these changes
than is currently available, but as developers we generally much prefer to write
code than documentation. Send questions to the tech-talk mailing list and we'll
be happy to try and answer them!</p>


<h2 align="center">Changes from the 3.16 branch since 3.16.1</h2>

<!-- Insert inherited items immediately below here ... -->
=======
<h3>Output from <tt>dbpr</tt> command enhanced</h3>

<p>The "DataBase Print Record" command <tt>dbpr</tt> now generates slightly
better output, with more field types having their own display methods. This
release also includes additional protection against buffer overflows while
printing long links in <tt>dbpr</tt>, and corrects the output of long strings
from the <tt>dbgf</tt> command.</p>
>>>>>>> 7ef9ea71

<h3>Record types mbbiDirect and mbboDirect extended to 32 bit</h3>

<p>The VAL fields of mbbiDirect and mbboDirect records have
been extended from <tt>DBF_USHORT</tt> (16 bit) to <tt>DBF_LONG</tt> (32 bit).
New bit fields <tt>B10</tt>...<tt>B1F</tt> have been added.</p>

<p>Device support which accesses the bit fields can test if the macro
<tt>mbbiDirectRecord1BF</tt> or <tt>mbboDirectRecord1BF</tt> is
defined. Device support which only accesses RVAL needs no modification.</p>

<h3>Restore use of ledlib for VxWorks command editing</h3>

<p>The epicsReadline refactoring work described below unfortunately disabled the
VxWorks implementation of the osdReadline.c API that uses ledlib for command
editing and history. This functionality has now been restored, see Launchpad
<a href="https://bugs.launchpad.net/bugs/1741578">bug #1741578</a>.</p>

<h3>Constant link types</h3>

<p>Constant links can now hold 64-bit integer values, either as scalars or
arrays. Only base 10 is supported by the JSON parser though, the JSON standard
doesn't allow for hexadecimal numbers.</p>

<h3>Upgraded the YAJL JSON Library</h3>

<p>The third-party YAJL library that has been included in libCom for several
years has been upgraded to version 2.1.0 and several bugs fixed. This has an
updated API, requiring any code that uses it to parse its own JSON files to be
modified to match. The changes are mainly that it uses <tt>size_t</tt> instead
<tt>unsigned int</tt> for string lengths, but it also uses <tt>long long</tt>
instead of <tt>long</tt> for JSON integer values, which was the main motivation
for the upgrade.</p>

<p>The self-tests that YAJL comes with have been imported and are now run as an
EPICS Unit Test program, and the JSON syntax accepted by the parser was extended
to permit trailing commas in both arrays and maps. The difference between the
old and new YAJL APIs can be detected at compile time by looking for the macro
<tt>EPICS_YAJL_VERSION</tt> which is defined in the yajl_common.h header file
along with a brief description of the API changes.</p>

<h3>Timestamp support for the calc link type</h3>

<p>A new optional parameter can be given when specifying a calc JSON link. The
<tt>time</tt> parameter is a string containing a single letter <tt>A..L</tt>
that selects one of the input links to be used for the timestamp of calculation
if requested. The timestamp will be fetched atomically with the value from the
chosen input link (providing that input link type supports the readLocked()
method).</p>

<h3>Silence errors from puts to constant link types</h3>

<p>A soft channel output record with the OUT link unset uses the CONSTANT link
type. The new link type code was causing some soft channel device supports to
return an error status from the write method of that link type, which would
cause a ca_put() operation to such a record to generate an exception. This has
been silenced by giving the constant link types a dummy putValue method. A new
test program has been added to prevent regressions of this behaviour.</p>

<h3>RSRV expanding large buffer causes crash</h3>

<p>In the 3.16.1 release a crash can occur in the IOC's RSRV server when a large
array is made even larger; the previous array buffer was not being released
correctly. See Launchpad
<a href="https://bugs.launchpad.net/epics-base/+bug/1706703">bug
#1706703</a>.</p>


<h2 align="center">Changes made between 3.16.0.1 and 3.16.1</h2>

<h3>IOC Database Support for 64-bit integers</h3>

<p>The IOC now supports the 64-bit integer field types <tt>DBF_INT64</tt> and
<tt>DBF_UINT64</tt>, and there are new record types <tt>int64in</tt> and
<tt>int64out</tt> derived from the <tt>longin</tt> and <tt>longout</tt> types
respectively that use the <tt>DBF_INT64</tt> data type for their VAL and related
fields. The usual range of Soft Channel device support are included for these
new record types.</p>

<p>All internal IOC APIs such as dbAccess can handle the new field types and
their associated request values <tt>DBR_INT64</tt> and <tt>DBR_UINT64</tt>,
which are implemented using the <tt>epicsInt64</tt> and <tt>epicsUInt64</tt>
typedef's from the <tt>epicsTypes.h</tt> header.</p>

<p>The waveform record type has been updated to support these new field types.
<strong>All waveform device support layers must be updated to recognize the new
type enumeration values</strong>, which had to be inserted before the
<tt>FLOAT</tt> value in the enum <tt>dbfType</tt> and in <tt>menuFtype</tt>. C
or C++ code can detect at compile-time whether this version of base provides
64-bit support by checking for the presence of the <tt>DBR_INT64</tt> macro as
follows (Note that <tt>DB<b>F</b>_INT64</tt> is an enum tag and not a
preprocessor macro):</p>

<blockquote><pre>
#ifdef DBR_INT64
    /* Code where Base has INT64 support */
#else
    /* Code for older versions */
#endif
</pre></blockquote>

<p>If the code uses the old db_access.h types (probably because it's calling
Channel Access APIs) then it will have to test against the EPICS version number
instead, like this:</p>

<blockquote><pre>
#include &lt;epicsVersion.h&gt;

#ifndef VERSION_INT
#  define VERSION_INT(V,R,M,P) ( ((V)&lt;&lt;24) | ((R)&lt;&lt;16) | ((M)&lt;&lt;8) | (P))
#endif
#ifndef EPICS_VERSION_INT
#  define EPICS_VERSION_INT VERSION_INT(EPICS_VERSION, EPICS_REVISION, EPICS_MODIFICATION, EPICS_PATCH_LEVEL)
#endif

#if EPICS_VERSION_INT &gt;= VERSION_INT(3,16,1,0)
    /* Code where Base has INT64 support */
#else
    /* Code for older versions */
#endif
</pre></blockquote>

<p>Channel Access does not (and probably never will) directly support 64-bit
integer types, so the new field types are presented to the CA server as
<tt>DBF_DOUBLE</tt> values. This means that field values larger than 2^52
(0x10_0000_0000_0000 = 4503599627370496) cannot be transported over Channel
Access without their least significant bits being truncated. The EPICS V4
pvAccess network protocol <em>can</em> transport 64-bit data types however, and
a future release of the pvaSrv module will connect this ability to the fields of
the IOC.</p>

<p>Additional 64-bit support will be provided in later release. For instance the
JSON parser for the new Link Support feature only handles integers up to
32&nbsp;bits wide, so constant array initializer values cannot hold larger
values in this release.</p>


<h3>Add EPICS_CA_MCAST_TTL</h3>

<p>A new environment parameter EPICS_CA_MCAST_TTL is used to set the Time To
Live (TTL) value of any IP multi-cast CA search or beacon packets sent.</p>


<h3>EPICS_CA_MAX_ARRAY_BYTES is optional</h3>

<p>A new environment parameter EPICS_CA_AUTO_ARRAY_BYTES is now used by libca
and RSRV (CA clients and the IOC CA server). The default is equivalent to
setting EPICS_CA_AUTO_ARRAY_BYTES=YES which removes the need to set
EPICS_CA_MAX_ARRAY_BYTES and always attempts to allocate sufficiently large
network buffers to transfer large arrays properly over the network. In this case
the value of the EPICS_CA_MAX_ARRAY_BYTES parameter is ignored.</p>

<p>Explicitly setting EPICS_CA_AUTO_ARRAY_BYTES=NO will continue to honor the
buffer setting in EPICS_CA_AUTO_ARRAY_BYTES as in previous releases.</p>

<p>The default setting for EPICS_CA_AUTO_ARRAY_BYTES can be changed by
adding the line</p>

<blockquote><pre>
EPICS_CA_AUTO_ARRAY_BYTES=NO
</pre></blockquote>

<p>to the configure/CONFIG_SITE_ENV file before building Base. Sites that wish
to override this only for specific IOC architectures can create new files for
each architecture named configure/os/CONFIG_SITE_ENV.&lt;target-arch&gt; with
the above setting in before building Base. The configuration can also be
explicitly changed by setting the environment variable in the IOC's startup
script, anywhere above the <tt>iocInit</tt> line.</p>

<p>The PCAS server (used by the PV Gateway and other CA servers) now always
behaves as if EPICS_CA_AUTO_ARRAY_BYTES is set to YES (it ignores the
configuration parameter and environment variable).</p>


<h3>Channel Access "modernization"</h3>

<p>Drop support for CA clients advertising protocol versions less than 4.</p>

<p>This effects clients from Base older than 3.12.0-beta1.
Newer clients will continue to be able to connect to older servers.
Older clients will be ignored by newer servers.</p>

<p>This allows removal of UDP echo and similar protocol features which
are not compatible with secure protocol design practice.</p>


<h3>Lookup-tables using the subArrray record</h3>

<p>The subArray record can now be used as a lookup-table from a constant array
specified in its INP field. For example:</p>

<pre>
record(subArray, "powers-of-2") {
  field(FTVL, "LONG")
  field(MALM, 12)
  field(INP, [1, 2, 4, 8, 16, 32, 64, 128, 256, 512, 1024, 2048])
  field(INDX, 0)
  field(NELM, 1)
}
</pre>

<p>The INDX field selects which power of 2 to set the VAL field to. In previous
releases the INP field would have to have been pointed to a separate waveform
record that was initialized with the array values somehow at initialization
time.</p>

<h3>Synchronized Timestamps with TSEL=-2</h3>

<p>Most Soft Channel input device support routines have supported fetching the
timestamp through the INP link along with the input data. However before now
there was no guarantee that the timestamp provided by a CA link came from the
same update as the data, since the two were read from the CA input buffer at
separate times without maintaining a lock on that buffer in between. This
shortcoming could be fixed as a result of the new link support code, which
allows code using a link to pass a subroutine to the link type which will be run
with the link locked. The subroutine may make multiple requests for metadata
from the link, but must not block.</p>


<h3>Extensible Link Types</h3>

<blockquote>

<p>A major new feature introduced with this release of EPICS Base is an
Extensible Link Type mechanism, also known as Link Support or JSON Link Types.
This addition permits new kinds of link I/O to be added to an IOC in a similar
manner to the other extension points already supported (e.g. record, device and
driver support).</p>

<p>A new link type must implement two related APIs, one for parsing the JSON
string which provides the link address and the other which implements the link
operations that get called at run-time to perform I/O. The link type is built
into the IOC by providing a new <tt>link</tt> entry in a DBD file.</p>


<h4>New Link Types Added</h4>

<p>This release contains two new JSON link types, <tt>const</tt> and
<tt>calc</tt>:</p>

<ul>

<li>The <tt>const</tt> link type is almost equivalent to the old CONSTANT link
type with the updates described below to accept arrays and strings, except that
there is no need to wrap a scalar string constant inside array brackets since a
constant string will never be confused with a PV name.</li>

<li>The <tt>calc</tt> link type allows CALC expressions to be used to combine
values from other JSON links to produce its value. Until additional JSON link
types are created though, the <tt>calc</tt> link type has little practical
utility as it can currently only fetch inputs from other <tt>calc</tt> links or
from <tt>const</tt> links.</li>

</ul>

<pre>
  field(INP, {calc:{expr:"A+B+1",
                    args:[5,         # A
                          {const:6}] # B
             }})
</pre>

<p>The new link types are documented in a
<a href="links.html">separate</a><!-- href for the EPICS website -->
<a href="../html/links.html">document</a><!-- href for install tree -->
.</p>


<h4>Device Support Addressing using <tt>JSON_LINK</tt></h3>

<p>The API to allow device support to use JSON addresses is currently
incomplete; developers are advised not to try creating device support that
specifies a <tt>JSON_LINK</tt> address type.</p>


<h4>Support Routine Modifications for Extensible Link Types</h4>

<p>For link fields in external record types and soft device support to be able
to use the new link types properly, various changes are required to utilize the
new Link Support API as defined in the dbLink.h header file and outlined below.
The existing built-in Database and Channel Access link types have been altered
to implement the link APIs, so will work properly after these conversions:</p>

<ul>

<li>Make all calls to <tt>recGblInitConstantLink()</tt> unconditional on the
link type, i.e. change this code:

<pre>
    if (prec-&gt;siml.type == CONSTANT) {
        recGblInitConstantLink(&amp;prec-&gt;siml, DBF_USHORT, &amp;prec-&gt;simm);
    }
</pre>

into this:

<pre>
    recGblInitConstantLink(&amp;prec-&gt;siml, DBF_USHORT, &amp;prec-&gt;simm);
</pre>

Note that <tt>recGblInitConstantLink()</tt> still returns TRUE if the field was
successfully initialized from the link (implying the link is constant).<br />
This change will work properly with all Base releases currently in use.</li>

<li>Code that needs to identify a constant link should be modified to use the
new routine <tt>dbLinkIsConstant()</tt> instead, which returns TRUE for constant
or undefined links, FALSE for links whose <tt>dbGetLink()</tt> routine may
return different values on different calls. For example this:

<pre>
    if (prec-&gt;dol.type != CONSTANT)
</pre>

should become this:

<pre>
    if (!dbLinkIsConstant(&amp;prec-&gt;dol))
</pre>

When the converted software is also required to build against older versions of
Base, this macro definition may be useful:

<pre>
#define dbLinkIsConstant(lnk) ((lnk)-&gt;type == CONSTANT)
</pre>
</li>

<li>Any code that calls dbCa routines directly, or that explicitly checks if a
link has been resolved as a CA link using code such as

<pre>
    if (prec-&gt;inp.type == CA_LINK)
</pre>

will still compile and run, but will only work properly with the old CA link
type. To operate with the new extensible link types such code must be modified
to use the new generic routines defined in dbLink.h and should never attempt to
examine or modify data inside the link. After conversion the above line would
probably become:

<pre>
    if (dbLinkIsVolatile(&amp;prec-&gt;inp))
</pre>

A volatile link is one like a Channel Access link which may disconnect and
reconnect without notice at runtime. Database links and constant links are not
volatile; unless their link address is changed they will always remain in the
same state they started in. For compatibility when building against older
versions of Base, this macro definition may be useful:

<pre>
#define dbLinkIsVolatile(lnk) ((lnk)-&gt;type == CA_LINK)
</pre>
</li>

<li>The current connection state of a volatile link can be found using the
routine <tt>dbIsLinkConnected()</tt> which will only return TRUE for a volatile
link that is currently connected. Code using the older dbCa API returning this
information used to look like this:

<pre>
    stat = dbCaIsLinkConnected(plink);
</pre>

which should become:
<pre>
    stat = dbIsLinkConnected(plink);
</pre>

Similar changes should be made for calls to the other dbCa routines.</li>


<li>A full example can be found by looking at the changes to the calcout record
type, which has been modified in this release to use the new dbLink generic
API.</li>

</ul>

</blockquote>


<h3>Constant Link Values</h3>

<p>Previously a constant link (i.e. a link that did not point to another PV,
either locally or over Channel Access) was only able to provide a single numeric
value to a record initialization; any string given in a link field that was not
recognized as a number was treated as a PV name. In this release, constant links
can be expressed using JSON array syntax and may provide array initialization of
values containing integers, doubles or strings. An array containing a single
string value can also be used to initialize scalar strings, so the stringin,
stringout, lsi (long string input), lso (long string output), printf, waveform,
subArray and aai (analog array input) record types and/or their soft device
supports have been modified to support this.</p>

<p>Some examples of constant array and string initialized records are:</p>

<pre>
  record(stringin, "const:string") {
    field(INP, ["Not-a-PV-name"])
  }
  record(waveform, "const:longs") {
    field(FTVL, LONG)
    field(NELM, 10)
    field(INP, [1, 2, 3, 4, 5, 6, 7, 8, 9, 10])
  }
  record(aai, "const:doubles") {
    field(FTVL, DOUBLE)
    field(NELM, 10)
    field(INP, [0, 1, 1.6e-19, 2.718, 3.141593])
  }
  record(aSub, "select") {
    field(FTA, STRING)
    field(NOA, 4)
    field(INPA, ["Zero", "One", "Two", "Three"])
    field(FTB, SHORT)
    field(NOB, 1)
    field(FTVA, STRING)
    field(NOVA, 1)
    field(SNAM, "select_asub")
  }
</pre>

<p>Reminder: Link initialization with constant values normally only occurs at
record initialization time. The calcout and printf record types are the only
exceptions in the Base record types to this rule, so it is generally not useful
to change a const link value after iocInit.</p>


<h3>Database Parsing of "Relaxed JSON" Values</h3>

<p>A database file can now provide a "relaxed JSON" value for a database field
value or an info tag. Only a few field types can currently accept such values,
but the capability is now available for use in other places in the future. When
writing to a JSON-capable field at run-time however, only strictly compliant
JSON may be used (the dbStaticLib parser rewrites relaxed JSON values into
strict JSON before passing them to the datase for interpretation, where the
strict rules must be followed).</p>

<p>"Relaxed JSON" was developed to maximize compatibility with the previous
database parser rules and reduce the number of double-quotes that would be
needed for strict JSON syntax. The parser does accept strict JSON too though,
which should be used when machine-generating database files. The differences
are:</p>

<ul>

<li>Strings containing only the characters <tt><b>a-z A-Z 0-9 _ - + .</b></tt>
do not have to be enclosed in double-quote characters.</li>

<li>The above rule applies to map keys as well as to regular string values.</li>

<li>The JSON keywords <tt>null</tt>, <tt>true</tt> and <tt>false</tt> (all
lower-case) will be recognized as keywords, so they must be quoted to use any of
these single words as a string.</li>

<li>Comments may be used, introduced as usual by the <tt><b>#</b></tt>
character and extending to the end of the line.</li>

</ul>

<p>A JSON field or info value is only enclosed in quotes when the value being
provided is a single string, and even here the quotes can be omitted in some
cases as described above. The following shows both correct and incorrect
excerpts from a database file:</p>

<pre>
    record(ai, math:pi) {
        field(INP, {const: 3.14159265358979})   # Correct
        field(SIOL, "{const: 3.142857}")        # Wrong

        info(autosave, {            # White-space and comments are allowed
            fields:[DESC, SIMM],
            pass0:[VAL]
        })                          # Correct
    }
</pre>

<p>Note that the record, field and info-tag names do <em>not</em> accept JSON
values, so they follows the older bareword rules for quoting where the colon
<tt><b>:</b></tt> and several additional characters are legal in a bareword
string. Only the value (after the comma) is parsed as JSON. The autosave module
has not been modified to accept JSON syntax, the above is only an example of
how JSON might be used.</p>

<h3>Echoless comments in iocsh</h3>

<p>The way comments are parsed by the iocsh interpreter has changed. The
interpreter can be selectively disabled from echoing comments coming from
a script by starting those lines with '#-' rather than just '#'.</p>


<h3>Typed record support methods</h3>

<p>The table of record support functions (rset methods for short) no longer
has entries of type <tt>RECSUPFUN</tt> (which says: any number and type of
arguments). Instead, rset methods are now typed by default. The
<tt>RECSUPFUN</tt> typedef has been deprecated and casts to it as well as
using the untyped <tt>struct rset</tt> will create compilation warnings.</p>

<p>Existing code (e.g. external record supports) will generate such
warnings when compiled against this version of Base, but it will work
without changes.</p>

<p>For a conversion period, the new typed rset definitions are activated
by defining <tt>USE_TYPED_RSET</tt>, preferably by setting
<tt>USR_CPPFLAGS += -DUSE_TYPED_RSET</tt> inside a Makefile.
After activating the new typed rset in this way and making the following
changes, the result should still compile and work properly against older
versions of Base.</p>

<p>The first parameter of <tt>init_record</tt> and <tt>process</tt> has been
changed to <tt>struct dbCommon *</tt>. Record types that use
<tt>void*</tt> here should be changed to use <tt>struct dbCommon*</tt>, and
cast the argument to their own <tt>xxxRecord *</tt>.</p>

<p>When compiled against this release, compiler warnings about incompatible
types for the method pointers should be taken seriously. When compiled
against older versions of base, such warnings are unavoidable.</p>

<p>Record types written in C++ need to take more drastic measures because of
the stricter type checking in C++. To remain compatible with older versions
of base you will need to use something like:</p>

<blockquote><pre>
#include "epicsVersion.h"
#ifdef VERSION_INT
#  if EPICS_VERSION_INT < VERSION_INT(3,16,0,2)
#    define RECSUPFUN_CAST (RECSUPFUN)
#  else
#    define RECSUPFUN_CAST
#  endif
#else
#  define RECSUPFUN_CAST (RECSUPFUN)
#endif
</pre></blockquote>

<p>and then replace <tt>(RECSUPFUN)</tt> with <tt>RECSUPFUN_CAST</tt>
when initializing the rset.
Further changes might also be needed, e.g. to adapt <tt>const</tt>-ness of
method parameters.</p>

<hr>

<h2 align="center">Changes made between 3.15.3 and 3.16.0.1</h2>

<h3>Build support for CapFast and dbst removed</h3>

<p>The build rules associated with the CapFast-related tools <tt>sch2edif</tt>
and <tt>e2db</tt> and the <q>database optimization</q> tool <tt>dbst</tt> have
been removed, along with the <tt>DB_OPT</tt> build configuration variable.</p>

<h3>compressRecord buffering order</h3>

<p>The compressRecord has a new field <tt>BALG</tt> which can select between
FIFO (append) and LIFO (prepend) ordering for insertion of new elements. FIFO
ordering is the default, matching the behviour of previous versions.</p>

<h3>Valgrind Instrumentation</h3>

<p>Valgrind is a software debugging suite provided by many Linux distributions.
The header valgrind/valgrind.h is now included in, and installed by, Base.
When included by a C or C++ source file this header defines some macros which
expand to provide hints to the Valgrind runtime.
These have no effect on normal operation of the software, but when run using the
valgrind tool they can help to find memory leaks and buffer overflows.
Suitable hints have been added to several free-lists within libCom, including
freeListLib, allowing valgrind to provide more accurate information about the
source of potential leaks.</p>

<p>valgrind.h automatically disables itself when the build target is not
supported by the valgrind tool.
It can also explicitly be disabled by defining the macro <em>NVALGRIND</em>.
See <em>src/libCom/Makefile</em> for a commented-out example.</p>

<p>As a matter of policy valgrind.h will never be included by any header file
installed by Base, so its use will remain purely an implementation
detail hidden from application software.
Support modules which choose to use valgrind.h are advised to do
likewise.</p>

<h3>Database Multi-locking</h3>

<p>The IOC record locking code has been re-written with an expanded API; global
locks are no longer required by the IOC database implementation.</p>

<p>The new API functions center around dbScanLockMany(), which behaves like
dbScanLock() applied to an arbitrary group of records. dbLockerAlloc() is used
to prepare a list or record pointers, then dbScanLockMany() is called. When it
returns, all of the records listed may be accessed (in any order) until
dbScanUnlockMany() is called.</p>

<p>The Application Developer's Guide has been updated to describe the API and
implementation is more detail.</p>

<p>Previously a global mutex 'lockSetModifyLock' was locked and unlocked during
dbScanLock(), acting as a sequencing point for otherwise unrelated calls. The
new dbLock.c implementation does not include any global mutex in dbScanLock() or
dbScanLockMany(). Locking/unlocking of unrelated lock sets is now completely
concurrent.</p>

<h3>Generate Version Header</h3>

<p>A Perl script and Makefile rules have been added to allow modules to generate
a C header file with a macro defined with an automatically updated identifier.
This is a VCS revision ID (Darcs, Git, Mercurial, Subversion, and Bazaar are
supported) or the date/time of the build if no VCS system is in use.</p>

<p>The makeBaseApp example template has been updated with a new device support
which makes this identifier visible via a lsi (long string input) record.</p>

<h3>epicsTime API return status</h3>

<p>The epicsTime routines that used to return epicsTimeERROR now return a
specific S_time_ status value, allowing the caller to discover the reason for
any failure. The identifier <tt>epicsTimeERROR</tt> is no longer defined, so any
references to it in source code will no longer compile. The identifier
epicsTimeOK still exists and has the value 0 as before, so most code that uses
these APIs can be changed in a way that is backwards-compatible with the
previous return status.</p>

<p>Time providers that have to return a status value and still need to be built
with earlier versions of Base can define the necessary status symbols like
this:</p>

<blockquote><pre>
#include "epicsTime.h"

#ifndef M_time
/* S_time_... status values were not provided before Base 3.16 */
#define S_time_unsynchronized epicsTimeERROR
#define S_time_...whatever... epicsTimeERROR
#endif
</pre></blockquote>

<h3>Refactoring of epicsReadline</h3>

<p>The epicsReadline code has been reorganized to allow the commandline history
editor to be disabled at runtime. The EPICS_COMMANDLINE_LIBRARY build setting
still selects the preferred editor, but the new <tt>IOCSH_HISTEDIT_DISABLE</tt>
environment variable can be set at runtime to disable history editing and make
the IOC or other program use the basic editor instead. This is useful when
starting and controlling an IOC from another program through its stdin and
stdout streams since history editors often insert invisible escape codes into
the stdout stream, making it hard to parse.</p>

<h3>Callback subsystem API</h3>

<p>Added a new macro <tt>callbackGetPriority(prio, callback)</tt> to the
callback.h header and removed the need for dbScan.c to reach into the internals
of its CALLBACK objects.</p>


<h2 align="center">Changes from the 3.15 branch since 3.15.5</h2>

<!-- Insert inherited items immediately below here ... -->

<h3>HOWTO: Converting Wiki Record Reference to POD</h3>

<p>Some documentation has been added to the <tt>dbdToHtml.pl</tt> script
explaining how Perl POD (Plain Old Documentation) markup can be added to
<tt>.dbd</tt> files to generate HTML documentation for the record types. To see
these instructions, run <tt>perl&nbsp;bin/&lt;host&gt;/dbdToHtml.pl&nbsp;-H</tt>
or <tt>perldoc&nbsp;bin/&lt;host&gt;/dbdToHtml.pl</tt>.</p>

<h3>Fix problem with numeric soft events</h3>

<p>Changing from numeric to named soft events introduced an incompatibility
when a numeric event 1-255 is converted from a DOUBLE, e.g. from a calc record.
The <tt>post_event()</tt> API is not marked deprecated any more.

<p>Also <code>scanpel</code> has been modified to accept a glob pattern for
event name filtering and to show events with no connected records as well.</p>

<h3>Add osiSockOptMcastLoop_t and osiSockTest</h3>

<p>Added a new OS-independent typedef for multicast socket options, and a test
file to check their correct operation.<p>

<h3>Support for CONFIG_SITE.local in Base</h3>

<p>This feature is mostly meant for use by developers; configuration
settings that would normally appear in Base/configure/CONFIG_SITE can now
be put in a locally created base/configure/CONFIG_SITE.local file instead
of having go modify or replace the original. A new .gitignore pattern
tells git to ignore all configure/*.local files.</p>


<h2 align="center">Changes from the 3.14 branch since 3.15.5</h2>

<!-- Insert inherited items immediately below here ... -->

<h3>Fixes for Launchpad bugs</h3>

<p>The following launchpad bugs have fixes included:</p>

<ul>
<li><a href="https://bugs.launchpad.net/epics-base/+bug/1747091">
    lp: #1747091</a>, epicsTimeGetEvent() / generalTime bug</li>
<li><a href="https://bugs.launchpad.net/epics-base/+bug/1743076">
    lp: #1743076</a>, Segfault in ca_attach_context() during exits</li>
<li><a href="https://bugs.launchpad.net/epics-base/+bug/1751380">
    lp: #1751380</a>, Deadlock in ca_clear_subscription()</li>
<li><a href="https://bugs.launchpad.net/epics-base/+bug/1597809">
    lp: #1597809</a>, Setting NAME field in DB file may break IOC</li>
<li><a href="https://bugs.launchpad.net/epics-base/+bug/1770292">
    lp: #1770292</a>, get_alarm_double() inconsistent across record types</li>
<li><a href="https://bugs.launchpad.net/epics-base/+bug/1771298">
    lp: #1771298</a>, Conversion of NaN to integer relies on undefined
    behavior</li>
</ul>

<h3>Updated VxWorks Timezone settings</h3>

<p>Removed the settings for 2017; fixed the hour of the change for MET.</p>

<h3>Fixed camonitor server side relative timestamps bug</h3>

<p>Initialize the first time-stamp from the first monitor, not the client-side
current time in this configuration.</p>

<h3>Build changes for MSVC</h3>

<p>Windows builds using Visual Studio 2015 and later now use the <tt>-FS</tt>
compiler option to allow parallel builds to work properly.</p>

<p>We now give the <tt>-FC</tt> option to tell the compiler to print absolute
paths for source files in diagnostic messages.</p>

<h3>Extend maximum Posix epicsEventWaitWithTimeout() delay</h3>

<p>The Posix implementation of epicsEventWaitWithTimeout() was limiting the
timeout delay to at most 60 minutes (3600.0 seconds). This has been changed to
10 years; significantly longer maximum delays cause problems on systems where
<tt>time_t</tt> is still a signed 32-bit integer so cannot represent absolute
time-stamps after 2038-01-19. Our assumption is that such 32-bit systems will
have been retired before the year 2028, but some additional tests have been
added to the epicsTimeTest program to detect and fail if this assumption is
violated.</p>

<h3>New test-related make targets</h3>

<p>This release adds several new make targets intended for use by developers
and Continuous Integration systems which simplify the task of running the
built-in self-test programs and viewing the results. Since these targets are
intended for limited use they can have requirements for the build host which
go beyond the standard minimum set needed to build and run Base.</p>

<blockquote>

<h4><tt>test-results</tt> &mdash; Summarize test results</h4>

<p>The new make target <tt>test-results</tt> will run the self-tests if
necessary to generate a TAP file for each test, then summarizes the TAP output
files in each test directory in turn, displaying the details of any failures.
This step uses the program <q>prove</q> which comes with Perl, but also needs
<q>cat</q> to be provided in the default search path so will not work on most
Windows systems.</p>

<h4><tt>junitfiles</tt> &mdash; Convert test results to JUnit XML Format</h4>

<p>The new make target <tt>junitfiles</tt> will run the self-tests if necessary
and then convert the TAP output files into the more commonly-supported JUnit
XML format. The program that performs this conversion needs the Perl module
<q><tt>XML::Generator</tt></q> to have been installed.</p>

<h4><tt>clean-tests</tt> &mdash; Delete test result files</h4>

<p>The new make target <tt>clean-tests</tt> removes any test result files from
previous test runs. It cleans both TAP and JUnit XML files.</p>

</blockquote>

<h3>Fix DNS related crash on exit</h3>

<p>The attempt to fix DNS related delays for short lived CLI programs (eg. caget)
in lp:1527636 introduced a bug which cased these short lived clients to crash on exit.
This bug should now be fixed.</p>

<h3>Server bind issue on Windows</h3>

<p>When a National Instruments network variables CA server is already running on
a Windows system and an IOC or PCAS server is started, the IOC's attempt to
bind a TCP socket to the CA server port number fails, but Windows returns a
different error status value than the IOC is expecting in that circumstance
(because the National Instruments code requests exclusive use of that port,
unlike the EPICS code) so the IOC fails to start properly. The relevent EPICS
bind() checks have now been updated so the IOC will request that a dynamic port
number be allocated for this TCP socket instead when this happens.</p>

<h3>Checking Periodic Scan Rates</h3>

<p>Code has been added to the IOC startup to better protect it against bad
periodic scan rates, including against locales where <q><tt>.</tt></q> is not
accepted as a decimal separator character. If the scan period in a menuScan
choice string cannot be parsed, the associated periodic scan thread will no
longer be started by the IOC and a warning message will be displayed at iocInit
time. The <tt>scanppl</tt> command will also flag the faulty menuScan value.</p>


<h2 align="center">Changes made between 3.15.4 and 3.15.5</h2>

<h3>dbStatic Library Speedup and Cleanup</h3>

<p>Loading of database files has been optimized to avoid overproportionally
long loading times for large databases. As a part of this, the alphabetical
ordering of records instances (within a record type) has been dropped. In the
unexpected case that applications were relying on the alphabetic order, setting
<tt>dbRecordsAbcSorted = 1</tt> before loading the databases will retain the
old behavior.</p>

<p>The routine <tt>dbRenameRecord()</tt> has been removed, as it was intended
to be used by database configuration tools linked against a host side version
of the dbStatic library that is not being built anymore.</p>

<h3>Launchpad Bug-fixes</h3>

<p>In addition to the more detailed change descriptions below, the following
Launchpad bugs have also been fixed in this release:</p>

<ul>
  <li><a href="https://bugs.launchpad.net/epics-base/+bug/1440186">
    #1440186</a> Crash due to a too small buffer being provided in
    dbContextReadNotifyCache</li>
  <li><a href="https://bugs.launchpad.net/epics-base/+bug/1479316">
    #1479316</a> Some data races found using Helgrind</li>
  <li><a href="https://bugs.launchpad.net/epics-base/+bug/1495833">
    #1495833</a> biRecord prompt groups are nonsensical</li>
  <li><a href="https://bugs.launchpad.net/epics-base/+bug/1606848">
    #1606848</a> WSAIoctl SIO_GET_INTERFACE_LIST failed in Windows</li>
</ul>

<h3>Whole-Program Optimization for MS Visual Studio Targets</h3>

<p>When using the Microsoft compilers a new build system variable is provided
that controls whether whole program optimization is used or not. For static
builds using Visual Studio 2010 this optimization must be disabled. This is
controlled in the files configure/os/CONFIG_SITE.Common.windows-x64-static and
configure/os/CONFIG_SITE.Common.win32-x86-static by setting the variable
<tt>OPT_WHOLE_PROGRAM&nbsp;=&nbsp;NO</tt> to override the default value
<tt>YES</tt> that would otherwise be used.</p>

<p>Note that enabling this optimization slows down the build process. It is not
possible to selectively disable this optimization, when building a particular
module say; Microsoft's linker will restart itself automatically with the
<tt>-LTCG</tt> flag set and display a warning if it is asked to link any object
files that were compiled with the <tt>-GL</tt> flag.</p>

<h3>Add dynamic (variable length) array support to PCAS</h3>

<p>Dynamic array sizing support was added to the IOC server (RSRV) in the
Base-3.14.12 release, but has not until now been supported in the <q>Portable
Channel Access Server</q> (PCAS). Channel Access server applications using the
PCAS may not need to be modified at all; if they already push monitors with
different gdd array lengths, those variable sizes will be forwarded to any CA
clients who have requested variable length updates. The example CAS server
application has been modified to demonstrate this feature.</p>

<p>In implementing the above, the gdd method <tt>gdd::put(const gdd *)</tt> now
copies the full-sized array from the source gdd if the destination gdd is of
type array, has no allocated memory and a boundary size of 0.</p>

<h3>Additional epicsTime conversion</h3>

<p>The EPICS timestamp library (epicsTime) inside libCom's OSI layer has
been extended by routines that convert from <tt>struct tm</tt> to the EPICS
internal <tt>epicsTime</tt> type, assuming UTC - i.e. without going through
the timezone mechanism. This solves issues with converting from the structured
type to the EPICS timestamp at driver level from multiple threads at a high
repetition rate, where the timezone mechanism was blocking on file access.</p>

<h3>MinGW Cross-builds from Linux</h3>

<p>The build configuration files that allow cross-building of the 32-bit
win32-x86-mingw cross-target have been adjusted to default to building shared
libraries (DLLs) as this is now supported by recent MinGW compilers. The 64-bit
windows-x64-mingw cross-target was already being built that way by default. The
configuration options to tell the minGW cross-compiler to link programs with
static versions of the compiler support libraries have now been moved into the
CONFIG_SITE.linux-x86.<i>target</i> files.</p>

<h3>General Time updates</h3>

<p>The <tt>iocInit</tt> code now performs a sanity check of the current time
returned by the generalTime subsystem and will print a warning if the wall-clock
time returned has not been initialized yet. This is just a warning message; when
a time provider does synchonize the IOC will subsequently pick up and use the
correct time. This check code also primes the registered event system provider
if there is one so the <tt>epicsTimeGetEventInt()</tt> routine will work on IOCs
that ask for event time within an interrupt service routine.</p>

<p>The osiClockTime provider's synchronization thread (which is only used on
some embedded targets) will now poll the other time providers at 1Hz until the
first time it manages to get a successful timestamp, after which it will poll
for updates every 60 seconds as before.</p>

<p>The routine <tt>generalTimeGetExceptPriority()</tt> was designed for use by
backup (lower priority) time providers like the osiClockTime provider which do
not have their own absolute time reference and rely on other providers for an
absolute time source. This routine no longer implements the ratchet mechanism
that prevented the time it returned from going backwards. If the backup clock's
tick-timer runs fast the synchronization of the backup time provider would never
allow it to be corrected backwards when the ratchet was in place. The regular
<tt>epicsTimeGetCurrent()</tt> API still uses the ratchet mechanism, so this
change will not cause the IOC to see time going backwards.</p>

<h3>Microsoft Visual Studio builds</h3>

<p>The build configuration files for builds using the Microsoft compilers have
been updated, although there should be no noticable difference at most sites.
One extra compiler warning is now being suppressed for C++ code, <tt>C4344:
behavior change: use of explicit template arguments results in ...</tt> which is
gratuitous and was appearing frequently in builds of the EPICS V4 modules.</p>

<p>Cross-builds of the windows-x64 target from a win32-x86 host have been
removed as they don't actually work within the context of a single <tt>make</tt>
run. Significant changes to the build configuration files would be necessary for
these kinds of cross-builds to work properly, which could be done if someone
needs them (email Andrew Johnson before working on this, and see
<a href="http://stackoverflow.com/questions/5807647/how-do-you-compile-32-bit-and-64-bit-applications-at-the-same-time-in-visual-stu">
this stack-overflow answer</a> for a starting point).</p>

<h3>Bazaar keywords such as 'Revision-Id' removed</h3>

<p>In preparation for moving to git in place of the Bazaar revision control
system we have removed all the keywords from the Base source code.</p>

<h3>Linux systemd service file for CA Repeater</h3>

<p>Building this version of Base on a Linux system creates a systemd service
file suitable for starting the Channel Access Repeater under systemd. The file
will be installed into the target bin directory, from where it can be copied
into the appropriate systemd location and modified as necessary. Installation
instructions are included as comments in the file.</p>


<h2 align="center">Changes made between 3.15.3 and 3.15.4</h2>

<h3>New string input device support "getenv"</h3>

<p>A new "getenv" device support for both the stringin and lsi (long string
input) record types can be used to read the value of an environment variable
from the IOC at runtime. See base/db/softIocExit.db for sample usage.</p>

<h3>Build rules and DELAY_INSTALL_LIBS</h3>

<p>A new order-only prerequisite build rule has been added to ensure that
library files (and DLL stubs on Windows) get installed before linking any
executables, which resolves parallel build problems on high-powered CPUs. There
are some (rare) cases though where a Makefile has to build an executable and run
it to be able to compile code for a library built by the same Makefile. With
this new build rule GNUmake will complain about a circular dependency and the
build will probably fail in those cases. To avoid this problem the failing
Makefile should set <tt>DELAY_INSTALL_LIBS = YES</tt> before including the
<tt>$(TOP)/configure/RULES</tt> file, disabling the new build rule.</p>

<h3>IOC environment variables and build parameters</h3>

<p>The IOC now sets a number of environment variables at startup that provide
the version of EPICS Base it was built against (EPICS_VERSION_...) and its build
architecture (ARCH). In some cases this allows a single iocBoot/ioc directory to
be used to run the same IOC on several different architectures without any
changes.</p>

<p>There are also 3 new environment parameters (EPICS_BUILD_...) available that
C/C++ code can use to find out the target architecture, OS class and compiler
class it was built with. These may be useful when writing interfaces to other
languages.</p>

<h3>New implementation of promptgroup/gui_group field property</h3>

<p>The mechanism behind the "promptgroup()" field property inside a record type
definition has been changed. Instead of using a fixed set of choices,
the static database access library now collects the used gui group names
while parsing DBD information. Group names should start with a two-digit number
plus space-dash-space to allow proper sorting of groups.</p>

<p>The include file <tt>guigroup.h</tt> that defined the fixed set of choices
has been deprecated. Instead, use the conversion functions between index number
and group string that have been added to dbStaticLib.</p>

<p>When a DBD file containing record-type descriptions is expanded, any
old-style <tt>GUI_xxx</tt> group names will be replaced by a new-style
string for use by the IOC. This permits an older record type to be used with
the 3.15.4 release, although eventually record types should be converted by
hand with better group names used.</p>

<h3>CA server configuration changes</h3>

<p>RSRV now honors EPICS_CAS_INTF_ADDR_LIST and binds only to the provided list
of network interfaces. Name searches (UDP and TCP) on other network interfaces
are ignored. For example on a computer with interfaces 10.5.1.1/24, 10.5.2.1/24,
and 10.5.3.1/24, setting "EPICS_CAS_INTF_ADDR_LIST='10.5.1.1 10.5.2.1'" will
accept traffic on the .1.1 and .2.1, but ignore from .3.1</p>

<p>RSRV now honors EPICS_CAS_IGNORE_ADDR_LIST and ignores UDP messages received
from addresses in this list.</p>

<p>Previously, CA servers (RSRV and PCAS) would build the beacon address list
using EPICS_CA_ADDR_LIST if EPICS_CAS_BEACON_ADDR_LIST was no set. This is no
longer done. Sites depending on this should set both envronment variables to the
same value.</p>

<h3>IPv4 multicast for name search and beacons</h3>

<p>libca, RSRV, and PCAS may now use IPv4 multicasting for UDP traffic (name
search and beacons). This is disabled by default. To enable multicast address(s)
must be listed in EPICS_CA_ADDR_LIST for clients and EPICS_CAS_INTF_ADDR_LIST
for servers (IOCs should set both). For example:
"EPICS_CAS_INTF_ADDR_LIST='224.0.2.9' EPICS_CA_ADDR_LIST=224.0.2.9".</p>

<p>Please note that no IPv4 multicast address is officially assigned for Channel
Access by IANA. The example 224.0.2.9 is taken from the AD-HOC Block I range.<p>

<h3>Moved <tt>mlockall()</tt> into its own epicsThread routine</h3>

<p>Since EPICS Base 3.15.0.2 on Posix OSs the initialization of the epicsThread
subsystem has called <tt>mlockall()</tt> when the OS supports it and thread
priority scheduling is enabled. Doing so has caused problems in third-party
applications that call the CA client library, so the functionality has been
moved to a separate routine <tt>epicsThreadRealtimeLock()</tt> which will be
called by the IOC at iocInit (unless disabled by setting the global variable
<tt>dbThreadRealtimeLock</tt> to zero).</p>

<h3>Added dbQuietMacroWarnings control</h3>

<p>When loading database files, macros get expanded even on comment lines. If a
comment contains an undefined macro, the load still continues but an error
message gets printed. For this release the error message has been changed to a
warning, but even this warning can be made less verbose by setting this new
variable to a non-zero value before loading the file, like this:</p>

<blockquote><pre>
var dbQuietMacroWarnings 1      <i>iocsh</i>
dbQuietMacroWarnings=1          <i>VxWorks</i>
</pre></blockquote>

<p>This was <a href="https://bugs.launchpad.net/bugs/541119">Launchpad bug
541119</a>.</p>


<h2 align="center">Changes from the 3.14 branch between 3.15.3 and 3.15.4</h2>

<h3>NTP Time Provider adjusts to OS tick rate changes</h3>

<p>Dirk Zimoch provided code that allows the NTP Time provider (used on VxWorks
and RTEMS only) to adapt to changes in the OS clock tick rate after the provider
has been initialized. Note that changing the tick rate after iocInit() is not
advisable, and that other software might still misbehave if initialized before
an OS tick rate change. This change was back-ported from the 3.15 branch.</p>

<h3>Making IOC ca_get operations atomic</h3>

<p>When a CA client gets data from an IOC record using a compound data type such
as <tt>DBR_TIME_DOUBLE</tt> the value field is fetched from the database in a
separate call than the other metadata, without keeping the record locked. This
allows some other thread such as a periodic scan thread a chance to interrupt
the get operation and process the record in between. CA monitors have always
been atomic as long as the value data isn't a string or an array, but this race
condition in the CA get path has now been fixed so the record will stay locked
between the two fetch operations.</p>

<p>This fixes <a href="https://bugs.launchpad.net/epics-base/+bug/1581212">
Launchpad bug #1581212</a>, thanks to Till Strauman and Dehong Zhang.</p>

<h3>New CONFIG_SITE variable for running self-tests</h3>

<p>The 'make runtests' and 'make tapfiles' build targets normally only run the
self-tests for the main <tt>EPICS_HOST_ARCH</tt> architecture. If the host is
able to execute self-test programs for other target architectures that are being
built by the host, such as when building a <tt>-debug</tt> version of the host
architecture for example, the names of those other architectures can be added to
the new <tt>CROSS_COMPILER_RUNTEST_ARCHS</tt> variable in either the
<tt>configure/CONFIG_SITE</tt> file or in an appropriate
<tt>configure/os/CONFIG_SITE.&lt;host&gt;.Common</tt> file to have the test
programs for those targets be run as well.</p>

<h3>Additional RELEASE file checks</h3>

<p>An additional check has been added at build-time for the contents of the
configure/RELEASE file(s), which will mostly only affect users of the Debian
EPICS packages published by NSLS-2. Support modules may share an install path,
but all such modules must be listed adjacent to each other in any RELEASE files
that point to them. For example the following will fail the new checks:</p>

<blockquote><pre>
AUTOSAVE = /usr/lib/epics
ASYN = /home/mdavidsaver/asyn
EPICS_BASE = /usr/lib/epics
</pre></blockquote>

<p>giving the compile-time error</p>

<blockquote><pre>
This application's RELEASE file(s) define
	EPICS_BASE = /usr/lib/epics
after but not adjacent to
	AUTOSAVE = /usr/lib/epics
Module definitions that share paths must be grouped together.
Either remove a definition, or move it to a line immediately
above or below the other(s).
Any non-module definitions belong in configure/CONFIG_SITE.
</pre></blockquote>


<p>In many cases such as the one above the order of the <tt>AUTOSAVE</tt> and
<tt>ASYN</tt> lines can be swapped to let the checks pass, but if the
<tt>AUTOSAVE</tt> module depended on <tt>ASYN</tt> and hence had to appear
before it in the list this error indicates that <tt>AUTOSAVE</tt> should also be
built in its own private area; a shared copy would likely be incompatible with
the version of <tt>ASYN</tt> built in the home directory.</p>

<h3>String field buffer overflows</h3>

<p>Two buffer overflow bugs that can crash the IOC have been fixed, caused by
initializing a string field with a value larger than the field size
(<a href="https://bugs.launchpad.net/bugs/1563191">Launchpad bug
#1563191</a>).</p>

<h3>Fixed stack corruption bug in epicsThread C++ API</h3>

<p>The C++ interface to the epicsThread API could corrupt the stack on thread
exit in some rare circumstances, usually at program exit. This bug has been
fixed (<a href="https://bugs.launchpad.net/bugs/1558206">Launchpad bug
#1558206</a>).</p>

<h3>RTEMS NTP Support Issue</h3>

<p>On RTEMS the NTP Time Provider could in some circumstances get out of sync
with the server because the osdNTPGet() code wasn't clearing its input socket
before sending out a new request. This
(<a href="https://bugs.launchpad.net/bugs/1549908">Launchpad bug 1549908</a>)
has now been fixed.</p>

<h3>CALC engine bitwise operator fixes</h3>

<p>The bitwise operators in the CALC engine have been modified to work properly
with values that have bit 31 (0x80000000) set. This modification involved
back-porting some earlier changes from the 3.15 branch, and fixes
<a href="https://code.launchpad.net/bugs/1514520">Launchpad bug
#1514520</a>.</p>

<h3>Fix <tt>ipAddrToAsciiAsync()</tt>: Don't try to join the daemon thread</h3>

<p>On process exit, don't try to stop the worker thread that makes DNS lookups
asynchronous. Previously this would wait for any lookups still in progress,
delaying the exit unnecessarily. This was most obvious with catools (eg.
cainfo).
<a href="https://bugs.launchpad.net/bugs/1527636">lp:1527636</a></p>

<h3>Fix <tt>epicsTime_localtime()</tt> on Windows</h3>

<p>Simpler versions of the epicsTime_gmtime() and epicsTime_localtime()
routines have been included in the Windows implementations, and a new test
program added. The original versions do not report DST status properly. Fixes
<a href="https://bugs.launchpad.net/bugs/1528284">Launchpad bug 1528284</a>.</p>


</body>
</html><|MERGE_RESOLUTION|>--- conflicted
+++ resolved
@@ -18,7 +18,6 @@
 
 -->
 
-<<<<<<< HEAD
 <h3>Git Branches Recombined</h3>
 
 <p>The four separate Git branches <tt>core/master</tt>, <tt>libcom/master</tt>,
@@ -97,7 +96,7 @@
 <h2 align="center">Changes from the 3.16 branch since 3.16.1</h2>
 
 <!-- Insert inherited items immediately below here ... -->
-=======
+
 <h3>Output from <tt>dbpr</tt> command enhanced</h3>
 
 <p>The "DataBase Print Record" command <tt>dbpr</tt> now generates slightly
@@ -105,7 +104,6 @@
 release also includes additional protection against buffer overflows while
 printing long links in <tt>dbpr</tt>, and corrects the output of long strings
 from the <tt>dbgf</tt> command.</p>
->>>>>>> 7ef9ea71
 
 <h3>Record types mbbiDirect and mbboDirect extended to 32 bit</h3>
 
