<!DOCTYPE html PUBLIC "-//W3C//DTD HTML 4.01 Transitional//EN"
    "http://www.w3.org/TR/html4/loose.dtd">
<html>
<head>
  <meta http-equiv="content-type" content="text/html; charset=iso-8859-1">
  <title>EPICS Base R3.15.4 Release Notes</title>
</head>

<body lang="en">
<h1 align="center">EPICS Base Release 3.15.4</h1>

<p style="color:red">This version of EPICS Base has not been released yet.</p>


<h2 align="center">Changes made on the 3.15 branch since 3.15.3</h2>
<!-- Insert new items immediately below here ... -->

<<<<<<< HEAD
<h3>CA server configuration changes</h3>

<p>RSRV now honors EPICS_CAS_INTF_ADDR_LIST and binds only to the provided list
of network interfaces. Name searches (UDP and TCP) on other network interfaces
are ignored. For example on a computer with interfaces 10.5.1.1/24, 10.5.2.1/24,
and 10.5.3.1/24, setting "EPICS_CAS_INTF_ADDR_LIST='10.5.1.1 10.5.2.1'" will
accept traffic on the .1.1 and .2.1, but ignore from .3.1</p>

<p>RSRV now honors EPICS_CAS_IGNORE_ADDR_LIST and ignores UDP messages received
from addresses in this list.</p>

<p>Previously, CA servers (RSRV and PCAS) would build the beacon address list
using EPICS_CA_ADDR_LIST if EPICS_CAS_BEACON_ADDR_LIST was no set. This is no
longer done. Sites depending on this should set both envronment variables to the
same value.</p>

<h3>IPv4 multicast for name search and beacons</h3>

<p>libca, RSRV, and PCAS may now use IPv4 multicasting for UDP traffic (name
search and beacons). This is disabled by default. To enable multicast address(s)
must be listed in EPICS_CA_ADDR_LIST for clients and EPICS_CAS_INTF_ADDR_LIST
for servers (IOCs should set both). For example:
"EPICS_CAS_INTF_ADDR_LIST='224.0.2.9' EPICS_CA_ADDR_LIST=224.0.2.9".</p>

<p>Please note that no IPv4 multicast address is officially assigned for Channel
Access by IANA. The example 224.0.2.9 is taken from the AD-HOC Block I range.<p>

<h3>Moved <tt>mlockall()</tt> into its own epicsThread routine</h3>

<p>Since EPICS Base 3.15.0.2 on Posix OSs the initialization of the epicsThread
subsystem has called <tt>mlockall()</tt> when the OS supports it and thread
priority scheduling is enabled. Doing so has caused problems in third-party
applications that call the CA client library, so the functionality has been
moved to a separate routine <tt>epicsThreadRealtimeLock()</tt> which will be
called by the IOC at iocInit (unless disabled by setting the global variable
<tt>dbThreadRealtimeLock</tt> to zero).</p>

<h3>Added dbQuietMacroWarnings control</h3>

<p>When loading database files, macros get expanded even on comment lines. If a
comment contains an undefined macro, the load still continues but an error
message gets printed. For this release the error message has been changed to a
warning, but even this warning can be made less verbose by setting this new
variable to a non-zero value before loading the file, like this:</p>

<blockquote><pre>
var dbQuietMacroWarnings 1      <i>iocsh</i>
dbQuietMacroWarnings=1          <i>VxWorks</i>
</pre></blockquote>

<p>This was <a href="https://bugs.launchpad.net/bugs/541119">Launchpad bug
541119</a>.</p>


<h2 align="center">Changes pulled from the 3.14 branch since 3.15.3</h2>
<!-- Insert inherited items immediately below here ... -->
=======
<h3>String field buffer overflows</h3>

<p>Two buffer overflow bugs that can crash the IOC have been fixed, caused by
initializing a string field with a value larger than the field size
(<a href="https://bugs.launchpad.net/bugs/1563191">Launchpad bug
#1563191</a>).</p>

<h3>Fixed stack corruption bug in epicsThread C++ API</h3>

<p>The C++ interface to the epicsThread API could corrupt the stack on thread
exit in some rare circumstances, usually at program exit. This bug has been
fixed (<a href="https://bugs.launchpad.net/bugs/1558206">Launchpad bug
#1558206</a>).</p>
>>>>>>> 430da57a

<h3>RTEMS NTP Support Issue</h3>

<p>On RTEMS the NTP Time Provider could in some circumstances get out of sync
with the server because the osdNTPGet() code wasn't clearing its input socket
before sending out a new request. This
(<a href="https://bugs.launchpad.net/bugs/1549908">Launchpad bug 1549908</a>)
has now been fixed.</p>

<h3>CALC engine bitwise operator fixes</h3>

<p>The bitwise operators in the CALC engine have been modified to work properly
with values that have bit 31 (0x80000000) set. This modification involved
back-porting some earlier changes from the 3.15 branch, and fixes
<a href="https://code.launchpad.net/bugs/1514520">Launchpad bug
#1514520</a>.</p>

<h3>Fix <tt>ipAddrToAsciiAsync()</tt>: Don't try to join the daemon thread</h3>

<p>On process exit, don't try to stop the worker thread that makes DNS lookups
asynchronous. Previously this would wait for any lookups still in progress,
delaying the exit unnecessarily. This was most obvious with catools (eg.
cainfo).
<a href="https://bugs.launchpad.net/bugs/1527636">lp:1527636</a></p>

<h3>Fix <tt>epicsTime_localtime()</tt> on Windows</h3>

<p>Simpler versions of the epicsTime_gmtime() and epicsTime_localtime()
routines have been included in the Windows implementations, and a new test
program added. The original versions do not report DST status properly. Fixes
<a href="https://bugs.launchpad.net/bugs/1528284">Launchpad bug 1528284</a>.</p>


<h2 align="center">Changes between 3.15.2 and 3.15.3</h2>

<h3>Make the NTP Time provider optional on VxWorks</h3>

<p>Recent versions of VxWorks (sometime after VxWorks 6) provide facilities for
automatically synchronizing the OS clock time with an NTP server. The EPICS time
system used to assume that it had to provide time synchronization on VxWorks,
but now it tests for the existance of either of the two OS synchronization
threads before starting the NTP time provider. It is still possible to force the
NTP provider to be started even if the OS synchronization is running by defining
the environment variable <tt>EPICS_TS_FORCE_NTPTIME</tt> in the startup script
before loading the IOC's .munch file. Forcing may be necessary if the VxWorks
image is not correctly configured with the IP address of a local NTP server.</p>

<h3>Assembling files from numbered snippets</h3>

<p>A tool has been added that assembles file snippets specified on the
command line into a single output file, with sorting and replacing/adding of
snippets done based on their file names. The build system integration requires
the output file to be specified setting COMMON_ASSEMBLIES (arch independent)
or ASSEMBLIES (created by arch), then defining the snippets for each assembly
setting *_SNIPPETS (explicitly) or *_PATTERN (searched relative to all source
directories).
</p>

<h3>Clean up after GNU readline()</h3>

<p>If EPICS Base is built with readline support, any IOC that calls epicsExit()
from a thread other than the main thread is likely to leave the user's terminal
in a weird state, requiring the user to run something like 'stty sane' to clean
it up. This release patches the readline support code to clean up automatically
by registering an epicsAtExit() routine.</p>

<h3>Removed the last vestiges of RSET::get_value()</h3>

<p>The IOC has not called the get_value() routine in the RSET for a very long
time, but there was still one implementation left in the event record support
code, and a structure definition for one of the original arguments to that
routine was defined in recGbl.h. Both of these have now been removed.</p>


<h2 align="center">Changes between 3.15.1 and 3.15.2</h2>

<h3>Raised limit on link field length in database files</h3>

<p>The length of INP/OUT link fields in database files was limited to 79 chars
by an internal buffer size in the db file parser. This limitation will go away
completely in 3.16, and has been statically raised to 255 chars for the 3.15
series.</p>

<h3>aoRecord raw conversion overflows</h3>

<p>The ao record type now checks converted raw values and limits them to the
32-bit integer range before writing them to the RVAL field. Previously value
overflows relied on Undefined Behaviour which could give different results on
different platforms. The ROFF fields of the ao and ai record types are now
DBF_ULONG to allow an ROFF setting of 0x80000000 to work properly.</p>

<h3>Changes to &lt;top&gt;/cfg/* files</h3>

<p>The order in which cfg/CONFIG* and cfg/RULES* files are included from support
applications listed in the configure/RELEASE* files has been changed. Previously
these files were included in the order in which the top areas are listed in the
RELEASE file, but it makes more sense to load them in reverse order since later
entries override earlier ones in Makefiles but the release file order is
supposed to allow earlier entries to take precedence over later ones. The same
change has been made to the inclusion of the &lt;top&gt;/configure/RULES_BUILD
files.</p>

<p>Two new file types can also be provided in a module's cfg directory. Files
named TOP_RULES* will be included by the top-level Makefile of other modules
that refer to this module; files name DIR_RULES* will be included by all
Makefiles that merely descend into lower-level directories. The cfg/RULES* files
are only included when make is building code inside the O.&lt;arch&gt;
directories.</p>

<p>The new cfg/DIR_RULES* file inclusion was designed to permit new recursive
make actions to be implemented by appending the name of the new action to the
ACTIONS variable. There must be a matching rule in one of the cfg/RULES* files
when doing this. Similar rules may also be defined in the cfg/TOP_RULES* and/or
cfg/DIR_RULES* files, but these should only state prerequisites and not directly
provide commands to be executed.</p>

<h3>Build rules for RTEMS GESYS modules</h3>

<p>RTEMS target builds can now be configured to make GESYS modules by changing
the <CODE>USE_GESYS=NO</code> setting in the file
configure/os/CONFIG_SITE.Common.RTEMS to <code>YES</code>.</p>

<h3>Added Make variables for command-line use</h3>

<p>The following variables are now used during the build process, reserved for
setting on the command-line only (Makefiles should continue to use the
<code>USR_</code> equivalents):</p>

<ul>
<li>CMD_INCLUDES</li>
<li>CMD_CPPFLAGS</li>
<li>CMD_CFLAGS</li>
<li>CMD_CXXFLAGS</li>
<li>CMD_LDFLAGS</li>
<li>CMD_DBFLAGS</li>
<li>CMD_DBDFLAGS</li>
<li>CMD_REGRDDFLAGS</li>
<li>CMD_ARFLAGS</li>
</ul>

<p>For example:</p>

<blockquote><pre>
make CMD_INCLUDES=/opt/local/include CMD_LDFLAGS=-L/opt/local/lib
</pre></blockquote>

<h3>Enhanced API for asTrapWrite listeners</h3>

<p>External software such as the CA Put Logging module that registers a listener
with the asTrapWrite subsystem was not previously given access to the actual
data being sent by the CA client. In most cases this was not a problem as the
listener can look at the field being modified both before and after the
operation, but if the put processes the record which immediately overwrites the
new value, the client's value cannot be observed.</p>

<p>This release adds three fields to the asTrapWriteMessage structure that is
passed to the listener routines. These new fields provide the CA data type, the
number of array elements, and a pointer to the source data buffer. This change
is completely backwards compatible with listener code written against the
original API. The new API can be detected at compile-time as follows:</p>

<blockquote><pre>
#include "asLib.h"

/* ... */

#ifdef asTrapWriteWithData
    /* Enhanced API */
#endif
</pre></blockquote>

<h3>Use of PATH_FILTER in Makefiles deprecated</h3>

<p>The PATH_FILTER variable was being called to convert forward shashes
<tt><b>/</b></tt> in file paths into pairs of backward slashes
<tt><b>\\</b></tt> on Windows architectures. This has never been strictly
necessary, and was added about 10 years ago to get around some short-comings in
Windows tools at the time. All uses of PATH_FILTER in Base have now been
removed; the definition is still present, but will result in a warning being
printed if it is ever used.</p>

<h3>Using msi for dependencies</h3>

<p>To reduce confusion the msi program has been modified to allow the generation
of dependency rules by adding support for a <tt>-D</tt> option, and changing the
commands in RULES.Db to use this option instead of the mkmf.pl script. The new
build rules will not work with old versions of the msi program, so the command
variable name used in the rules has been changed from MSI to MSI3_15. Sites that
use a modified version of msi must provide support for both the <tt>-D</tt> and
<tt>-o&nbsp;outfile</tt> options, and should then point the MSI3_15 variable in
their applications' CONFIG_SITE files to that updated executable.</p>


<h2 align="center">Changes between 3.15.0.2 and 3.15.1</h2>

<h3>epicsStrnEscapedFromRaw() and epicsStrnRawFromEscaped()</h3>

<p>These routines have been rewritten; the previous implementations did not
always behave exactly as specified.</p>

<h3>Shared Library Versions</h3>

<p>On architectures that can support it, the shared library version number for
libraries provided with Base has had the third component of the EPICS version
number added to it, thus libCom.so.3.15.1 instead of libCom.so.3.15. Windows
can only support two components to its internal product version number, and the
Darwin bug that external shared libraries were being built using the EPICS
version number has been fixed.</p>

<h3>Hooking into dbLoadRecords</h3>

<p>A function pointer hook has been added to the dbLoadRecords() routine, to
allow external modules such as autosave to be notified when new records have
been loaded during IOC initialization. The hook is called dbLoadRecordsHook and
follows the model of the recGblAlarmHook pointer in that modules that wish to
use it must save the current value of the pointer before installing their own
function pointer, and must call the original function from their own
routine.</p>

<p>The hook is activiated from the dbLoadRecords() routine and gets called only
after a database instance file has been read in without error. Note that the
dbLoadTemplates() routine directly calls dbLoadRecords() so this hook also
provides information about instantiated database templates. It is still possible
to load record instances using dbLoadDatabase() though, and doing this will not
result in the hook routines being called.</p>

<p>Code to use this hook should look something like this:</p>

<blockquote><pre>
#include "dbAccessDefs.h"

static DB_LOAD_RECORDS_HOOK_ROUTINE previousHook;

static void myRoutine(const char* file, const char* subs) {
    if (previousHook)
        previousHook(file, subs);

    /* Do whatever ... */
}

void myInit(void) {
    static int done = 0;

    if (!done) {
        previousHook = dbLoadRecordsHook;
        dbLoadRecordsHook = myRoutine;
        done = 1;
    }
}
</pre></blockquote>

<p>As with many other parts of the static database access library there is no
mutex to protect the function pointer. Initialization is expected to take place
in the context of the IOC's main thread, from either a static C++ constructor or
an EPICS registrar routine.</p>


<h2 align="center">Changes between 3.15.0.1 and 3.15.0.2</h2>

<h3>New iocshLoad command</h3>

<p>A new command <tt>iocshLoad</tt> has been added to iocsh which executes a
named iocsh script and can also set one or more shell macro variables at the
same time, the values of which will be forgotten immediately after the named
script finishes executing. The following example shows the syntax:</p>

<blockquote><pre>
iocshLoad "serial.cmd", "DEV=/dev/ttyS0,PORT=com1,TYPE=RS485"
iocshLoad "radmon.cmd", "PORT=com1,ADDR=0"
</pre></blockquote>

<h3>Support routines for 64-bit integers</h3>

<p>The libCom library now provides support for 64-bit integer types on all
supported architectures. The epicsTypes.h header file defines epicsInt64 and
epicsUInt64 type definitions for both C and C++ code. The epicsStdlib.h header
also declares the following for parsing strings into the relevent sized integer
variables: Functions epicsParseLLong(), epicsParseULLong() with related macros
epicsScanLLong() and epicsScanULLong(), and the functions epicsParseInt64()
and epicsParseUInt64(). Use the first two functions and the macros for long long
and unsigned long long integer types, and the last two functions for the
epicsInt64 and epicsUInt64 types. Note that the latter can map to the types long
and unsigned long on some 64-bit architectures such as linux-x86_64, not to the
two long long types.</p>

<p>This version does not provide the ability to define 64-bit record fields, the
use of the 64-bit types in the IOC database will come in a later release of
EPICS Base.</p>

<h3>Full support for loadable support modules</h3>

<p>Apparently later versions of Base 3.14 permitted support modules to be loaded
from a shared library at runtime without the IOC having been linked against that
shared library; the registerRecordDeviceDriver.pl program would accept a partial
DBD file containing just the entries needed for the library and generate the
appropriate registration code. In 3.15 however the registerRecordDeviceDriver.pl
program was replaced by one using the new DBD file parser, and in this a device
support entry would only be accepted after first loading the record type that it
depended on.</p>

<p>The parser has been modified to accept device entries without having seen the
record type first, although a warning is given when that happens. To remove the
warning the DBD file can provide a record type declaration instead (no fields
can be defined, so the braces must be empty), before the device() entry. The
result will generate the correct registration code for the device entry without
including anything for any merely declared record types. The generated code can
be linked into a shared library and loaded by an IOC at runtime using dlload.
</p>

<h3>Parallel callback threads</h3>

<p>The general purpose callback facility can run multiple parallel callback
threads per priority level. This makes better use of SMP architectures (e.g.
processors with multiple cores), as callback work - which includes second
stage processing of records with asynchronuous device support and I/O
scanned processing - can be distributed over the available CPUs.</p>

<p>Note that by using parallel callback threads the order of scan callback
requests in the queue is not retained. If a device support needs to be
informed when scanIoRequest processing has finished, it should use the new
scanIoSetComplete() feature to add a user function that will be called after
the scanIoRequest record processing has finished.</p>

<p>Parallel callback threads have to be explicitly configured, by default
the IOC keeps the old behavior of running one callback thread per priority.</p>

<h3>Merge MMIO API from devLib2</h3>

<p>Added calls to handle 8, 16, and 32 bit Memory Mapped I/O reads and writes.
The calls added include <tt><i>X</i>_iowrite<i>Y</i>()</tt> and
<tt><i>X</i>_ioread<i>Y</i>()</tt>
where <tt><i>X</i></tt> is <tt>nat</tt> (native), <tt>be</tt> or <tt>le</tt>,
and <tt><i>Y</i></tt> is <tt>16</tt> or <tt>32</tt>.
Also added are <tt>ioread8()</tt> and <tt>iowrite8()</tt>.</p>

<h3>Added optional dbServer API to database</h3>

<p>A server layer that sits on top of the IOC database may now register itself
as such by calling <tt>dbRegisterServer()</tt> and providing optional routines
that other components can use. The initial purpose of this API allows the Trace
Processing implementation in <tt>dbProcess()</tt> to identify a client that
causes a record to process when TPRO is set.</p>

<p>To support the client idenfication, the server provides a routine that
returns that identity string when called by one of its own processing
threads.</p>

<h3>Concatenated database definition files</h3>

<p>A series of database definition (dbd) files can now be concatenated during
the build process into a newly-created dbd file with result being installed into
$(INSTALL_LOCATION)/dbd without expanding it.</p>

<p>The following lines in an EPICS Makefile will create a file name.dbd in the
O.Common build directory containing the contents of file1.dbd followed by
file2.dbd then file3.dbd. The new file will then be installed into
$(INSTALL_LOCATION)/dbd without expanding any of its include statements.</p>

<blockquote><pre>
DBDCAT += name.dbd
name_DBD += file1.dbd file2.dbd file3.dbd
</pre></blockquote>

<p>The source files file1.dbd, file2.dbd and file3.dbd may be created by the
current Makefile, be located in the parent directory or any other directory in
the SRC_DIRS list, be specified by their full pathname, exist in the install dbd
directory, or be found in any dbd directory linked from the application's
RELEASE files.</p>

<h3>Posix: Drop SCHED_FIFO before exec() in child process</h3>

<p>If Base is compiled with <tt>USE_POSIX_THREAD_PRIORITY_SCHEDULING = YES</tt>
in configure/CONFIG_SITE or related files, the Posix implementation of the
libCom <tt>osiSpawnDetachedProcess()</tt> routine will switch the child process
to use the normal SCHED_OTHER (non real-time) scheduler before executing the
named executable program. If it needs to use the real-time scheduler the new
program can request that for itself.</p>

<h3>Posix: Lock all memory when running with FIFO scheduler</h3>

<p>On Posix systems, an IOC application's ability to meet timing deadlines is
often dependent on its ability to lock part or all of the process's virtual
address space into RAM, preventing that memory from being paged to the swap
area. This change will attempt to lock the process's virtual address space into
RAM if the process has the ability to run threads with different priorities. If
unsuccessful, it prints an message to stderr and continues.</p>

<p>On Linux, one can grant a process the ability to run threads with different
priorities by using the command <code>ulimit -r unlimited</code>. To use the
FIFO scheduler for an IOC, use a command like this:</p>

<blockquote><pre>chrt -f 1 softIoc -d test.db</pre></blockquote>

<p>On Linux, one can grant a process the ability to lock itself into memory
using the command <code>ulimit -l unlimited</code>. These limits can also be
configured on a per user/per group basis by changing /etc/security/limits.conf
or its equivalent.</p>

<p>A child process created via fork() normally inherits its parent's resource
limits, so a child of a real-time soft-IOC will get its parent's real-time
priority and memlock limits. The memory locks themselves however are not
inherited by child processes.</p>

<h3>Implement EPICS_CAS_INTF_ADDR_LIST in rsrv</h3>

<p>The IOC server can now bind to a single IP address (and optional port number)
read from the standard environment parameter EPICS_CAS_INTF_ADDR_LIST.
Additional addresses included in that parameter after the first will be ignored
and a warning message displayed at iocInit time.</p>

<h3>alarmString.h deprecated again</h3>

<p>The string arrays that provide string versions of the alarm status and
severity values have been moved into libCom and the header file that used to
instanciate them is no longer required, although a copy is still provided for
backwards compatibility reasons. Only the alarm.h header needs to be included
now to declare the epicsAlarmSeverityStrings and epicsAlarmConditionStrings
arrays.</p>

<h3>General purpose thread pool</h3>

<p>
A general purpose threaded work queue API epicsThreadPool is added.
Multiple pools can be created with controlable priority and number
of worker threads.  Lazy worker startup is supported.</p>

<h3>Database field setting updates</h3>

<p>A database (.db) file loaded by an IOC does not have to repeat the record
type of a record that has already been loaded. It may replace the first
parameter of the <tt>record(type, name)</tt> statement with an asterisk
character inside double-quotes, <tt>"*"</tt> instead. Thus the following is a
legal database file:</p>

<blockquote><pre>record(ao, "ao1") {}
record("*", "ao1") {
    field(VAL, 10)
}</pre></blockquote>

<p>Note that database configuration tools will not be expected to have to
understand this syntax, which is provided for scripted and hand-coded database
and template instantiation only. Setting the IOC's <tt>dbRecordsOnceOnly</tt>
flag also makes this syntax illegal, since its purpose is to prevent
multiply-defined records from being collapsed into a single instance.</p>

<h3>Added echo command to iocsh</h3>

<p>The single argument string may contain escaped characters, which will be
translated to their raw form before being printed (enclose the string in quotes
to avoid double-translation). A newline is always appended to the output, and
output stream redirection is supported.</p>

<h3>Added macro EPICS_UNUSED to compilerDependencies.h</h3>

<p>To prevent the compiler from warning about a known-unused variable, mark it
with the macro EPICS_UNUSED. On gcc and clang this will expand to
<tt>__attribute__((unused))</tt> to prevent the warning.</p>

<h3>User specified db substitution file suffix</h3>

<p>Per Dirk Zimoch's suggestion, a user specified db substitution file suffix is
now allowed by setting the variable SUBST_SUFFIX in a configuration directory
CONFIG_SITE file or in a Makefile before the include $(TOP)/configure/RULES
line. The default for SUBST_SUFFIX is <tt>.substitutions</tt></p>

<h3>NTP Time Provider adjusts to OS tick rate changes</h3>

<p>Dirk Zimoch provided code that allows the NTP Time provider (used on VxWorks
and RTEMS only) to adapt to changes in the OS clock tick rate after the provider
has been initialized. Note that changing the tick rate after iocInit() is not
advisable, and that other software might still misbehave if initialized before
an OS tick rate change.</p>

<h3>Added newEpicsMutex macro</h3>

<p>Internal C++ uses of <tt>new epicsMutex()</tt> have been replaced with a new
macro which calls a new constructor, passing it the file name and line number of
the mutex creation code. C code that creates mutexes has been using a similar
macro for a long time, but there was no equivalent constructor for the C++
wrapper class, so identifying a specific mutex was much harder to do.</p>

<h3>Post DBE_PROPERTY events automatically</h3>

<p>A new record field attribute "prop(YES)" has been added to identify fields
holding meta-data. External changes to these fields will cause a CA monitor
event to be sent to all record subscribers who have asked for DBE_PROPERTY
updates. Meta-data fields have been marked for all Base record types.</p>

<h3>errlogRemoveListener() routine changed</h3>

<p>Code that calls <tt>errlogRemoveListener(myfunc)</tt> must be modified to use
the new, safer routine <tt>errlogRemoveListeners(myfunc, &amp;pvt)</tt> instead.
The replacement routine takes a second argument which must be the same private
pointer that was passed to <tt>errlogAddListener()</tt> when adding that
listener. It also deletes all matching listeners (hence the new plural name) and
returns how many were actually deleted, whereas the previous routine only
removed the first listener that matched.</p>

<h3>Simplified generation of .dbd files</h3>

<p>The Perl script <tt>makeIncludeDbd.pl</tt> has been removed and the rules
that created an intermediate <tt><i>xxx</i>Include.dbd</tt> file from the
Makefile variable <tt>xxx_DBD</tt> have been modified to generate the target
<tt><i>xxx</i>.dbd</tt> file directly. This should simplify applications that
might have had to provide dependency rules for the intermediate files in 3.15.
Applications which provide their own <tt><i>xxx</i>Include.dbd</tt> source file
will continue to have it expanded as before.</p>

<h3>New Undefined Severity field UDFS</h3>

<p>A new field has been added to dbCommon which configures the alarm severity
associated with the record being undefined (when UDF=TRUE). The default value is
INVALID so old databases will not be affected, but now individual records can be
configured to have a lower severity or even no alarm when undefined. Be careful
when changing this on applications where the IVOA field of output records is
used, IVOA still requires an INVALID severity to trigger value replacement.</p>

<h3>New build target <q>tapfiles</q></h3>

<p>This new make target runs the same tests as the <q>runtests</q> target, but
instead of summarizing or displaying the output for each test script it creates
a <q>.tap</q> file inside the architecture build directory which contains the
detailed test output. The output file can be parsed by continuous integration
packages such as <a href="http://www.jenkins-ci.org/">Jenkins</a> to show the
test results.</p>

<h3>Array field double-buffering</h3>

<p>Array data can now be moved, without copying, into and out of the VAL field
of the waveform, aai, and aao record types by replacing the pointer in BPTR.
The basic rules which device support must follow are:</p>

<ol>
    <li>BPTR, and the memory it is currently pointing to, can only be accessed
      while the record is locked.</li>
    <li>NELM may not be changed; NORD should be updated whenever the number of
      valid data elements changes.</li>
    <li>When BPTR is replaced it must always point to a block of memory large
      enough to hold the maximum number of elements, as given by the NELM and
      FTVL fields.</li>
</ol>

<h3>Spin-locks API added</h3>

<p>The new header file epicsSpin.h adds a portable spin-locks API which is
intended for locking very short sections of code (typically one or two lines of
C or C++) to provide a critical section that protects against race conditions.
On Posix platforms this uses the pthread_spinlock_t type if it's available and
the build is not configured to use Posix thread priorities, but otherwise it
falls back to a pthread_mutex_t. On the UP VxWorks and RTEMS platforms the
implementations lock out CPU interrupts and disable task preemption while a
spin-lock is held. The default implementation (used when no other implementation
is provided) uses an epicsMutex. Spin-locks may not be taken recursively, and
the code inside the critical section should be short and deterministic.</p>

<h3>Improvements to aToIPAddr()</h3>

<p>The libCom routine aToIPAddr() and the vxWorks implementation of the
associated hostToIPAddr() function have been modified to be able to look up
hostnames that begin with one or more digits. The epicsSockResolveTest program
was added to check this functionality.</p>

<h3>mbboDirect and mbbiDirect records</h3>

<p>These record types have undergone some significant rework, and will behave
slightly differently than they did in their 3.14 versions. The externally
visible changes are as follows:</p>

<h5>mbbiDirect</h5>

<ul>
  <li>If the MASK field is set in a database file, it will not be over-written
    when the record is initialized. This allows non-contiguous masks to be set,
    although only the device support actually uses the MASK field.</li>
  <li>If process() finds the UDF field to be set, the record will raise a
    UDF/INVALID alarm.</li>
</ul>

<h5>mbboDirect</h5>

<ul>
  <li>If the MASK field is set in a database file, it will not be over-written
    when the record is initialized. This allows non-contiguous masks to be set,
    although only the device support actually uses the MASK field.</li>
  <li>After the device support's init_record() routine returns during record
    initialization, if OMSL is <q>supervisory</q> and UDF is clear the fields
    B0-BF will be set from the current VAL field.</li>
  <li>When a put to the OMSL field sets it to <q>supervisory</q>, the fields
    B0-BF will be set from the current VAL field. This did not used to happen,
    the individual bit fields were previously never modified by the record.
    Note that this change may require some databases to be modified, if they
    were designed to take advantage of the previous behavior.</li>
</ul>

<h3>Redirection of the errlog console stream</h3>

<p>A new routine has been added to the errlog facility which allows the console
error message stream to be redirected from stderr to some other already open
file stream:</p>

<blockquote><pre>int errlogSetConsole(FILE *stream);
</pre></blockquote>

<p>The stream argument must be a FILE* pointer as returned by fopen() that is
open for output. If NULL is passed in, the errlog thread's stderr output stream
will be used instead. Note that messages to the console can be disabled and
re-enabled using the eltc routine which is also an iocsh command, but there is
no iocsh command currently provided for calling errlogSetConsole.</p>

<h3>Add cleanup subroutine to aSub record</h3>

<p>An aSub routine may set the CADR field with a function pointer which will be
run before a new routine in the event that a change to the SNAM field changes
the record's process subroutine.</p>

<p>This can be used to free any resources the routine needs to allocate. It can
also be used to determine if this is the first time this routine has been called
by this record instance. The CADR field is set to NULL immediately after the
routine it points to is called.</p>

<p>Example:</p>

<blockquote><pre>void cleanup(aSubRecord* prec) {
    free(prec-&gt;dpvt);
    prec-&gt;dpvt = NULL;
}

long myAsubRoutine(aSubRecord* prec) {
    if (!prec-&gt;cadr) {
        /* check types of inputs and outputs */
        if (prec-&gt;ftva != menuFtypeDOUBLE)
            return 1; /* oops */

        dpvt = malloc(42);
        prec-&gt;cadr = &amp;cleanup;
    }

    /* normal processing */
}
epicsRegisterFunction(myAsubRoutine);
</pre></blockquote>

<h3>Sequence record enhancements</h3>

<p>The sequence record type now has 16 link groups numbered 0 through 9 and A
through F, instead of the previous 10 groups numbered 1 through 9 and A. The
changes to this record are directly equivalent to those described below for the
fanout record. The fields OFFS and SHFT have been added and operate on the SELN
value exactly the same way. The result is backwards compatible with the 3.14
version of the sequence record as long as none of the new fields are modified
and the application does not rely on the SOFT/INVALID alarm that was generated
when the selection number exceeded 10. The record also now posts monitors on the
SELN field at the end of the sequence if its value changed when read through the
SELL link.

<h3>Fanout record enhancements</h3>

<p>The fanout record type now has 16 output links LNK0-LNK9 and LNKA-LNKF, plus
two additional fields which make the result backwards compatible with 3.14
databases, but also allow the link selection to be shifted without having to
process the SELN value through a calc or calcout record first.</p>

<p>Previously there was no LNK0 field, so when SELM is <q>Mask</q> bit 0 of SELN
controls whether the LNK1 link field was activated; bit 1 controls LNK2 and so
on. When SELM is <q>Specified</q> and SELN is zero no output link would be
activated at all; LNK1 gets activated when SELN is 1 and so on. Only 6 links
were provided, LNK1 through LNK6. The updated record type maintains the original
behavior when the new fields are not configured, except that the SOFT/INVALID
alarm is not generated when SELN is 7 through 15.</p>

<p>The update involved adding a LNK0 field, as well as fields LNK7 through LNK9
and LNKA through LNKF. To add flexibility and maintain backwards compatibility,
two additional fields have been added:</p>

<dl>
<dt><b>OFFS</b></dt>

<dd>This field holds a signed offset which is added to SELN to select which link
to activate when SELM is <q>Specified</q>. If the resulting value is outside the
range 0 .. 15 the record will go into a SOFT/INVALID alarm state. The default
value of OFFS is zero, so if it is not explicitly set and SELN is 1 the LNK1
link will be activated.</dd>

<dt><b>SHFT</b></dt>

<dd>When SELM is <q>Mask</q> the signed field SHFT is used to shift the SELN
value by SHFT bits (positive means right-wards, values outside the range -15 ..
15 will result in a SOFT/INVALID alarm), before using the resulting bit-pattern
to control which links to activate. The default value is -1, so if SHFT is not
explicitly set bit 0 of SELN will be used to control whether LNK1 gets
activated.</dd>

</dl>

<p>The record also now posts monitors on the SELN field if it changes as a
result of record processing (i.e. when read through the SELL link).</p>

<h3>Deleted Java build rules</h3>

<p>Java has its own build systems now, so we've deleted the rules and associated
variables from Base, although they might get added to the Extensions build rules
for a while in case anyone still needs them.</p>

<h2 align="center">Changes between 3.14.x and 3.15.0.1</h2>

<h3>Application clean rules</h3>

<p>The <tt>clean</tt> Makefile target has changed between a single-colon rule
and a double-colon rule more than once in the life of the EPICS build rules, and
it just changed back to a single-colon rule, but now we recommend that
applications that wish to provide a Makefile that is backwards compatible with
the 3.14 build rules use the construct shown below.  The 3.15 rules now support
a variable called <tt>CLEANS</tt> to which a Makefile can add a list of files to
be deleted when the user does a <tt>make clean</tt> like this:</p>

<blockquote><pre>CLEANS += &lt;list of files to be cleaned&gt;

ifndef BASE_3_15
clean::
	$(RM) $(CLEANS)
endif</pre></blockquote>

<p>The conditional rule provides compatibility for use with the 3.14 build
system.</p>

<h3>MSI included with Base</h3>

<p>An enhanced version of the Macro Substitution and Include program <q>msi</q>
has been included with Base. Both this new version of msi and the IOC's
<tt>dbLoadTemplates</tt> command now support setting global macros in
substitution files, and <tt>dbLoadTemplates</tt> can now take a list of global
macro settings as the second argument on its command line. The substitution file
syntax is documented in the Application Developers Guide.</p>

<h3>Cross-builds targeting win32-x86-mingw</h3>

<p>Some Linux distributions now package the MinGW cross-compiler which makes it
possible to cross-build the win32-x86-mingw target from a linux-x86 host. Build
configuration files for this combination are now included; adjust the settings
in configure/os/CONFIG_SITE.linux-x86.win32-x86-mingw and add win32-x86-mingw to
the CROSS_COMPILER_TARGET_ARCHS variable in configure/CONFIG_SITE or in
configure/os/CONFIG_SITE.linux-x86.Common.</p>

<h3>Architecture win32-x86-cygwin Removed</h3>

<p>The ability to compile non-cygwin binaries using the Cygwin build tools is no
longer supported by current versions of Cygwin, so this architecture has been
removed. Use the MinWG tools and the win32-x86-mingw architecture instead.</p>

<h3>RTEMS and VxWorks Test Harnesses</h3>

<p>The original libCom test harness has been renamed <tt>libComTestHarness</tt>,
and two additional test harnesses have been created <tt>dbTestHarness</tt> and
<tt>filterTestHarness</tt> which are all built for RTEMS and vxWorks targets.
The new ones include tests in src/ioc/db/test and src/std/filters/test.</p>

<p>Running the new tests requires additional .db and .dbd files to be loaded at
runtime, which can be found in the relevant source directory or its O.Common
subdirectory. If the target can access the Base source tree directly it may be
simplest to cd to the relevant source directory before running the test. If not,
the files needed are listed in the generated 'testspec' file found in the
associated build (O.<i>arch</i>) directory.</p>

<p>For RTEMS users the current directory is determined in a BSP specific way.
See rtems_init.c and setBootConfigFromNVRAM.c in src/libCom/RTEMS.</p>

<h3>New API to hook into thread creation</h3>

<p>A hook API has been added allowing user-supplied functions to be called
whenever a thread starts. The calls are made from the thread's context,
and can be used to control additional thread properties not handled inside
EPICS base, e.g. setting the scheduling policy or CPU affinity (on SMP
systems).</p>

<p>The API also supports a mapping operation, calling a user-supplied function
for every thread that is currently running.</p>

<h3>New scan rate units</h3>

<p>Scan rates defined in the menuScan.dbd file may now be specified in seconds,
minutes, hours or Hertz, and plural time units will also be accepted (seconds
are used if no unit is mentioned in the choice string). At <tt>iocInit</tt> each
scan rate is compared with the OS's clock tick and a warning printed if the
rate is too fast or likely to be more than 10% different to the requested rate.
For example the rates given below are all valid, although non-standard (the
default menuScan choices that come with Base have not been changed):</p>

<blockquote>
<pre>menu(menuScan) {
    choice(menuScanPassive,     "Passive")
    choice(menuScanEvent,       "Event")
    choice(menuScanI_O_Intr,    "I/O Intr")
    choice(menuScan1_hour,      "1 hour")
    choice(menuScan0_5_hours, "0.5 hours")
    choice(menuScan15_minutes, "15 minutes")
    choice(menuScan5_minutes,   "5 minutes")
    choice(menuScan1_minute,    "1 minute")
    choice(menuScan10_seconds, "10 seconds")
    choice(menuScan5_seconds,   "5 seconds")
    choice(menuScan2_seconds,   "2 seconds")
    choice(menuScan1_second,    "1 second")
    choice(menuScan2_Hertz,     "2 Hertz")
    choice(menuScan5_Hertz,     "5 Hertz")
    choice(menuScan10_Hertz,   "10 Hz")
}</pre></blockquote>

<h3>Alarm filtering added to input record types</h3>

<p>The record types ai, calc, longin and mbbi have a new alarm filter added to
them. This provides a low-pass filter that can be used to delay the reporting of
alarms caused by the input level passing the HIGH, HIHI, LOW or LOLO values. The
filter is controlled with a new AFTC field that sets the filter's time constant.
The default value for this field is zero, which keeps the record's original
alarm behaviour.</p>

<p>The record must be scanned often enough for the filtering action to work
effectively and the alarm severity can only change when the record is processed,
but that processing does not have to be regular; the filter uses the time since
the record last processed in its calculation. Setting AFTC to a positive number
of seconds will delay the record going into or out of a minor alarm severity or
from minor to major severity until the input signal has been in that range for
that number of seconds.</p>

<h3>Post events on Waveform record's NORD field</h3>

<p>When the record type or device support modify the NORD field of a waveform
record, the record support code now posts DBE_VALUE and DBE_LOG events for that
field, signalling the array length change to any client monitoring the NORD
field.</p>

<h3>Attributes of Non-VAL Fields</h3>

<p>Non-VAL fields now report meaningful information for precision, units,
graphic limits, control limits, and alarm limits instead of simply using
PREC, EGU, HOPR, LOPR, DRVL, DRVH, HIHI, HIGH, LOW, and LOLO. All delay
fields have a default precision of 2 digits, units "s" and control limits
of 0 to 100,000 seconds (these precision and limit values can be changed
for each record type as a whole at runtime by updating a registered global
variable). Input fields like A-L of the calc record read their metadata
from the corresponding INPn link if possible.</p>
<h4>epicsStdioRedirect.h merged into epicsStdio.h</h4>

<p>The definitions from the header file epicsStdioRedirect.h have been moved
into epicsStdio.h so all calls to printf(), puts() and putchar() in files that
include that OSI header will now be subject to stdout redirection.  In past
releases (3.14.7 and later) it was necessary to request the redirection support
by including the epicsStdioRedirect.h header file.  The header file is still
provided, but now it just includes epicsStdio.h.</p>

<h4>Named Soft Events</h4>

<p>Soft events can now be given meaningful names instead of just using the
numbers 1-255. The EVNT field is now a DBF_STRING. The <tt>post_event()</tt> API
is now deprecated but still works. It should be replaced by code that in advance
looks up the <tt>EVNTPVT</tt> event handle associated with the named event by
calling <tt>eventNameToHandle(char *)</tt>, and when that event occurs passes
that handle to the new <tt>postEvent(EVNTPVT)</tt> routine (which may be called
from interrupt level). A new iocsh command <tt>postEvent <i>name</i></tt> will
trigger a named event from the command-line or a startup script (on vxWorks the
expression <tt>postEvent(eventNameToHandle("<i>name</i>"))</tt> must be used
instead though).</p>

<h4>Parallel Builds</h4>

<p>
As EPICS sites get computers with more CPUs they report additional bugs in our
parallel build rules. Various issues have been fixed by separating out the build
rules that generate dependency (.d) files, ensuring that they are constructed at
the appropriate time in the build.</p>

<p>
These rule changes can cause additional warning messages to appear when building
support modules. Where an application provides its own Makefile rules it may now
have to add rules to construct an associated dependency file. In many cases
though the change needed is just to replace a dependency for a
<tt>target$(OBJ)</tt> with the <tt>target$(DEP)</tt> so this</p>

<pre>
    myLib$(OBJ): myLib_lex.c</pre>

<p>
becomes</p>

<pre>
    myLib$(DEP): myLib_lex.c</pre>

<p>
To debug build issues assocated with dependency files, use the command <tt>make
--debug=m</tt> which tells GNUmake to display information about what it is doing
during the first pass when it updates its makefiles.</p>

<h3>
Removed tsDefs.h</h3>

<p>
The deprecated tsDefs API was provided for 3.13 compatibility only, and has now
been removed.  Convert any remaining code that used it to call the epicsTime API
instead.</p>

<h3>
Changes to epicsVersion.h</h3>

<p>
The two macros <tt>EPICS_UPDATE_LEVEL</tt> and <tt>EPICS_CVS_SNAPSHOT</tt> have
been deleted from the epicsVersion.h file; they were deprecated in R3.14 and can
be replaced with <tt>EPICS_PATCH_LEVEL</tt> and <tt>EPICS_DEV_SNAPSHOT</tt>
respectively.</p>

<p>
A new pair of macros has been added to make version number comparisons easier.
Code that will not work with a version of Base before 3.15.0 can now be
written like this to prevent it from compiling:</p>

<pre style="margin: 0 2em;">
#if defined(VERSION_INT) &amp;&amp; EPICS_VERSION_INT &lt; VERSION_INT(3,15,0,0)
#  error EPICS Base R3.15.0 or later is required
#endif
</pre>

<h3>
Added support for iocLogPrefix</h3>

<p>
Added a <code>iocLogPrefix</code> command to <code>iocsh</code>. This adds a
prefix to all messages from this IOC (or other log client) as they get sent to the
iocLogServer. This lets sites use the "fac=&lt;<i>facility</i>&gt;" syntax for
displaying the facility, process name etc. in log viewers like the
<code>cmlogviewer</code>.</p>

<h3>
Reworked the epicsEvent C &amp; C++ APIs</h3>

<ul>
  <li>Renamed the enum epicsEventWaitStatus to epicsEventStatus</li>
  <li>Defined epicsEventWaitStatus as a macro for epicsEventStatus</li>
  <li>Renamed epicsEventWaitOk to epicsEventOk</li>
  <li>Renamed epicsEventWaitError to epicsEventError</li>
  <li>Defined epicsEventWaitOK and epicsEventWaitError as macros</li>
  <li>Added epicsEventTrigger(id) which triggers an event and returns OK or an
    error status if the underlying OS primitives report an error</li>
  <li>Added epicsEventMustTrigger(id) which halts on error</li>
  <li>Defined epicsEventSignal(id) as a macro for epicsEventMustTrigger(id)</li>
  <li>Added a new C++ method epicsEvent::trigger() which throws an
    epicsEvent::invalidSemaphore in the event of an error</li>
  <li>epicsEvent::signal() makes an inline call to epicsEvent::trigger()</li>
  <li>epicsEventWait() and epicsEventWaitWithTimeout() now return an error
    status if the underlying OS primitives report an error</li>
  <li>All the epicsEventMust...() routines are now implemented in the common
    libCom/osi/epicsEvent.cpp source file, and call cantProceed() instead of
    mis-using assert()</li>
  <li>Implemented epicsEventShow() on Posix</li>
  <li>Win32: Removed all epicsShareAPI decorations</li>
</ul>

<h3>
Enabled histogram record type</h3>

<p>
The histogram record was not included in the base.dbd file in any 3.14 release,
but has now been added along with its associated soft device support. The build
system now generates the list of all the record.dbd files in base automatically
in src/std/rec/Makefile.</p>

<h3>
Reorganization of src/</h3>

<p>Reorganization of subdirectories of src/ to better represent the relation
between different parts as described in the following table.</p>

<p>This change also allows the number of libraries built to be reduced to:
libCap5.so,  libca.so,   libdbCore.so,    libdbStaticHost.so,
libCom.so,   libcas.so,  libdbRecStd.so, and  libgdd.so</p>

<table border="1"><tbody>
<tr>
 <th>Component</th>
 <th>Dependency</th>
 <th>Library name</th>
 <th>Description</th>
</tr>
<tr>
 <td>src/tools</td>
 <td></td>
 <td></td>
 <td>Build system scripts</td>
</tr>
<tr>
 <td>src/libCom</td>
 <td>src/tools</td>
 <td>Com</td>
 <td>Utility routines and OS-independant API</td>
</tr>
<tr>
 <td>src/template</td>
 <td>src/tools</td>
 <td></td>
 <td>User application templates (e.g. makeBaseApp)</td>
</tr>
<tr>
 <td>src/ca/client</td>
 <td>src/libCom</td>
 <td>ca</td>
 <td>Channel Access client</td>
</tr>
<tr>
 <td>src/ca/legacy/gdd</td>
 <td>src/ca/client</td>
 <td>gdd</td>
 <td>Generic data layer for PCAS</td>
</tr>
<tr>
 <td>src/ca/legacy/pcas</td>
 <td>src/ca/legacy/gdd</td>
 <td>cas</td>
 <td>Portable Channel Access Server</td>
</tr>
<tr>
 <td>src/ioc</td>
 <td>src/ca</td>
 <td>dbCore</td>
 <td>Core database processing functions</td>
</tr>
<tr>
 <td>src/std</td>
 <td>src/ioc</td>
 <td>dbRecStd</td>
 <td>Standard records, soft device support and the softIoc </td>
</tr>
</tbody></table>

<p>
In order to better reflect these relations the following
directories and files were moved as described:</p>

<table border="1"><tbody>
<tr>
  <th colspan="2">Relocations</th>
</tr>
<tr>
  <th>Previous</th><th>New</th>
</tr>
<tr>
  <th colspan="2">libCom</th>
</tr>
<tr>
  <td>src/RTEMS</td>
  <td>src/libCom/RTEMS</td>
</tr>
<tr>
  <td>src/toolsComm/flex</td>
  <td>src/libCom/flex</td>
</tr>
<tr>
  <td>src/toolsComm/antelope</td>
  <td>src/libCom/yacc</td>
</tr>
<tr>
  <td align="right">src/dbStatic/alarm.h<br>.../alarmString.h</td>
  <td>src/libCom/misc/</td>
</tr>
<tr>
  <th colspan="2">IOC Core Components</th>
</tr>
<tr>
  <td>src/bpt</td>
  <td>src/ioc/bpt</td>
</tr>
<tr>
  <td>src/db</td>
  <td>src/ioc/db</td>
</tr>
<tr>
  <td>src/dbStatic</td>
  <td>src/ioc/dbStatic</td>
</tr>
<tr>
  <td>src/dbtools</td>
  <td>src/ioc/dbtemplate</td>
</tr>
<tr>
  <td>src/misc</td>
  <td>src/ioc/misc</td>
</tr>
<tr>
  <td>src/registry</td>
  <td>src/ioc/registry</td>
</tr>
<tr>
  <td>src/rsrv</td>
  <td>src/ioc/rsrv <a href="#rsrv">1</a></td>
</tr>
<tr>
  <th colspan="2">Standard Record Definitions</th>
</tr>
<tr>
  <td>src/dev/softDev</td>
  <td>src/std/dev</td>
</tr>
<tr>
  <td>src/rec</td>
  <td>src/std/rec</td>
</tr>
<tr>
  <td>src/softIoc</td>
  <td>src/std/softIoc</td>
</tr>
<tr>
  <th colspan="2">Channel Access</th>
</tr>
<tr>
  <td>src/ca</td>
  <td>src/ca/client</td>
</tr>
<tr>
  <td>src/catools</td>
  <td>src/ca/client/tools</td>
</tr>
<tr>
  <td>src/cap5</td>
  <td>src/ca/client/perl</td>
</tr>
<tr>
  <td>src/gdd</td>
  <td>src/ca/legacy/gdd</td>
</tr>
<tr>
  <td>src/cas</td>
  <td>src/ca/legacy/pcas</td>
</tr>
<tr>
  <td>src/excas</td>
  <td>src/ca/legacy/pcas/ex</td>
</tr>
<tr>
  <th colspan="2">User Templates</th>
</tr>
<tr>
  <td>src/makeBaseApp</td>
  <td>src/template/base</td>
</tr>
<tr>
  <td>src/makeBaseExt</td>
  <td>src/template/ext</td>
</tr>
<tr>
  <th colspan="2">Dispersed</th>
</tr>
<tr>
  <td rowspan="3">src/util <a href="#util">2</a></td>
  <td>src/ca/client</td>
</tr>
<tr>
  <td>src/ca/client/test</td>
</tr>
<tr>
  <td>src/libCom/log</td>
</tr>
<tr>
  <td rowspan="2">src/as <a href="#as">3</a></td>
  <td>src/libCom/as</td>
</tr>
<tr>
  <td>src/ioc/as</td>
</tr>
</tbody></table>

<p><a name="rsrv">1</a>
RSRV is built as part of dbCore due to its tight (bidirectional) coupling
with the other database code.</p>

<p><a name="util">2</a>
The contents for src/util/ moved to three locations.  The caRepeater init script
was moved to src/ca/client/.  ca_test is now in src/ca/client/test/.
The iocLogServer was moved into the same directory (src/libCom/log) as
the log client code.</p>

<p><a name="as">3</a>
The Access Security code has been divided, with the parts not related to the 
database (lexer/parser and trap registration) becoming part of libCom.
The remaining components are included in the dbCore library</p>

<h3>
Moved src/RTEMS/base directory</h3>

<p>
These files are now found under src/RTEMS.</p>

<h3>
Removed 3.13 compatibility</h3>

<p>
Removed the 3.13 &lt;top&gt;/config directory and build compatibility rules and
variables, and various conversion documents.</p>

</body>
</html><|MERGE_RESOLUTION|>--- conflicted
+++ resolved
@@ -15,7 +15,6 @@
 <h2 align="center">Changes made on the 3.15 branch since 3.15.3</h2>
 <!-- Insert new items immediately below here ... -->
 
-<<<<<<< HEAD
 <h3>CA server configuration changes</h3>
 
 <p>RSRV now honors EPICS_CAS_INTF_ADDR_LIST and binds only to the provided list
@@ -72,7 +71,7 @@
 
 <h2 align="center">Changes pulled from the 3.14 branch since 3.15.3</h2>
 <!-- Insert inherited items immediately below here ... -->
-=======
+
 <h3>String field buffer overflows</h3>
 
 <p>Two buffer overflow bugs that can crash the IOC have been fixed, caused by
@@ -86,7 +85,6 @@
 exit in some rare circumstances, usually at program exit. This bug has been
 fixed (<a href="https://bugs.launchpad.net/bugs/1558206">Launchpad bug
 #1558206</a>).</p>
->>>>>>> 430da57a
 
 <h3>RTEMS NTP Support Issue</h3>
 
