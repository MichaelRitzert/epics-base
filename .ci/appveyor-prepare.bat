:: Build script for AppVeyor (https://ci.appveyor.com/)
:: Environment:
::     TOOLCHAIN      -  Toolchain Version  [9.0/10.0/11.0/12.0/14.0/mingw]
::     CONFIGURATION  -  determines EPICS build  [dynamic/static, -debug]
::     PLATFORM       -  "x86" -> use 32bit architecture
::
:: Prepares an Appveyor build by excuting the following steps
::     - Set up configure\CONFIG_SITE for static vs. dynamic build
::     - Install Mingw  (TOOLCHAIN setting) in the in the appropriate flavor
::     - Download and install Make-4.1 from EPICS download page

Setlocal EnableDelayedExpansion

set MY_OS=64BIT
if "%PLATFORM%"=="x86" set MY_OS=32BIT

echo [INFO] Platform: %MY_OS%

:: with MSVC either static or debug can be handled as part
:: of EPICS_HOST_ARCH but not both. So we set the appropriate
:: options in CONFIG_SITE. For mingw and cygwin they are missing
:: some static and debug targets so set things here too
echo.%CONFIGURATION% | findstr /C:"static">nul && (
    echo SHARED_LIBRARIES=NO>> configure\CONFIG_SITE
    echo STATIC_BUILD=YES>> configure\CONFIG_SITE
    echo [INFO] EPICS set up for static build
) || (
    echo [INFO] EPICS set up for dynamic build
)

echo.%CONFIGURATION% | findstr /C:"debug">nul && (
    echo HOST_OPT=NO>> configure\CONFIG_SITE
    echo [INFO] EPICS set up for debug build
) || (
    echo [INFO] EPICS set up for optimized build
)

<<<<<<< HEAD
if "%TOOLCHAIN%"=="mingw" (
    echo.%CONFIGURATION% | findstr /C:"static">nul && (
        echo SHARED_LIBRARIES=NO>> configure\CONFIG_SITE
        echo STATIC_BUILD=YES>> configure\CONFIG_SITE
        echo [INFO] EPICS set up for static build
    ) || (
        echo [INFO] EPICS set up for dynamic build
    )
    echo.%CONFIGURATION% | findstr /C:"debug">nul && (
        echo HOST_OPT=NO>> configure\CONFIG_SITE
        echo [INFO] EPICS set up for debug build
    ) || (
        echo [INFO] EPICS set up for optimized build
=======
if "%TOOLCHAIN%"=="cygwin" (
    if "%MY_OS%"=="64BIT" (
        echo [INFO] Installing Cygwin 64bit and dependencies
        @powershell -Command "(new-object net.webclient).DownloadFile('http://www.cygwin.com/setup-x86_64.exe', 'C:\cygwin64\setup-x86_64.exe')"
        C:\cygwin64\setup-x86_64.exe -q -P "libreadline-devel,libncursesw-devel"
    ) else (
        echo [INFO] Installing Cygwin 32bit and dependencies
        @powershell -Command "(new-object net.webclient).DownloadFile('http://www.cygwin.com/setup-x86.exe', 'C:\cygwin\setup-x86.exe')"
        C:\cygwin\setup-x86.exe -q -P "libreadline-devel,libncursesw-devel"
>>>>>>> 7325652d
    )
)

echo [INFO] Installing Make 4.2.1 from ANL web site
curl -fsS --retry 3 -o C:\tools\make-4.2.1.zip https://epics.anl.gov/download/tools/make-4.2.1-win64.zip
cd \tools
"C:\Program Files\7-Zip\7z" e make-4.2.1.zip

set "PERLVER=5.30.0.1"
if "%TOOLCHAIN%"=="2019" (
    echo [INFO] Installing Strawberry Perl %PERLVER%
    curl -fsS --retry 3 -o C:\tools\perl-%PERLVER%.zip http://strawberryperl.com/download/%PERLVER%/strawberry-perl-%PERLVER%-64bit.zip
    cd \tools
    "C:\Program Files\7-Zip\7z" x perl-%PERLVER%.zip -oC:\strawberry
    cd \strawberry
    :: we set PATH in appveyor-build.bat
    call relocation.pl.bat
)<|MERGE_RESOLUTION|>--- conflicted
+++ resolved
@@ -35,34 +35,6 @@
     echo [INFO] EPICS set up for optimized build
 )
 
-<<<<<<< HEAD
-if "%TOOLCHAIN%"=="mingw" (
-    echo.%CONFIGURATION% | findstr /C:"static">nul && (
-        echo SHARED_LIBRARIES=NO>> configure\CONFIG_SITE
-        echo STATIC_BUILD=YES>> configure\CONFIG_SITE
-        echo [INFO] EPICS set up for static build
-    ) || (
-        echo [INFO] EPICS set up for dynamic build
-    )
-    echo.%CONFIGURATION% | findstr /C:"debug">nul && (
-        echo HOST_OPT=NO>> configure\CONFIG_SITE
-        echo [INFO] EPICS set up for debug build
-    ) || (
-        echo [INFO] EPICS set up for optimized build
-=======
-if "%TOOLCHAIN%"=="cygwin" (
-    if "%MY_OS%"=="64BIT" (
-        echo [INFO] Installing Cygwin 64bit and dependencies
-        @powershell -Command "(new-object net.webclient).DownloadFile('http://www.cygwin.com/setup-x86_64.exe', 'C:\cygwin64\setup-x86_64.exe')"
-        C:\cygwin64\setup-x86_64.exe -q -P "libreadline-devel,libncursesw-devel"
-    ) else (
-        echo [INFO] Installing Cygwin 32bit and dependencies
-        @powershell -Command "(new-object net.webclient).DownloadFile('http://www.cygwin.com/setup-x86.exe', 'C:\cygwin\setup-x86.exe')"
-        C:\cygwin\setup-x86.exe -q -P "libreadline-devel,libncursesw-devel"
->>>>>>> 7325652d
-    )
-)
-
 echo [INFO] Installing Make 4.2.1 from ANL web site
 curl -fsS --retry 3 -o C:\tools\make-4.2.1.zip https://epics.anl.gov/download/tools/make-4.2.1-win64.zip
 cd \tools
