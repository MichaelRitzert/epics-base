--- conflicted
+++ resolved
@@ -219,11 +219,7 @@
         if (prec->pact || (prec->sdly < 0.)) {
             status = dbGetLink(&prec->siol, DBR_STRING, prec->sval, 0, 0);
             if (status == 0) {
-<<<<<<< HEAD
-                strcpy(prec->val, prec->sval);
-=======
                 strncpy(prec->val, prec->sval, sizeof(prec->val));
->>>>>>> a3c01bbf
                 prec->udf = FALSE;
             }
             prec->pact = FALSE;
