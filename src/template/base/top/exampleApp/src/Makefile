--- conflicted
+++ resolved
@@ -27,14 +27,11 @@
 
 _APPNAME_Support_LIBS += $(EPICS_BASE_IOC_LIBS)
 
-<<<<<<< HEAD
 # Auto-generate a header file containing a version string.
 # Version comes from the VCS if available, else date+time.
 GENVERSION = _APPNAME_Version.h
 # Macro name
 GENVERSIONMACRO = _APPNAME_VERSION
-=======
->>>>>>> 14716684
 
 # Build the IOC application
 PROD_IOC = _APPNAME_
