--- conflicted
+++ resolved
@@ -6,7 +6,7 @@
 * Copyright (c) 2013 Helmholtz-Zentrum Berlin
 *     für Materialien und Energie GmbH.
 * EPICS BASE is distributed subject to a Software License Agreement found
-* in file LICENSE that is included with this distribution. 
+* in file LICENSE that is included with this distribution.
 \*************************************************************************/
 /* dbScan.c */
 /* tasks and subroutines to scan the database */
@@ -472,10 +472,10 @@
     size_t namelength;
 
     if (!eventname) return NULL;
-    while (isspace((unsigned char)eventname[0])) eventname++;
+    while (isspace((int) eventname[0])) eventname++;
     if (!eventname[0]) return NULL;
     namelength = strlen(eventname);
-    while (isspace((unsigned char)eventname[namelength-1])) namelength--;
+    while (isspace((int) eventname[namelength-1])) namelength--;
 
     /* Backward compatibility with numeric events:
        Treat any string that represents a double with an
@@ -504,22 +504,16 @@
             break;
     }
     if (pel == NULL) {
-<<<<<<< HEAD
-        pel = calloc(1, sizeof(event_list));
+        pel = calloc(1, sizeof(event_list) + namelength);
         if (!pel)
             goto done;
-        strcpy(pel->event_name, eventname);
-=======
-        pel = dbCalloc(1, sizeof(event_list) + namelength);
-        if (eventnumber > 0)
-        {
+        if (eventnumber > 0) {
             /* backward compatibility: make all numeric events look like integers */
             sprintf(pel->eventname, "%i", (int)eventnumber);
             pevent_list[(int)eventnumber] = pel;
         }
         else
             strncpy(pel->eventname, eventname, namelength);
->>>>>>> 06ad4a0d
         for (prio = 0; prio < NUM_CALLBACK_PRIORITIES; prio++) {
             callbackSetUser(&pel->scan_list[prio], &pel->callback[prio]);
             callbackSetPriority(prio, &pel->callback[prio]);
