/*************************************************************************\
* Copyright (c) 2002 The University of Chicago, as Operator of Argonne
*     National Laboratory.
* Copyright (c) 2002 The Regents of the University of California, as
*     Operator of Los Alamos National Laboratory.
* EPICS BASE Versions 3.13.7
* and higher are distributed subject to a Software License Agreement found
* in file LICENSE that is included with this distribution.
\*************************************************************************/

/*
 *  $Revision-Id$
 *
 *
 *                    L O S  A L A M O S
 *              Los Alamos National Laboratory
 *               Los Alamos, New Mexico 87545
 *
 *  Copyright, 1986, The Regents of the University of California.
 *
 *
 *  Author:
 *  Jeffrey O. Hill
 *  johill@lanl.gov
 *  505 665 1831
 */

#include <string>
#include <stdexcept>

#include <limits.h>
#include <string.h>

#include "epicsMutex.h"
#include "epicsEvent.h"
#include "epicsTime.h"
#include "tsFreeList.h"
#include "errMdef.h"
#include "errlog.h"

#include "caerr.h" // this needs to be eliminated
#include "db_access.h" // this needs to be eliminated

#define epicsExportSharedSymbols
#include "dbCAC.h"
#include "dbChannelIO.h"
#include "dbPutNotifyBlocker.h"

dbPutNotifyBlocker::dbPutNotifyBlocker ( epicsMutex & mutexIn ) :
    mutex ( mutexIn ), pNotify ( 0 ),
    maxValueSize ( sizeof ( this->dbrScalarValue ) )
{
    memset ( & this->pn, '\0', sizeof ( this->pn ) );
    memset ( & this->dbrScalarValue, '\0', sizeof ( this->dbrScalarValue ) );
    this->pbuffer = & this->dbrScalarValue;
}

dbPutNotifyBlocker::~dbPutNotifyBlocker ()
{
}

void dbPutNotifyBlocker::destructor ( epicsGuard < epicsMutex > & guard )
{
    guard.assertIdenticalMutex ( this->mutex );
    this->cancel ( guard );
    if ( this->maxValueSize > sizeof ( this->dbrScalarValue ) ) {
        char * pBuf = static_cast < char * > ( this->pbuffer );
        delete [] pBuf;
    }
    this->~dbPutNotifyBlocker ();
}

void dbPutNotifyBlocker::cancel (
    epicsGuard < epicsMutex > & guard )
{
    guard.assertIdenticalMutex ( this->mutex );
    if ( this->pNotify ) {
        epicsGuardRelease < epicsMutex > unguard ( guard );
        dbNotifyCancel ( &this->pn );
    }
    this->pNotify = 0;
    this->block.signal ();
}

void dbPutNotifyBlocker::expandValueBuf (
    epicsGuard < epicsMutex > & guard, unsigned long newSize )
{
    guard.assertIdenticalMutex ( this->mutex );
    if ( this->maxValueSize < newSize ) {
        if ( this->maxValueSize > sizeof ( this->dbrScalarValue ) ) {
            char * pBuf = static_cast < char * > ( this->pbuffer );
            delete [] pBuf;
            this->maxValueSize = sizeof ( this->dbrScalarValue );
            this->pbuffer = & this->dbrScalarValue;
        }
        this->pbuffer = new char [newSize];
        this->maxValueSize = newSize;
    }
}

extern "C" int putNotifyPut ( processNotify *ppn, notifyPutType type )
{
    if(ppn->status==notifyCanceled) return 0;
/*
 * No locking in this method because only a dbNotifyCancel could interrupt
 * and it does not return until cancel is done.
 */
    dbPutNotifyBlocker * pBlocker = static_cast < dbPutNotifyBlocker * > ( ppn->usrPvt );
    return db_put_process(ppn,type,
        pBlocker->dbrType,pBlocker->pbuffer,pBlocker->nRequest);
}

extern "C" void putNotifyCompletion ( processNotify *ppn )
{
    dbPutNotifyBlocker * const pBlocker = 
            static_cast < dbPutNotifyBlocker * > ( ppn->usrPvt );
    epicsGuard < epicsMutex > guard ( pBlocker->mutex );
    cacWriteNotify * const pNtfy = pBlocker->pNotify;
    if ( pNtfy ) {
        pBlocker->pNotify = 0;
        // Its necessary to signal the initiators now before we call
        // the user callback. This is less efficent, and potentially
        // causes more thread context switching, but its probably 
        // unavoidable because its possible that the use callback 
        // might destroy this object.
        pBlocker->block.signal ();
        if ( pBlocker->pn.status != notifyOK ) {
            pNtfy->exception ( 
                guard, ECA_PUTFAIL,  "put notify unsuccessful",
                static_cast < unsigned > (pBlocker->dbrType), 
                static_cast < unsigned > (pBlocker->nRequest) );
        }
        else {
            pNtfy->completion ( guard );
        }
    }
    else {
        errlogPrintf ( "put notify completion with nill pNotify?\n" );
    }
}

void dbPutNotifyBlocker::initiatePutNotify (
    epicsGuard < epicsMutex > & guard, cacWriteNotify & notify,
    struct dbChannel * dbch, unsigned type, unsigned long count,
    const void * pValue )
{
    guard. assertIdenticalMutex ( this->mutex );
    epicsTime begin;
    bool beginTimeInit = false;
    while ( true ) {
        if ( this->pNotify == 0 ) {
            this->pNotify = & notify;
            break;
        }
        if ( beginTimeInit ) {
            if ( epicsTime::getCurrent () - begin > 30.0 ) {
                throw cacChannel::requestTimedOut ();
            }
        }
        else {
            begin = epicsTime::getCurrent ();
            beginTimeInit = true;
        }
        {
            epicsGuardRelease < epicsMutex > autoRelease ( guard );
            this->block.wait ( 1.0 );
        }
    }

    if ( count > LONG_MAX ) {
        throw cacChannel::outOfBounds();
    }

    if ( type > SHRT_MAX ) {
        throw cacChannel::badType();
    }

<<<<<<< HEAD
    int status = dbPutNotifyMapType (
                &this->pn, static_cast <short> ( type ) );
    if ( status ) {
        this->pNotify = 0;
        throw cacChannel::badType();
    }

    this->pn.nRequest = static_cast < unsigned > ( count );
    this->pn.chan = dbch;
    this->pn.userCallback = putNotifyCompletion;
=======
    this->dbrType = type;
    this->nRequest = static_cast < unsigned > ( count );
    this->pn.requestType = putProcessRequest;
    this->pn.paddr = &addr;
    this->pn.putCallback = putNotifyPut;
    this->pn.doneCallback = putNotifyCompletion;
>>>>>>> 51578959
    this->pn.usrPvt = this;

    unsigned long size = dbr_size_n ( type, count );
    this->expandValueBuf ( guard, size );
    memcpy ( this->pbuffer, pValue, size );

    {
        epicsGuardRelease < epicsMutex > autoRelease ( guard );
        ::dbProcessNotify ( &this->pn );
    }
}

void dbPutNotifyBlocker::show ( unsigned level ) const
{
    epicsGuard < epicsMutex > guard ( this->mutex );
    this->show ( guard, level );
}

void dbPutNotifyBlocker::show (
    epicsGuard < epicsMutex > &, unsigned level ) const
{
    printf ( "put notify blocker at %p\n",
        static_cast <const void *> ( this ) );
    if ( level > 0u ) {
        this->block.show ( level - 1u );
    }
}

dbSubscriptionIO * dbPutNotifyBlocker::isSubscription ()
{
    return 0;
}

void * dbPutNotifyBlocker::operator new ( size_t size,
    tsFreeList < dbPutNotifyBlocker, 64, epicsMutexNOOP > & freeList )
{
    return freeList.allocate ( size );
}

#ifdef CXX_PLACEMENT_DELETE
void dbPutNotifyBlocker::operator delete ( void *pCadaver,
    tsFreeList < dbPutNotifyBlocker, 64, epicsMutexNOOP > & freeList )
{
    freeList.release ( pCadaver );
}
#endif

void dbPutNotifyBlocker::operator delete ( void * )
{
    // Visual C++ .net appears to require operator delete if
    // placement operator delete is defined? I smell a ms rat
    // because if I declare placement new and delete, but
    // comment out the placement delete definition there are
    // no undefined symbols.
    errlogPrintf ( "%s:%d this compiler is confused about placement delete - memory was probably leaked",
        __FILE__, __LINE__ );
}<|MERGE_RESOLUTION|>--- conflicted
+++ resolved
@@ -1,10 +1,9 @@
 /*************************************************************************\
-* Copyright (c) 2002 The University of Chicago, as Operator of Argonne
+* Copyright (c) 2012 UChicago Argonne LLC, as Operator of Argonne
 *     National Laboratory.
 * Copyright (c) 2002 The Regents of the University of California, as
 *     Operator of Los Alamos National Laboratory.
-* EPICS BASE Versions 3.13.7
-* and higher are distributed subject to a Software License Agreement found
+* EPICS BASE is distributed subject to a Software License Agreement found
 * in file LICENSE that is included with this distribution.
 \*************************************************************************/
 
@@ -175,25 +174,12 @@
         throw cacChannel::badType();
     }
 
-<<<<<<< HEAD
-    int status = dbPutNotifyMapType (
-                &this->pn, static_cast <short> ( type ) );
-    if ( status ) {
-        this->pNotify = 0;
-        throw cacChannel::badType();
-    }
-
-    this->pn.nRequest = static_cast < unsigned > ( count );
-    this->pn.chan = dbch;
-    this->pn.userCallback = putNotifyCompletion;
-=======
     this->dbrType = type;
     this->nRequest = static_cast < unsigned > ( count );
     this->pn.requestType = putProcessRequest;
-    this->pn.paddr = &addr;
+    this->pn.chan = dbch;
     this->pn.putCallback = putNotifyPut;
     this->pn.doneCallback = putNotifyCompletion;
->>>>>>> 51578959
     this->pn.usrPvt = this;
 
     unsigned long size = dbr_size_n ( type, count );
