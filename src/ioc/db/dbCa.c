/*************************************************************************\
* Copyright (c) 2008 UChicago Argonne LLC, as Operator of Argonne
*     National Laboratory.
* Copyright (c) 2002 The Regents of the University of California, as
*     Operator of Los Alamos National Laboratory.
* EPICS BASE is distributed subject to a Software License Agreement found
* in file LICENSE that is included with this distribution. 
\*************************************************************************/

/* $Revision-Id$
 *
 *    Original Authors: Bob Dalesio and Marty Kraimer
 *    Date:             26MAR96
 *
 */

#include <stddef.h>
#include <stdlib.h>
#include <stdio.h>
#include <string.h>
#include <errno.h>

#include "alarm.h"
#include "cantProceed.h"
#include "dbDefs.h"
#include "epicsAssert.h"
#include "epicsEvent.h"
#include "epicsExit.h"
#include "epicsMutex.h"
#include "epicsPrint.h"
#include "epicsString.h"
#include "epicsThread.h"
#include "epicsAtomic.h"
#include "epicsTime.h"
#include "errlog.h"
#include "errMdef.h"
#include "taskwd.h"

#include "cadef.h"

/* We can't include dbStaticLib.h here */
#define dbCalloc(nobj,size) callocMustSucceed(nobj,size,"dbCalloc")

#define epicsExportSharedSymbols
#include "db_access_routines.h"
#include "dbCa.h"
#include "dbCaPvt.h"
#include "dbCommon.h"
#include "db_convert.h"
#include "dbLock.h"
#include "dbScan.h"
#include "link.h"
#include "recSup.h"

/* defined in dbContext.cpp
 * Setup local CA access
 */
extern void dbServiceIOInit();
extern int dbServiceIsolate;

static ELLLIST workList = ELLLIST_INIT;    /* Work list for dbCaTask */
static epicsMutexId workListLock; /*Mutual exclusions semaphores for workList*/
static epicsEventId workListEvent; /*wakeup event for dbCaTask*/
static int removesOutstanding = 0;
#define removesOutstandingWarning 10000

static volatile enum dbCaCtl_t {
    ctlInit, ctlRun, ctlPause, ctlExit
} dbCaCtl;
static epicsEventId startStopEvent;

struct ca_client_context * dbCaClientContext;

/* Forward declarations */
static void dbCaTask(void *);

#define printLinks(pcaLink) \
    errlogPrintf("%s has DB CA link to %s\n",\
        pcaLink->plink->value.pv_link.precord->name, pcaLink->pvname)

static int dbca_chan_count;

/* caLink locking
 *
 * Lock ordering:
 *  dbScanLock -> caLink.lock -> workListLock
 *
 * workListLock:
 *   Guards access to workList.
 *
 * dbScanLock:
 *   All dbCa* functions operating on a single link may only be called when
 *   the record containing the DBLINK is locked.  Including:
 *    dbCaGet*()
 *    dbCaIsLinkConnected()
 *    dbCaPutLink()
 *    dbCaScanFwdLink()
 *    dbCaAddLinkCallback()
 *    dbCaRemoveLink()
 *
 *   Guard the pointer plink.value.pv_link.pvt, but not the struct caLink
 *   which is pointed to.
 *
 * caLink.lock:
 *   Guards the caLink structure (but not the struct DBLINK)
 *
 * The dbCaTask only locks caLink, and must not lock the record (a violation of lock order).
 *
 * During link modification or IOC shutdown the pca->plink pointer (guarded by caLink.lock)
 * is used as a flag to indicate that a link is no longer active.
 *
 * References to the struct caLink are owned by the dbCaTask, and any scanOnceCallback()
 * which is in progress.
 *
 * The libca and scanOnceCallback callbacks take no action if pca->plink==NULL.
 *
 *   dbCaPutLinkCallback causes an additional complication because
 *   when dbCaRemoveLink is called the callback may not have occured.
 *   If putComplete sees plink==0 it will not call the user's code.
 *   If pca->putCallback is non-zero, dbCaTask will call the
 *   user's callback AFTER it has called ca_clear_channel.
 *   Thus the user's callback will get called exactly once.
 */

static void addAction(caLink *pca, short link_action)
{
    int callAdd;

    epicsMutexMustLock(workListLock);
    callAdd = (pca->link_action == 0);
    if (pca->link_action & CA_CLEAR_CHANNEL) {
        errlogPrintf("dbCa::addAction %d with CA_CLEAR_CHANNEL set\n",
            link_action);
        printLinks(pca);
        link_action = 0;
    }
    if (link_action & CA_CLEAR_CHANNEL) {
        if (++removesOutstanding >= removesOutstandingWarning) {
            errlogPrintf("dbCa::addAction pausing, %d channels to clear\n",
                removesOutstanding);
            printLinks(pca);
        }
        while (removesOutstanding >= removesOutstandingWarning) {
            epicsMutexUnlock(workListLock);
            epicsThreadSleep(1.0);
            epicsMutexMustLock(workListLock);
        }
    }
    pca->link_action |= link_action;
    if (callAdd)
        ellAdd(&workList, &pca->node);
    epicsMutexUnlock(workListLock);
    if (callAdd)
        epicsEventSignal(workListEvent);
}

static void caLinkInc(caLink *pca)
{
    assert(epicsAtomicGetIntT(&pca->refcount)>0);
    epicsAtomicIncrIntT(&pca->refcount);
}

static void caLinkDec(caLink *pca)
{
    int cnt;
    dbCaCallback callback;
    void *userPvt = 0;

    cnt = epicsAtomicDecrIntT(&pca->refcount);
    assert(cnt>=0);
    if(cnt>0)
        return;

    if (pca->chid) {
        ca_clear_channel(pca->chid);
        --dbca_chan_count;
    }
    callback = pca->putCallback;
    if (callback) {
        userPvt = pca->putUserPvt;
        pca->putCallback = 0;
        pca->putType = 0;
    }
    free(pca->pgetNative);
    free(pca->pputNative);
    free(pca->pgetString);
    free(pca->pputString);
    free(pca->pvname);
    epicsMutexDestroy(pca->lock);
    free(pca);
    if (callback) callback(userPvt);
}

void dbCaCallbackProcess(void *userPvt)
{
    struct link *plink = (struct link *)userPvt;
    dbCommon *pdbCommon = plink->value.pv_link.precord;

    dbScanLock(pdbCommon);
    pdbCommon->rset->process(pdbCommon);
    dbScanUnlock(pdbCommon);
}

void dbCaShutdown(void)
{
    enum dbCaCtl_t cur = dbCaCtl;
    assert(cur == ctlRun || cur == ctlPause);
    dbCaCtl = ctlExit;
    epicsEventSignal(workListEvent);
    epicsEventMustWait(startStopEvent);
}

static void dbCaLinkInitImpl(int isolate)
{
    dbServiceIsolate = isolate;
    dbServiceIOInit();

    if (!workListLock)
        workListLock = epicsMutexMustCreate();
    if (!workListEvent)
        workListEvent = epicsEventMustCreate(epicsEventEmpty);

    if(!startStopEvent)
        startStopEvent = epicsEventMustCreate(epicsEventEmpty);
    dbCaCtl = ctlPause;

    epicsThreadCreate("dbCaLink", epicsThreadPriorityMedium,
        epicsThreadGetStackSize(epicsThreadStackBig),
        dbCaTask, NULL);
    epicsEventMustWait(startStopEvent);
}

void dbCaLinkInitIsolated(void)
{
    dbCaLinkInitImpl(1);
}

void dbCaLinkInit(void)
{
    dbCaLinkInitImpl(0);
}

void dbCaRun(void)
{
    if (dbCaCtl == ctlPause) {
        dbCaCtl = ctlRun;
        epicsEventSignal(workListEvent);
    }
}

void dbCaPause(void)
{
    if (dbCaCtl == ctlRun) {
        dbCaCtl = ctlPause;
        epicsEventSignal(workListEvent);
    }
}

void dbCaAddLinkCallback(struct link *plink,
    dbCaCallback connect, dbCaCallback monitor, void *userPvt)
{
    caLink *pca;

    assert(!plink->value.pv_link.pvt);

    pca = (caLink *)dbCalloc(1, sizeof(caLink));
    pca->refcount = 1;
    pca->lock = epicsMutexMustCreate();
    pca->plink = plink;
    pca->pvname = epicsStrDup(plink->value.pv_link.pvname);
    pca->connect = connect;
    pca->monitor = monitor;
    pca->userPvt = userPvt;

    epicsMutexMustLock(pca->lock);
    plink->type = CA_LINK;
    plink->value.pv_link.pvt = pca;
    addAction(pca, CA_CONNECT);
    epicsMutexUnlock(pca->lock);
}

void dbCaRemoveLink(struct link *plink)
{
    caLink *pca = (caLink *)plink->value.pv_link.pvt;

    if (!pca) return;
    epicsMutexMustLock(pca->lock);
    pca->plink = 0;
    plink->value.pv_link.pvt = 0;
    /* Unlock before addAction or dbCaTask might free first */
    epicsMutexUnlock(pca->lock);
    addAction(pca, CA_CLEAR_CHANNEL);
}

long dbCaGetLink(struct link *plink,short dbrType, void *pdest,
    epicsEnum16 *pstat, epicsEnum16 *psevr, long *nelements)
{
    caLink *pca = (caLink *)plink->value.pv_link.pvt;
    long   status = 0;
    short  link_action = 0;
    int    newType;

    assert(pca);
    epicsMutexMustLock(pca->lock);
    assert(pca->plink);
    if (!pca->isConnected || !pca->hasReadAccess) {
        pca->sevr = INVALID_ALARM;
        pca->stat = LINK_ALARM;
        status = -1;
        goto done;
    }
    if (pca->dbrType == DBR_ENUM && dbDBRnewToDBRold[dbrType] == DBR_STRING){
        long (*fConvert)(const void *from, void *to, struct dbAddr *paddr);

        /* Subscribe as DBR_STRING */
        if (!pca->pgetString) {
            plink->value.pv_link.pvlMask |= pvlOptInpString;
            link_action |= CA_MONITOR_STRING;
        }
        if (!pca->gotInString) {
            pca->sevr = INVALID_ALARM;
            pca->stat = LINK_ALARM;
            status = -1;
            goto done;
        }
        if (nelements) *nelements = 1;
        fConvert = dbFastGetConvertRoutine[dbDBRoldToDBFnew[DBR_STRING]][dbrType];
        status = fConvert(pca->pgetString, pdest, 0);
        goto done;
    }
    if (!pca->pgetNative) {
        plink->value.pv_link.pvlMask |= pvlOptInpNative;
        link_action |= CA_MONITOR_NATIVE;
    }
    if (!pca->gotInNative){
        pca->sevr = INVALID_ALARM;
        pca->stat = LINK_ALARM;
        status = -1;
        goto done;
    }
    newType = dbDBRoldToDBFnew[pca->dbrType];
    if (!nelements || *nelements == 1) {
        long (*fConvert)(const void *from, void *to, struct dbAddr *paddr);

        fConvert = dbFastGetConvertRoutine[newType][dbrType];
        assert(pca->pgetNative);
        status = fConvert(pca->pgetNative, pdest, 0);
    } else {
        unsigned long ntoget = *nelements;
        struct dbAddr dbAddr;
        long (*aConvert)(struct dbAddr *paddr, void *to, long nreq, long nto, long off);

        aConvert = dbGetConvertRoutine[newType][dbrType];
        assert(pca->pgetNative);

        if (ntoget > pca->usedelements)
            ntoget = pca->usedelements;
        *nelements = ntoget;

        memset((void *)&dbAddr, 0, sizeof(dbAddr));
        dbAddr.pfield = pca->pgetNative;
        /*Following will only be used for pca->dbrType == DBR_STRING*/
        dbAddr.field_size = MAX_STRING_SIZE;
        /*Ignore error return*/
        aConvert(&dbAddr, pdest, ntoget, ntoget, 0);
    }
done:
    if (pstat) *pstat = pca->stat;
    if (psevr) *psevr = pca->sevr;
    if (link_action) addAction(pca, link_action);
    epicsMutexUnlock(pca->lock);
    return status;
}

long dbCaPutLinkCallback(struct link *plink,short dbrType,
    const void *pbuffer,long nRequest,dbCaCallback callback,void *userPvt)
{
    caLink *pca = (caLink *)plink->value.pv_link.pvt;
    long   status = 0;
    short  link_action = 0;

    assert(pca);
    /* put the new value in */
    epicsMutexMustLock(pca->lock);
    assert(pca->plink);
    if (!pca->isConnected || !pca->hasWriteAccess) {
        epicsMutexUnlock(pca->lock);
        return -1;
    }
    if (pca->dbrType == DBR_ENUM && dbDBRnewToDBRold[dbrType] == DBR_STRING) {
        long (*fConvert)(const void *from, void *to, struct dbAddr *paddr);

        /* Send as DBR_STRING */
        if (!pca->pputString) {
            pca->pputString = dbCalloc(1, MAX_STRING_SIZE);
/* Disabled by ANJ, needs a link flag to allow user to control this.
 * Setting these makes the reconnect callback re-do the last CA put.
            plink->value.pv_link.pvlMask |= pvlOptOutString;
 */
        }
        fConvert = dbFastPutConvertRoutine[dbrType][dbDBRoldToDBFnew[DBR_STRING]];
        status = fConvert(pbuffer, pca->pputString, 0);
        link_action |= CA_WRITE_STRING;
        pca->gotOutString = TRUE;
        if (pca->newOutString) pca->nNoWrite++;
        pca->newOutString = TRUE;
    } else {
        int newType = dbDBRoldToDBFnew[pca->dbrType];
        if (!pca->pputNative) {
            pca->pputNative = dbCalloc(pca->nelements,
                dbr_value_size[ca_field_type(pca->chid)]);
            pca->putnelements = 0;
/* Fixed and disabled by ANJ, see comment above.
            plink->value.pv_link.pvlMask |= pvlOptOutNative;
 */
        }
        if (nRequest == 1 && pca->nelements==1){
            long (*fConvert)(const void *from, void *to, struct dbAddr *paddr);

            fConvert = dbFastPutConvertRoutine[dbrType][newType];
            status = fConvert(pbuffer, pca->pputNative, 0);
            pca->putnelements = 1;
        } else {
            struct dbAddr dbAddr;
            long (*aConvert)(struct dbAddr *paddr, const void *from, long nreq, long nfrom, long off);

            aConvert = dbPutConvertRoutine[dbrType][newType];
            memset((void *)&dbAddr, 0, sizeof(dbAddr));
            dbAddr.pfield = pca->pputNative;
            /*Following only used for DBF_STRING*/
            dbAddr.field_size = MAX_STRING_SIZE;
            if(nRequest>pca->nelements)
                nRequest = pca->nelements;
            status = aConvert(&dbAddr, pbuffer, nRequest, pca->nelements, 0);
            pca->putnelements = nRequest;
        }
        link_action |= CA_WRITE_NATIVE;
        pca->gotOutNative = TRUE;
        if (pca->newOutNative) pca->nNoWrite++;
        pca->newOutNative = TRUE;
    }
    if (callback) {
        pca->putType = CA_PUT_CALLBACK;
        pca->putCallback = callback;
        pca->putUserPvt = userPvt;
    } else {
        pca->putType = CA_PUT;
        pca->putCallback = 0;
    }
    addAction(pca, link_action);
    epicsMutexUnlock(pca->lock);
    return status;
}

int dbCaIsLinkConnected(const struct link *plink)
{
    caLink *pca;

    if (!plink || plink->type != CA_LINK) return FALSE;
    pca = (caLink *)plink->value.pv_link.pvt;
    if (!pca || !pca->chid) return FALSE;
    return pca->isConnected;
}

void dbCaScanFwdLink(struct link *plink) {
    short fwdLinkValue = 1;

    if (plink->value.pv_link.pvlMask & pvlOptFWD)
        dbCaPutLink(plink, DBR_SHORT, &fwdLinkValue, 1);
}

#define pcaGetCheck \
    assert(plink); \
    if (plink->type != CA_LINK) return -1; \
    pca = (caLink *)plink->value.pv_link.pvt; \
    assert(pca); \
    epicsMutexMustLock(pca->lock); \
    assert(pca->plink); \
    if (!pca->isConnected) { \
        epicsMutexUnlock(pca->lock); \
        return -1; \
    }

long dbCaGetNelements(const struct link *plink, long *nelements)
{
    caLink *pca;

    pcaGetCheck
    *nelements = pca->nelements;
    epicsMutexUnlock(pca->lock);
    return 0;
}

long dbCaGetAlarm(const struct link *plink,
    epicsEnum16 *pstat, epicsEnum16 *psevr)
{
    caLink *pca;

    pcaGetCheck
    if (pstat) *pstat = pca->stat;
    if (psevr) *psevr = pca->sevr;
    epicsMutexUnlock(pca->lock);
    return 0;
}

long dbCaGetTimeStamp(const struct link *plink,
    epicsTimeStamp *pstamp)
{
    caLink *pca;

    pcaGetCheck
    memcpy(pstamp, &pca->timeStamp, sizeof(epicsTimeStamp));
    epicsMutexUnlock(pca->lock);
    return 0;
}

int dbCaGetLinkDBFtype(const struct link *plink)
{
    caLink *pca;
    int  type;

    pcaGetCheck
    type = dbDBRoldToDBFnew[pca->dbrType];
    epicsMutexUnlock(pca->lock);
    return type;
}

long dbCaGetAttributes(const struct link *plink,
    dbCaCallback callback,void *userPvt)
{
    caLink *pca;
    int gotAttributes;

    assert(plink);
    if (plink->type != CA_LINK) return -1;
    pca = (caLink *)plink->value.pv_link.pvt;
    assert(pca);
    epicsMutexMustLock(pca->lock);
    assert(pca->plink);
    pca->getAttributes = callback;
    pca->getAttributesPvt = userPvt;
    gotAttributes = pca->gotAttributes;
    epicsMutexUnlock(pca->lock);
    if (gotAttributes && callback) callback(userPvt);
    return 0;
}

long dbCaGetControlLimits(const struct link *plink,
    double *low, double *high)
{
    caLink *pca;
    int gotAttributes;

    pcaGetCheck
    gotAttributes = pca->gotAttributes;
    if (gotAttributes) {
        *low  = pca->controlLimits[0];
        *high = pca->controlLimits[1];
    }
    epicsMutexUnlock(pca->lock); 
    return gotAttributes ? 0 : -1;
}

long dbCaGetGraphicLimits(const struct link *plink,
    double *low, double *high)
{
    caLink *pca;
    int gotAttributes;

    pcaGetCheck
    gotAttributes = pca->gotAttributes;
    if (gotAttributes) {
        *low  = pca->displayLimits[0];
        *high = pca->displayLimits[1];
    }
    epicsMutexUnlock(pca->lock); 
    return gotAttributes ? 0 : -1;
}

long dbCaGetAlarmLimits(const struct link *plink,
    double *lolo, double *low, double *high, double *hihi)
{
    caLink *pca;
    int gotAttributes;

    pcaGetCheck
    gotAttributes = pca->gotAttributes;
    if (gotAttributes) {
        *lolo = pca->alarmLimits[0];
        *low  = pca->alarmLimits[1];
        *high = pca->alarmLimits[2];
        *hihi = pca->alarmLimits[3];
    }
    epicsMutexUnlock(pca->lock);
    return gotAttributes ? 0 : -1;
}

long dbCaGetPrecision(const struct link *plink, short *precision)
{
    caLink *pca;
    int gotAttributes;

    pcaGetCheck
    gotAttributes = pca->gotAttributes;
    if (gotAttributes) *precision = pca->precision;
    epicsMutexUnlock(pca->lock); 
    return gotAttributes ? 0 : -1;
}

long dbCaGetUnits(const struct link *plink,
    char *units, int unitsSize)
{
    caLink *pca;
    int gotAttributes;

    pcaGetCheck
    gotAttributes = pca->gotAttributes;
    if (unitsSize > sizeof(pca->units)) unitsSize = sizeof(pca->units);
    if (gotAttributes) strncpy(units, pca->units, unitsSize);
    units[unitsSize-1] = 0;
    epicsMutexUnlock(pca->lock);
    return gotAttributes ? 0 : -1;
}

static void scanComplete(void *raw, dbCommon *prec)
{
    caLink *pca = raw;
    epicsMutexMustLock(pca->lock);
    if(!pca->plink) {
        /* IOC shutdown or link re-targeted.  Do nothing. */
    } else if(pca->scanningOnce==0) {
        errlogPrintf("dbCa.c complete callback w/ scanningOnce==0\n");
    } else if(--pca->scanningOnce){
        /* another scan is queued */
        if(scanOnceCallback(prec, scanComplete, raw)) {
            errlogPrintf("dbCa.c failed to re-queue scanOnce\n");
        } else
            caLinkInc(pca);
    }
    epicsMutexUnlock(pca->lock);
    caLinkDec(pca);
}

/* must be called with pca->lock held */
static void scanLinkOnce(dbCommon *prec, caLink *pca) {
    if(pca->scanningOnce==0) {
        if(scanOnceCallback(prec, scanComplete, pca)) {
            errlogPrintf("dbCa.c failed to queue scanOnce\n");
        } else
            caLinkInc(pca);
    }
    if(pca->scanningOnce<5)
        pca->scanningOnce++;
    /* else too many scans queued */
}

static void connectionCallback(struct connection_handler_args arg)
{
    caLink *pca;
    short link_action = 0;
    struct link *plink;

    pca = ca_puser(arg.chid);
    assert(pca);
    epicsMutexMustLock(pca->lock);
    plink = pca->plink;
    if (!plink) goto done;
    pca->isConnected = (ca_state(arg.chid) == cs_conn);
    if (!pca->isConnected) {
        struct pv_link *ppv_link = &plink->value.pv_link;
        dbCommon *precord = ppv_link->precord;

        pca->nDisconnect++;
        if (precord &&
            ((ppv_link->pvlMask & pvlOptCP) ||
             ((ppv_link->pvlMask & pvlOptCPP) && precord->scan == 0)))
            scanLinkOnce(precord, pca);
        goto done;
    }
    pca->hasReadAccess = ca_read_access(arg.chid);
    pca->hasWriteAccess = ca_write_access(arg.chid);

    if (pca->gotFirstConnection) {
        if (pca->nelements != ca_element_count(arg.chid) ||
            pca->dbrType != ca_field_type(arg.chid)) {
            /* BUG: We have no way to clear any old subscription with the
             *      originally chosen data type/size.  That will continue
             *      to send us data and will result in an assert() fail.
             */
            /* Let next dbCaGetLink and/or dbCaPutLink determine options */
            plink->value.pv_link.pvlMask &=
                ~(pvlOptInpNative | pvlOptInpString |
                  pvlOptOutNative | pvlOptOutString);

            pca->gotInNative  = 0;
            pca->gotOutNative = 0;
            pca->gotInString  = 0;
            pca->gotOutString = 0;
            free(pca->pgetNative); pca->pgetNative = 0;
            free(pca->pgetString); pca->pgetString = 0;
            free(pca->pputNative); pca->pputNative = 0;
            free(pca->pputString); pca->pputString = 0;
        }
    }
    pca->gotFirstConnection = TRUE;
    pca->nelements = ca_element_count(arg.chid);
    pca->usedelements = 0;
    pca->dbrType = ca_field_type(arg.chid);
    if ((plink->value.pv_link.pvlMask & pvlOptInpNative) && !pca->pgetNative) {
        link_action |= CA_MONITOR_NATIVE;
    }
    if ((plink->value.pv_link.pvlMask & pvlOptInpString) && !pca->pgetString) {
        link_action |= CA_MONITOR_STRING;
    }
    if ((plink->value.pv_link.pvlMask & pvlOptOutNative) && pca->gotOutNative) {
        link_action |= CA_WRITE_NATIVE;
    }
    if ((plink->value.pv_link.pvlMask & pvlOptOutString) && pca->gotOutString) {
        link_action |= CA_WRITE_STRING;
    }
    pca->gotAttributes = 0;
    if (pca->dbrType != DBR_STRING) {
        link_action |= CA_GET_ATTRIBUTES;
    }
done:
    if (link_action) addAction(pca, link_action);
    epicsMutexUnlock(pca->lock);
}

static void eventCallback(struct event_handler_args arg)
{
    caLink *pca = (caLink *)arg.usr;
    struct link *plink;
    size_t size;
    dbCommon *precord = 0;
    struct dbr_time_double *pdbr_time_double;
    dbCaCallback monitor = 0;
    void *userPvt = 0;

    assert(pca);
    epicsMutexMustLock(pca->lock);
    plink = pca->plink;
    if (!plink) goto done;
    monitor = pca->monitor;
    userPvt = pca->userPvt;
    precord = plink->value.pv_link.precord;
    if (arg.status != ECA_NORMAL) {
        if (precord) {
            if (arg.status != ECA_NORDACCESS &&
                arg.status != ECA_GETFAIL)
                errlogPrintf("dbCa: eventCallback record %s error %s\n",
                    precord->name, ca_message(arg.status));
        } else {
            errlogPrintf("dbCa: eventCallback error %s\n",
                ca_message(arg.status));
        }
        goto done;
    }
    assert(arg.dbr);
    assert(arg.count<=pca->nelements);
    size = arg.count * dbr_value_size[arg.type];
    if (arg.type == DBR_TIME_STRING &&
        ca_field_type(pca->chid) == DBR_ENUM) {
        assert(pca->pgetString);
        memcpy(pca->pgetString, dbr_value_ptr(arg.dbr, arg.type), size);
        pca->gotInString = TRUE;
    } else switch (arg.type){
    case DBR_TIME_STRING: 
    case DBR_TIME_SHORT: 
    case DBR_TIME_FLOAT:
    case DBR_TIME_ENUM:
    case DBR_TIME_CHAR:
    case DBR_TIME_LONG:
    case DBR_TIME_DOUBLE:
        assert(pca->pgetNative);
        memcpy(pca->pgetNative, dbr_value_ptr(arg.dbr, arg.type), size);
        pca->usedelements = arg.count;
        pca->gotInNative = TRUE;
        break;
    default:
        errlogPrintf("dbCa: eventCallback Logic Error. dbr=%ld dbf=%d\n",
                     arg.type, ca_field_type(pca->chid));
        break;
    }
    pdbr_time_double = (struct dbr_time_double *)arg.dbr;
    pca->sevr = pdbr_time_double->severity;
    pca->stat = pdbr_time_double->status;
    memcpy(&pca->timeStamp, &pdbr_time_double->stamp, sizeof(epicsTimeStamp));
    if (precord) {
        struct pv_link *ppv_link = &plink->value.pv_link;

        if ((ppv_link->pvlMask & pvlOptCP) ||
            ((ppv_link->pvlMask & pvlOptCPP) && precord->scan == 0))
        scanLinkOnce(precord, pca);
    }
done:
    epicsMutexUnlock(pca->lock);
    if (monitor) monitor(userPvt);
}

static void exceptionCallback(struct exception_handler_args args)
{
    const char *context = (args.ctx ? args.ctx : "unknown");

    errlogPrintf("DB CA Link Exception: \"%s\", context \"%s\"\n",
        ca_message(args.stat), context);
    if (args.chid) {
        errlogPrintf(
            "DB CA Link Exception: channel \"%s\"\n",
            ca_name(args.chid));
        if (ca_state(args.chid) == cs_conn) {
            errlogPrintf(
                "DB CA Link Exception:  native  T=%s, request T=%s,"
                " native N=%ld, request N=%ld, "
                " access rights {%s%s}\n",
                dbr_type_to_text(ca_field_type(args.chid)),
                dbr_type_to_text(args.type),
                ca_element_count(args.chid),
                args.count,
                ca_read_access(args.chid) ? "R" : "",
                ca_write_access(args.chid) ? "W" : "");
        }
    }
}

static void putComplete(struct event_handler_args arg)
{
    caLink *pca = (caLink *)arg.usr;
    struct link *plink;
    dbCaCallback callback = 0;
    void *userPvt = 0;

    epicsMutexMustLock(pca->lock);
    plink = pca->plink;
    if (!plink) goto done;
    callback = pca->putCallback;
    userPvt = pca->putUserPvt;
    pca->putCallback = 0;
    pca->putType = 0;
    pca->putUserPvt = 0;
done:
    epicsMutexUnlock(pca->lock);
    if (callback) callback(userPvt);
}

static void accessRightsCallback(struct access_rights_handler_args arg)
{
    caLink *pca = (caLink *)ca_puser(arg.chid);
    struct link	*plink;
    struct pv_link *ppv_link;
    dbCommon *precord;

    assert(pca);
    if (ca_state(pca->chid) != cs_conn)
        return; /* connectionCallback will handle */
    epicsMutexMustLock(pca->lock);
    plink = pca->plink;
    if (!plink) goto done;
    pca->hasReadAccess = ca_read_access(arg.chid);
    pca->hasWriteAccess = ca_write_access(arg.chid);
    if (pca->hasReadAccess && pca->hasWriteAccess) goto done;
    ppv_link = &plink->value.pv_link;
    precord = ppv_link->precord;
    if (precord &&
        ((ppv_link->pvlMask & pvlOptCP) ||
         ((ppv_link->pvlMask & pvlOptCPP) && precord->scan == 0)))
        scanLinkOnce(precord, pca);
done:
    epicsMutexUnlock(pca->lock);
}

static void getAttribEventCallback(struct event_handler_args arg)
{
    caLink *pca = (caLink *)arg.usr;
    struct link *plink;
    struct dbr_ctrl_double *pdbr;
    dbCaCallback connect = 0;
    void *userPvt = 0;
    dbCaCallback getAttributes = 0;
    void *getAttributesPvt;

    assert(pca);
    epicsMutexMustLock(pca->lock);
    plink = pca->plink;
    if (!plink) {
        epicsMutexUnlock(pca->lock);
        return;
    }
    connect = pca->connect;
    userPvt = pca->userPvt;
    getAttributes = pca->getAttributes;
    getAttributesPvt = pca->getAttributesPvt;
    if (arg.status != ECA_NORMAL) {
        dbCommon *precord = plink->value.pv_link.precord;
        if (precord) {
            errlogPrintf("dbCa: getAttribEventCallback record %s error %s\n",
                precord->name, ca_message(arg.status));
        } else {
            errlogPrintf("dbCa: getAttribEventCallback error %s\n",
                ca_message(arg.status));
        }
        epicsMutexUnlock(pca->lock);
        return;
    }
    assert(arg.dbr);
    pdbr = (struct dbr_ctrl_double *)arg.dbr;
    pca->gotAttributes = TRUE;
    pca->controlLimits[0] = pdbr->lower_ctrl_limit;
    pca->controlLimits[1] = pdbr->upper_ctrl_limit;
    pca->displayLimits[0] = pdbr->lower_disp_limit;
    pca->displayLimits[1] = pdbr->upper_disp_limit;
    pca->alarmLimits[0] = pdbr->lower_alarm_limit;
    pca->alarmLimits[1] = pdbr->lower_warning_limit;
    pca->alarmLimits[2] = pdbr->upper_warning_limit;
    pca->alarmLimits[3] = pdbr->upper_alarm_limit;
    pca->precision = pdbr->precision;
    memcpy(pca->units, pdbr->units, MAX_UNITS_SIZE);
    epicsMutexUnlock(pca->lock);
    if (getAttributes) getAttributes(getAttributesPvt);
    if (connect) connect(userPvt);
}

static void dbCaTask(void *arg)
{
    taskwdInsert(0, NULL, NULL);
    SEVCHK(ca_context_create(ca_enable_preemptive_callback),
        "dbCaTask calling ca_context_create");
    dbCaClientContext = ca_current_context ();
    SEVCHK(ca_add_exception_event(exceptionCallback,NULL),
        "ca_add_exception_event");
    epicsEventSignal(startStopEvent);

    /* channel access event loop */
    while (TRUE){
        do {
            epicsEventMustWait(workListEvent);
        } while (dbCaCtl == ctlPause);
        while (TRUE) { /* process all requests in workList*/
            caLink *pca;
            short  link_action;
            int    status;

            epicsMutexMustLock(workListLock);
            if (!(pca = (caLink *)ellGet(&workList))){  /* Take off list head */
                epicsMutexUnlock(workListLock);
                if (dbCaCtl == ctlExit) goto shutdown;
                break; /* workList is empty */
            }
            link_action = pca->link_action;
            pca->link_action = 0;
            if (link_action & CA_CLEAR_CHANNEL) --removesOutstanding;
            epicsMutexUnlock(workListLock);         /* Give back immediately */
            if (link_action & CA_CLEAR_CHANNEL) {   /* This must be first */
                caLinkDec(pca);
                /* No alarm is raised. Since link is changing so what? */
                continue; /* No other link_action makes sense */
            }
            if (link_action & CA_CONNECT) {
                status = ca_create_channel(
                      pca->pvname,connectionCallback,(void *)pca,
                      CA_PRIORITY_DB_LINKS, &(pca->chid));
                if (status != ECA_NORMAL) {
                    errlogPrintf("dbCaTask ca_create_channel %s\n",
                        ca_message(status));
                    printLinks(pca);
                    continue;
                }
                dbca_chan_count++;
                status = ca_replace_access_rights_event(pca->chid,
                    accessRightsCallback);
                if (status != ECA_NORMAL) {
                    errlogPrintf("dbCaTask replace_access_rights_event %s\n",
                        ca_message(status));
                    printLinks(pca);
                }
                continue; /*Other options must wait until connect*/
            }
            if (ca_state(pca->chid) != cs_conn) continue;
            if (link_action & CA_WRITE_NATIVE) {
                assert(pca->pputNative);
                if (pca->putType == CA_PUT) {
                    status = ca_array_put(
                        pca->dbrType, pca->putnelements,
                        pca->chid, pca->pputNative);
                } else if (pca->putType==CA_PUT_CALLBACK) {
                    status = ca_array_put_callback(
                        pca->dbrType, pca->putnelements,
                        pca->chid, pca->pputNative,
                        putComplete, pca);
                } else {
                    status = ECA_PUTFAIL;
                }
                if (status != ECA_NORMAL) {
                    errlogPrintf("dbCaTask ca_array_put %s\n",
                        ca_message(status));
                    printLinks(pca);
                }
                epicsMutexMustLock(pca->lock);
                if (status == ECA_NORMAL) pca->newOutNative = FALSE;
                epicsMutexUnlock(pca->lock);
            }
            if (link_action & CA_WRITE_STRING) {
                assert(pca->pputString);
                if (pca->putType == CA_PUT) {
                    status = ca_array_put(
                        DBR_STRING, 1,
                        pca->chid, pca->pputString);
                } else if (pca->putType==CA_PUT_CALLBACK) {
                    status = ca_array_put_callback(
                        DBR_STRING, 1,
                        pca->chid, pca->pputString,
                        putComplete, pca);
                } else {
                    status = ECA_PUTFAIL;
                }
                if (status != ECA_NORMAL) {
                    errlogPrintf("dbCaTask ca_array_put %s\n",
                        ca_message(status));
                    printLinks(pca);
                }
                epicsMutexMustLock(pca->lock);
                if (status == ECA_NORMAL) pca->newOutString = FALSE;
                epicsMutexUnlock(pca->lock);
            }
            /*CA_GET_ATTRIBUTES before CA_MONITOR so that attributes available
             * before the first monitor callback                              */
            if (link_action & CA_GET_ATTRIBUTES) {
                status = ca_get_callback(DBR_CTRL_DOUBLE,
                    pca->chid, getAttribEventCallback, pca);
                if (status != ECA_NORMAL) {
                    errlogPrintf("dbCaTask ca_get_callback %s\n",
                        ca_message(status));
                    printLinks(pca);
                }
            }
            if (link_action & CA_MONITOR_NATIVE) {

                epicsMutexMustLock(pca->lock);
                pca->elementSize = dbr_value_size[ca_field_type(pca->chid)];
                pca->pgetNative = dbCalloc(pca->nelements, pca->elementSize);
                epicsMutexUnlock(pca->lock);

                status = ca_add_array_event(
<<<<<<< HEAD
                    dbf_type_to_DBR_TIME(ca_field_type(pca->chid)),
                    ca_element_count(pca->chid),
=======
                    ca_field_type(pca->chid)+DBR_TIME_STRING,
                    0, /* dynamic size */
>>>>>>> b74ecff2
                    pca->chid, eventCallback, pca, 0.0, 0.0, 0.0, 0);
                if (status != ECA_NORMAL) {
                    errlogPrintf("dbCaTask ca_add_array_event %s\n",
                        ca_message(status));
                    printLinks(pca);
                }
            }
            if (link_action & CA_MONITOR_STRING) {
                epicsMutexMustLock(pca->lock);
                pca->pgetString = dbCalloc(1, MAX_STRING_SIZE);
                epicsMutexUnlock(pca->lock);
                status = ca_add_array_event(DBR_TIME_STRING, 1,
                    pca->chid, eventCallback, pca, 0.0, 0.0, 0.0, 0);
                if (status != ECA_NORMAL) {
                    errlogPrintf("dbCaTask ca_add_array_event %s\n",
                        ca_message(status));
                    printLinks(pca);
                }
            }
        }
        SEVCHK(ca_flush_io(), "dbCaTask");
    }
shutdown:
    taskwdRemove(0);
    if (dbca_chan_count == 0)
        ca_context_destroy();
    else
        fprintf(stderr, "dbCa: chan_count = %d at shutdown\n", dbca_chan_count);
    epicsEventSignal(startStopEvent);
}<|MERGE_RESOLUTION|>--- conflicted
+++ resolved
@@ -1043,13 +1043,8 @@
                 epicsMutexUnlock(pca->lock);
 
                 status = ca_add_array_event(
-<<<<<<< HEAD
                     dbf_type_to_DBR_TIME(ca_field_type(pca->chid)),
-                    ca_element_count(pca->chid),
-=======
-                    ca_field_type(pca->chid)+DBR_TIME_STRING,
                     0, /* dynamic size */
->>>>>>> b74ecff2
                     pca->chid, eventCallback, pca, 0.0, 0.0, 0.0, 0);
                 if (status != ECA_NORMAL) {
                     errlogPrintf("dbCaTask ca_add_array_event %s\n",
