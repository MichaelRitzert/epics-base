/*************************************************************************\
* Copyright (c) 2010 UChicago Argonne LLC, as Operator of Argonne
<<<<<<< HEAD
*     National Laboratory.
* Copyright (c) 2002 The Regents of the University of California, as
*     Operator of Los Alamos National Laboratory.
* EPICS BASE is distributed subject to a Software License Agreement found
* in file LICENSE that is included with this distribution.
\*************************************************************************/
/* dbLink.c
 *
=======
 *     National Laboratory.
 * Copyright (c) 2002 The Regents of the University of California, as
 *     Operator of Los Alamos National Laboratory.
 * EPICS BASE is distributed subject to a Software License Agreement found
 * in file LICENSE that is included with this distribution.
 \*************************************************************************/
/* dbLink.c */
/*
>>>>>>> 14716684
 *      Original Authors: Bob Dalesio, Marty Kraimer
 *      Current Author: Andrew Johnson
 */

#include <stddef.h>
#include <stdlib.h>
#include <stdarg.h>
#include <stdio.h>
#include <string.h>

#include "alarm.h"
#include "cantProceed.h"
#include "cvtFast.h"
#include "dbDefs.h"
#include "ellLib.h"
#include "epicsThread.h"
#include "epicsTime.h"
#include "errlog.h"

#include "caeventmask.h"

#define epicsExportSharedSymbols
#include "callback.h"
#include "dbAccessDefs.h"
#include "dbAddr.h"
#include "dbBase.h"
#include "dbBkpt.h"
#include "dbCa.h"
#include "dbCommon.h"
#include "dbConvertFast.h"
#include "dbConvert.h"
#include "dbEvent.h"
#include "db_field_log.h"
#include "dbFldTypes.h"
#include "dbFldTypes.h"
#include "dbLink.h"
#include "dbLockPvt.h"
#include "dbNotify.h"
#include "dbScan.h"
#include "dbStaticLib.h"
#include "devSup.h"
#include "epicsEvent.h"
#include "errMdef.h"
#include "link.h"
#include "recGbl.h"
#include "recSup.h"
#include "special.h"

static void inherit_severity(const struct pv_link *ppv_link, dbCommon *pdest,
        epicsEnum16 stat, epicsEnum16 sevr)
{
    switch (ppv_link->pvlMask & pvlOptMsMode) {
    case pvlOptNMS:
        break;
    case pvlOptMSI:
        if (sevr < INVALID_ALARM)
            break;
        /* Fall through */
    case pvlOptMS:
        recGblSetSevr(pdest, LINK_ALARM, sevr);
        break;
    case pvlOptMSS:
        recGblSetSevr(pdest, stat, sevr);
        break;
    }
}

/* How to identify links in error messages */
static const char * link_field_name(const struct link *plink)
{
    const struct dbCommon *precord = plink->precord;
    const dbRecordType *pdbRecordType = precord->rdes;
    dbFldDes * const *papFldDes = pdbRecordType->papFldDes;
    const short *link_ind = pdbRecordType->link_ind;
    int i;

    for (i = 0; i < pdbRecordType->no_links; i++) {
        const dbFldDes *pdbFldDes = papFldDes[link_ind[i]];

        if (plink == (DBLINK *)((char *)precord + pdbFldDes->offset))
            return pdbFldDes->name;
    }
    return "????";
}


/***************************** Constant Links *****************************/

/* Forward definition */
static lset dbConst_lset;

static void dbConstInitLink(struct link *plink)
{
    plink->lset = &dbConst_lset;
}

static void dbConstAddLink(struct link *plink)
{
    plink->lset = &dbConst_lset;
}

static long dbConstLoadLink(struct link *plink, short dbrType, void *pbuffer)
{
    if (!plink->value.constantStr)
        return S_db_badField;

    plink->lset = &dbConst_lset;

    /* Constant strings are always numeric */
    if (dbrType == DBF_MENU || dbrType == DBF_ENUM || dbrType == DBF_DEVICE)
        dbrType = DBF_USHORT;

    return dbFastPutConvertRoutine[DBR_STRING][dbrType]
            (plink->value.constantStr, pbuffer, NULL);
}

static long dbConstGetNelements(const struct link *plink, long *nelements)
{
    *nelements = 0;
    return 0;
}

static long dbConstGetValue(struct link *plink, short dbrType, void *pbuffer,
        epicsEnum16 *pstat, epicsEnum16 *psevr, long *pnRequest)
{
    if (pnRequest)
        *pnRequest = 0;
    return 0;
}

static lset dbConst_lset = {
    NULL,
    NULL,
    NULL, dbConstGetNelements,
    dbConstGetValue,
    NULL, NULL, NULL,
    NULL, NULL,
    NULL, NULL,
    NULL,
    NULL
};

/***************************** Database Links *****************************/

/* Forward definition */
static lset dbDb_lset;

static long dbDbInitLink(struct link *plink, short dbfType)
{
    DBADDR dbaddr;
    long status;
    DBADDR *pdbAddr;

    status = dbNameToAddr(plink->value.pv_link.pvname, &dbaddr);
    if (status)
        return status;

    plink->lset = &dbDb_lset;
    plink->type = DB_LINK;
    pdbAddr = dbCalloc(1, sizeof(struct dbAddr));
    *pdbAddr = dbaddr; /* structure copy */
    plink->value.pv_link.pvt = pdbAddr;
    ellAdd(&dbaddr.precord->bklnk, &plink->value.pv_link.backlinknode);
    /* merging into the same lockset is deferred to the caller.
     * cf. initPVLinks()
     */
    dbLockSetMerge(NULL, plink->precord, dbaddr.precord);
    assert(plink->precord->lset->plockSet == dbaddr.precord->lset->plockSet);
    return 0;
}

static void dbDbAddLink(dbLocker *locker, struct link *plink, short dbfType, DBADDR *ptarget)
{
    plink->lset = &dbDb_lset;
    plink->type = DB_LINK;
    plink->value.pv_link.pvt = ptarget;
    ellAdd(&ptarget->precord->bklnk, &plink->value.pv_link.backlinknode);

    /* target record is already locked in dbPutFieldLink() */
    dbLockSetMerge(locker, plink->precord, ptarget->precord);
}

static void dbDbRemoveLink(dbLocker *locker, struct link *plink)
{
    DBADDR *pdbAddr = (DBADDR *) plink->value.pv_link.pvt;
    plink->value.pv_link.pvt = 0;
    plink->value.pv_link.getCvt = 0;
    plink->value.pv_link.pvlMask = 0;
    plink->value.pv_link.lastGetdbrType = 0;
    plink->type = PV_LINK;
    plink->lset = NULL;
    ellDelete(&pdbAddr->precord->bklnk, &plink->value.pv_link.backlinknode);
    dbLockSetSplit(locker, plink->precord, pdbAddr->precord);
    free(pdbAddr);
}

static int dbDbIsConnected(const struct link *plink)
{
    return TRUE;
}

static int dbDbGetDBFtype(const struct link *plink)
{
    DBADDR *paddr = (DBADDR *) plink->value.pv_link.pvt;

    return paddr->field_type;
}

static long dbDbGetElements(const struct link *plink, long *nelements)
{
    DBADDR *paddr = (DBADDR *) plink->value.pv_link.pvt;

    *nelements = paddr->no_elements;
    return 0;
}

static long dbDbGetValue(struct link *plink, short dbrType, void *pbuffer,
        epicsEnum16 *pstat, epicsEnum16 *psevr, long *pnRequest)
{
    struct pv_link *ppv_link = &plink->value.pv_link;
    DBADDR *paddr = ppv_link->pvt;
    dbCommon *precord = plink->precord;
    long status;

    /* scan passive records if link is process passive  */
    if (ppv_link->pvlMask & pvlOptPP) {
        unsigned char pact = precord->pact;

        precord->pact = TRUE;
        status = dbScanPassive(precord, paddr->precord);
        precord->pact = pact;
        if (status)
            return status;
    }
    *pstat = paddr->precord->stat;
    *psevr = paddr->precord->sevr;

    if (ppv_link->getCvt && ppv_link->lastGetdbrType == dbrType) {
        status = ppv_link->getCvt(paddr->pfield, pbuffer, paddr);
    } else {
        unsigned short dbfType = paddr->field_type;

        if (dbrType < 0 || dbrType > DBR_ENUM || dbfType > DBF_DEVICE)
            return S_db_badDbrtype;

        if (paddr->no_elements == 1 && (!pnRequest || *pnRequest == 1)
                && paddr->special != SPC_DBADDR
                && paddr->special != SPC_ATTRIBUTE) {
            ppv_link->getCvt = dbFastGetConvertRoutine[dbfType][dbrType];
            status = ppv_link->getCvt(paddr->pfield, pbuffer, paddr);
        } else {
            ppv_link->getCvt = NULL;
            status = dbGet(paddr, dbrType, pbuffer, NULL, pnRequest, NULL);
        }
        ppv_link->lastGetdbrType = dbrType;
    }
    return status;
}

static long dbDbGetControlLimits(const struct link *plink, double *low,
        double *high)
{
    DBADDR *paddr = (DBADDR *) plink->value.pv_link.pvt;
    struct buffer {
        DBRctrlDouble
        double value;
    } buffer;
    long options = DBR_CTRL_DOUBLE;
    long number_elements = 0;
    long status = dbGet(paddr, DBR_DOUBLE, &buffer, &options, &number_elements,
            NULL);

    if (status)
        return status;

    *low = buffer.lower_ctrl_limit;
    *high = buffer.upper_ctrl_limit;
    return 0;
}

static long dbDbGetGraphicLimits(const struct link *plink, double *low,
        double *high)
{
    DBADDR *paddr = (DBADDR *) plink->value.pv_link.pvt;
    struct buffer {
        DBRgrDouble
        double value;
    } buffer;
    long options = DBR_GR_DOUBLE;
    long number_elements = 0;
    long status = dbGet(paddr, DBR_DOUBLE, &buffer, &options, &number_elements,
            NULL);

    if (status)
        return status;

    *low = buffer.lower_disp_limit;
    *high = buffer.upper_disp_limit;
    return 0;
}

static long dbDbGetAlarmLimits(const struct link *plink, double *lolo,
        double *low, double *high, double *hihi)
{
    DBADDR *paddr = (DBADDR *) plink->value.pv_link.pvt;
    struct buffer {
        DBRalDouble
        double value;
    } buffer;
    long options = DBR_AL_DOUBLE;
    long number_elements = 0;
    long status = dbGet(paddr, DBR_DOUBLE, &buffer, &options, &number_elements,
            0);

    if (status)
        return status;

    *lolo = buffer.lower_alarm_limit;
    *low = buffer.lower_warning_limit;
    *high = buffer.upper_warning_limit;
    *hihi = buffer.upper_alarm_limit;
    return 0;
}

static long dbDbGetPrecision(const struct link *plink, short *precision)
{
    DBADDR *paddr = (DBADDR *) plink->value.pv_link.pvt;
    struct buffer {
        DBRprecision
        double value;
    } buffer;
    long options = DBR_PRECISION;
    long number_elements = 0;
    long status = dbGet(paddr, DBR_DOUBLE, &buffer, &options, &number_elements,
            0);

    if (status)
        return status;

    *precision = (short) buffer.precision.dp;
    return 0;
}

static long dbDbGetUnits(const struct link *plink, char *units, int unitsSize)
{
    DBADDR *paddr = (DBADDR *) plink->value.pv_link.pvt;
    struct buffer {
        DBRunits
        double value;
    } buffer;
    long options = DBR_UNITS;
    long number_elements = 0;
    long status = dbGet(paddr, DBR_DOUBLE, &buffer, &options, &number_elements,
            0);

    if (status)
        return status;

    strncpy(units, buffer.units, unitsSize);
    return 0;
}

static long dbDbGetAlarm(const struct link *plink, epicsEnum16 *status,
        epicsEnum16 *severity)
{
    DBADDR *paddr = (DBADDR *) plink->value.pv_link.pvt;

    if (status)
        *status = paddr->precord->stat;
    if (severity)
        *severity = paddr->precord->sevr;
    return 0;
}

static long dbDbGetTimeStamp(const struct link *plink, epicsTimeStamp *pstamp)
{
    DBADDR *paddr = (DBADDR *) plink->value.pv_link.pvt;

    *pstamp = paddr->precord->time;
    return 0;
}

static long dbDbPutValue(struct link *plink, short dbrType,
        const void *pbuffer, long nRequest)
{
    struct pv_link *ppv_link = &plink->value.pv_link;
    struct dbCommon *psrce = plink->precord;
    DBADDR *paddr = (DBADDR *) ppv_link->pvt;
    dbCommon *pdest = paddr->precord;
    long status = dbPut(paddr, dbrType, pbuffer, nRequest);

    inherit_severity(ppv_link, pdest, psrce->nsta, psrce->nsev);
    if (status)
        return status;

    if (paddr->pfield == (void *) &pdest->proc ||
            (ppv_link->pvlMask & pvlOptPP && pdest->scan == 0)) {
        /* if dbPutField caused asyn record to process */
        /* ask for reprocessing*/
        if (pdest->putf) {
            pdest->rpro = TRUE;
        } else { /* process dest record with source's PACT true */
            unsigned char pact;

            if (psrce && psrce->ppn)
                dbNotifyAdd(psrce, pdest);
            pact = psrce->pact;
            psrce->pact = TRUE;
            status = dbProcess(pdest);
            psrce->pact = pact;
        }
    }
    return status;
}

static void dbDbScanFwdLink(struct link *plink)
{
    dbCommon *precord = plink->precord;
    dbAddr *paddr = (dbAddr *) plink->value.pv_link.pvt;

    dbScanPassive(precord, paddr->precord);
}

static lset dbDb_lset = {
    dbDbRemoveLink,
    dbDbIsConnected,
    dbDbGetDBFtype, dbDbGetElements,
    dbDbGetValue,
    dbDbGetControlLimits, dbDbGetGraphicLimits, dbDbGetAlarmLimits,
    dbDbGetPrecision, dbDbGetUnits,
    dbDbGetAlarm, dbDbGetTimeStamp,
    dbDbPutValue,
    dbDbScanFwdLink
};

/***************************** Generic Link API *****************************/

void dbInitLink(struct link *plink, short dbfType)
{
    struct dbCommon *precord = plink->precord;

    if (plink->type == CONSTANT) {
        dbConstInitLink(plink);
        return;
    }

    if (plink->type != PV_LINK)
        return;

    if (plink == &precord->tsel)
        recGblTSELwasModified(plink);

    if (!(plink->value.pv_link.pvlMask & (pvlOptCA | pvlOptCP | pvlOptCPP))) {
        /* Make it a DB link if possible */
        if (!dbDbInitLink(plink, dbfType))
            return;
    }

    /* Make it a CA link */
    if (dbfType == DBF_INLINK)
        plink->value.pv_link.pvlMask |= pvlOptInpNative;

    dbCaAddLink(NULL, plink, dbfType);
    if (dbfType == DBF_FWDLINK) {
        char *pperiod = strrchr(plink->value.pv_link.pvname, '.');

        if (pperiod && strstr(pperiod, "PROC")) {
            plink->value.pv_link.pvlMask |= pvlOptFWD;
        }
        else {
            errlogPrintf("Forward-link uses Channel Access "
                "without pointing to PROC field\n"
                "    %s.%s => %s\n",
                precord->name, link_field_name(plink),
                plink->value.pv_link.pvname);
        }
    }
}

void dbAddLink(dbLocker *locker, struct link *plink, short dbfType, DBADDR *ptarget)
{
    struct dbCommon *precord = plink->precord;

    if (plink->type == CONSTANT) {
        dbConstAddLink(plink);
        return;
    }

    if (plink == &precord->tsel)
        recGblTSELwasModified(plink);

    if (ptarget) {
        /* It's a DB link */
        dbDbAddLink(locker, plink, dbfType, ptarget);
        return;
    }

    /* Make it a CA link */
    if (dbfType == DBF_INLINK)
        plink->value.pv_link.pvlMask |= pvlOptInpNative;

    dbCaAddLink(locker, plink, dbfType);
    if (dbfType == DBF_FWDLINK) {
        char *pperiod = strrchr(plink->value.pv_link.pvname, '.');

        if (pperiod && strstr(pperiod, "PROC"))
            plink->value.pv_link.pvlMask |= pvlOptFWD;
    }
}

long dbLoadLink(struct link *plink, short dbrType, void *pbuffer)
{
    if (plink->type == CONSTANT)
        return dbConstLoadLink(plink, dbrType, pbuffer);

    /* Could pass a type hint to the other link types here */
    return S_db_notFound;
}

void dbRemoveLink(dbLocker *locker, struct link *plink)
{
    lset *plset = plink->lset;

    if (plset) {
        if (plset->removeLink)
            plset->removeLink(locker, plink);
        plink->lset = NULL;
    }
}

int dbIsLinkConnected(const struct link *plink)
{
    lset *plset = plink->lset;

    if (!plset || !plset->isConnected)
        return FALSE;

    return plset->isConnected(plink);
}

int dbGetLinkDBFtype(const struct link *plink)
{
    lset *plset = plink->lset;

    if (!plset || !plset->getDBFtype)
        return -1;

    return plset->getDBFtype(plink);
}

long dbGetNelements(const struct link *plink, long *nelements)
{
    lset *plset = plink->lset;

    if (!plset || !plset->getElements)
        return S_db_badField;

    return plset->getElements(plink, nelements);
}

long dbGetLink(struct link *plink, short dbrType, void *pbuffer,
        long *poptions, long *pnRequest)
{
    struct dbCommon *precord = plink->precord;
    epicsEnum16 sevr = 0, stat = 0;
    lset *plset = plink->lset;
    long status;

    if (poptions && *poptions) {
        printf("dbGetLinkValue: Use of poptions no longer supported\n");
        *poptions = 0;
    }

    if (!plset || !plset->getValue)
        return -1;

    status = plset->getValue(plink, dbrType, pbuffer, &stat, &sevr, pnRequest);
    if (status) {
        recGblSetSevr(precord, LINK_ALARM, INVALID_ALARM);
    } else {
        inherit_severity(&plink->value.pv_link, precord, stat, sevr);
    }
    return status;
}

long dbGetControlLimits(const struct link *plink, double *low, double *high)
{
    lset *plset = plink->lset;

    if (!plset || !plset->getControlLimits)
        return S_db_notFound;

    return plset->getControlLimits(plink, low, high);
}

long dbGetGraphicLimits(const struct link *plink, double *low, double *high)
{
    lset *plset = plink->lset;

    if (!plset || !plset->getGraphicLimits)
        return S_db_notFound;

    return plset->getGraphicLimits(plink, low, high);
}

long dbGetAlarmLimits(const struct link *plink, double *lolo, double *low,
        double *high, double *hihi)
{
    lset *plset = plink->lset;

    if (!plset || !plset->getAlarmLimits)
        return S_db_notFound;

    return plset->getAlarmLimits(plink, lolo, low, high, hihi);
}

long dbGetPrecision(const struct link *plink, short *precision)
{
    lset *plset = plink->lset;

    if (!plset || !plset->getPrecision)
        return S_db_notFound;

    return plset->getPrecision(plink, precision);
}

long dbGetUnits(const struct link *plink, char *units, int unitsSize)
{
    lset *plset = plink->lset;

    if (!plset || !plset->getUnits)
        return S_db_notFound;

    return plset->getUnits(plink, units, unitsSize);
}

long dbGetAlarm(const struct link *plink, epicsEnum16 *status,
        epicsEnum16 *severity)
{
    lset *plset = plink->lset;

    if (!plset || !plset->getAlarm)
        return S_db_notFound;

    return plset->getAlarm(plink, status, severity);
}

long dbGetTimeStamp(const struct link *plink, epicsTimeStamp *pstamp)
{
    lset *plset = plink->lset;

    if (!plset || !plset->getTimeStamp)
        return S_db_notFound;

    return plset->getTimeStamp(plink, pstamp);
}

long dbPutLink(struct link *plink, short dbrType, const void *pbuffer,
        long nRequest)
{
    lset *plset = plink->lset;
    long status;

    if (!plset || !plset->putValue)
        return S_db_notFound;

    status = plset->putValue(plink, dbrType, pbuffer, nRequest);
    if (status) {
        struct dbCommon *precord = plink->precord;

        recGblSetSevr(precord, LINK_ALARM, INVALID_ALARM);
    }
    return status;
}

void dbScanFwdLink(struct link *plink)
{
    lset *plset = plink->lset;

    if (plset && plset->scanForward)
        plset->scanForward(plink);
}

/* Helper functions for long string support */

long dbLoadLinkLS(struct link *plink, char *pbuffer, epicsUInt32 size,
    epicsUInt32 *plen)
{
    if (plink->type == CONSTANT &&
        plink->value.constantStr) {
        strncpy(pbuffer, plink->value.constantStr, --size);
        pbuffer[size] = 0;
        *plen = (epicsUInt32) strlen(pbuffer) + 1;
        return 0;
    }

    return S_db_notFound;
}

long dbGetLinkLS(struct link *plink, char *pbuffer, epicsUInt32 size,
    epicsUInt32 *plen)
{
    int dtyp = dbGetLinkDBFtype(plink);
    long len = size;
    long status;

    if (dtyp < 0)   /* Not connected */
        return 0;

    if (dtyp == DBR_CHAR || dtyp == DBF_UCHAR) {
        status = dbGetLink(plink, dtyp, pbuffer, 0, &len);
    }
    else if (size >= MAX_STRING_SIZE)
        status = dbGetLink(plink, DBR_STRING, pbuffer, 0, 0);
    else {
        /* pbuffer is too small to fetch using DBR_STRING */
        char tmp[MAX_STRING_SIZE];

        status = dbGetLink(plink, DBR_STRING, tmp, 0, 0);
        if (!status)
            strncpy(pbuffer, tmp, len - 1);
    }
    if (!status) {
        pbuffer[--len] = 0;
        *plen = (epicsUInt32) strlen(pbuffer) + 1;
    }
    return status;
}

long dbPutLinkLS(struct link *plink, char *pbuffer, epicsUInt32 len)
{
    int dtyp = dbGetLinkDBFtype(plink);

    if (dtyp < 0)
        return 0;   /* Not connected */

    if (dtyp == DBR_CHAR || dtyp == DBF_UCHAR)
        return dbPutLink(plink, dtyp, pbuffer, len);

    return dbPutLink(plink, DBR_STRING, pbuffer, 1);
}
<|MERGE_RESOLUTION|>--- conflicted
+++ resolved
@@ -1,15 +1,5 @@
 /*************************************************************************\
 * Copyright (c) 2010 UChicago Argonne LLC, as Operator of Argonne
-<<<<<<< HEAD
-*     National Laboratory.
-* Copyright (c) 2002 The Regents of the University of California, as
-*     Operator of Los Alamos National Laboratory.
-* EPICS BASE is distributed subject to a Software License Agreement found
-* in file LICENSE that is included with this distribution.
-\*************************************************************************/
-/* dbLink.c
- *
-=======
  *     National Laboratory.
  * Copyright (c) 2002 The Regents of the University of California, as
  *     Operator of Los Alamos National Laboratory.
@@ -18,7 +8,6 @@
  \*************************************************************************/
 /* dbLink.c */
 /*
->>>>>>> 14716684
  *      Original Authors: Bob Dalesio, Marty Kraimer
  *      Current Author: Andrew Johnson
  */
