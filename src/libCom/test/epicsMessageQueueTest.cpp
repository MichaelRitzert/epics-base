--- conflicted
+++ resolved
@@ -90,13 +90,8 @@
         expectmsg[sender-1] = 1;
     while (!recvExit) {
         cbuf[0] = '\0';
-<<<<<<< HEAD
         len = q->receive(cbuf, sizeof cbuf, 5.0);
-        if (len < 0 && !testExit) {
-=======
-        len = q->receive(cbuf, sizeof cbuf, 2.0);
         if (len < 0 && !recvExit) {
->>>>>>> de298da9
             testDiag("receiver() received unexpected timeout");
             ++errors;
         }
@@ -116,13 +111,9 @@
             testDiag("Received %d messages from Sender %d",
                 expectmsg[sender-1]-1, sender);
     }
-<<<<<<< HEAD
     if (!testOk1(errors == 0))
-        testDiag("Receiver finished, error count was %d", errors);
-=======
-    testOk1(errors == 0);
+        testDiag("Error count was %d", errors);
     testDiag("%s exiting", myName);
->>>>>>> de298da9
     epicsEventSignal(finished);
 }
 
@@ -331,12 +322,8 @@
     epicsThreadCreate("messageQueueTest", epicsThreadPriorityMedium,
         mediumStack, messageQueueTest, NULL);
 
-<<<<<<< HEAD
-    (void) epicsEventWait(finished);
-=======
     epicsEventMustWait(finished);
     testDiag("Main thread signalled");
->>>>>>> de298da9
     epicsThreadSleep(1.0);
 
     return testDone();
