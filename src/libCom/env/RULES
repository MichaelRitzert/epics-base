--- conflicted
+++ resolved
@@ -8,12 +8,7 @@
 # This is a Makefile fragment, see src/libCom/Makefile.
 
 envData.c: $(LIBCOM)/env/envDefs.h $(LIBCOM)/env/bldEnvData.pl \
-<<<<<<< HEAD
-	$(CONFIG)/CONFIG_ENV $(CONFIG)/CONFIG_SITE_ENV
-	$(PERL) $(LIBCOM)/env/bldEnvData.pl $(QUIET_FLAG) $(CONFIG)
-=======
 	$(CONFIG)/CONFIG_ENV $(CONFIG)/CONFIG_SITE_ENV \
 	$(wildcard $(CONFIG)/os/CONFIG_SITE_ENV.$(T_A))
-	$(PERL) $(LIBCOM)/env/bldEnvData.pl $(INSTALL_QUIETLY) -t $(T_A) \
-		-c $(CMPLR_CLASS) -s $(OS_CLASS) $(CONFIG)
->>>>>>> 14716684
+	$(PERL) $(LIBCOM)/env/bldEnvData.pl $(QUIET_FLAG) -t $(T_A) \
+		-c $(CMPLR_CLASS) -s $(OS_CLASS) $(CONFIG)