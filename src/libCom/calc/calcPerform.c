--- conflicted
+++ resolved
@@ -49,10 +49,7 @@
     double *ptop;			/* stack pointer */
     double top; 			/* value from top of stack */
     epicsInt32 itop;			/* integer from top of stack */
-<<<<<<< HEAD
-=======
     epicsUInt32 utop;			/* unsigned integer from top of stack */
->>>>>>> d943f696
     int op;
     int nargs;
 
@@ -270,11 +267,7 @@
 
 	case NINT:
 	    top = *ptop;
-<<<<<<< HEAD
-	    *ptop = (double)(epicsInt32)(top >= 0 ? top + 0.5 : top - 0.5);
-=======
 	    *ptop = (epicsInt32) (top >= 0 ? top + 0.5 : top - 0.5);
->>>>>>> d943f696
 	    break;
 
 	case RANDOM:
@@ -302,25 +295,6 @@
          */
 
 	case BIT_OR:
-<<<<<<< HEAD
-	    itop = (epicsInt32) *ptop--;
-	    *ptop = (epicsInt32) *ptop | itop;
-	    break;
-
-	case BIT_AND:
-	    itop = (epicsInt32) *ptop--;
-	    *ptop = (epicsInt32) *ptop & itop;
-	    break;
-
-	case BIT_EXCL_OR:
-	    itop = (epicsInt32) *ptop--;
-	    *ptop = (epicsInt32) *ptop ^ itop;
-	    break;
-
-	case BIT_NOT:
-	    itop = (epicsInt32) *ptop;
-	    *ptop = ~itop;
-=======
 	    utop = *ptop--;
 	    *ptop = (epicsInt32) ((epicsUInt32) *ptop | utop);
 	    break;
@@ -338,7 +312,6 @@
 	case BIT_NOT:
 	    utop = *ptop;
 	    *ptop = (epicsInt32) ~utop;
->>>>>>> d943f696
 	    break;
 
         /* The shift operators use signed integers, so a right-shift will
@@ -347,15 +320,6 @@
          */
 
 	case RIGHT_SHIFT:
-<<<<<<< HEAD
-	    itop = (epicsInt32) *ptop--;
-	    *ptop = (epicsInt32) *ptop >> itop;
-	    break;
-
-	case LEFT_SHIFT:
-	    itop = (epicsInt32) *ptop--;
-	    *ptop = (epicsInt32) *ptop << itop;
-=======
 	    utop = *ptop--;
 	    *ptop = ((epicsInt32) (epicsUInt32) *ptop) >> (utop & 31);
 	    break;
@@ -363,7 +327,6 @@
 	case LEFT_SHIFT:
 	    utop = *ptop--;
 	    *ptop = ((epicsInt32) (epicsUInt32) *ptop) << (utop & 31);
->>>>>>> d943f696
 	    break;
 
 	case NOT_EQ:
