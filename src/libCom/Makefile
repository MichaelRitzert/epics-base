--- conflicted
+++ resolved
@@ -9,293 +9,6 @@
 TOP = ../..
 include $(TOP)/configure/CONFIG
 
-<<<<<<< HEAD
-LIBCOM = $(TOP)/src/libCom
-
-# Command-line input support
-epicsReadline_CFLAGS += -DEPICS_COMMANDLINE_LIBRARY=EPICS_COMMANDLINE_LIBRARY_$(COMMANDLINE_LIBRARY)
-epicsReadline_INCLUDES += $(INCLUDES_$(COMMANDLINE_LIBRARY))
-
-#POSIX thread priority scheduling flag
-THREAD_CPPFLAGS_NO += -DDONT_USE_POSIX_THREAD_PRIORITY_SCHEDULING
-osdThread_CPPFLAGS += $(THREAD_CPPFLAGS_$(USE_POSIX_THREAD_PRIORITY_SCHEDULING))
-
-#epicsVersion is created by this Makefile
-INC += epicsVersion.h
-
-SRC_DIRS += $(LIBCOM)/bucketLib
-INC += bucketLib.h
-SRCS += bucketLib.c
-
-SRC_DIRS += $(LIBCOM)/ring
-#following needed for locating epicsRingPointer.h and epicsRingBytes.h
-INC += epicsRingPointer.h
-INC += epicsRingBytes.h
-SRCS += epicsRingPointer.cpp
-SRCS += epicsRingBytes.c
-
-SRC_DIRS += $(LIBCOM)/calc
-INC += postfix.h
-SRCS += postfix.c
-SRCS += calcPerform.c
-
-SRC_DIRS += $(LIBCOM)/cvtFast
-INC += cvtFast.h
-SRCS += cvtFast.c
-
-# From cppStd
-SRC_DIRS += $(LIBCOM)/cppStd
-INC += epicsAlgorithm.h
-INC += epicsExcept.h
-INC += epicsMemory.h
-
-# From cxxTemplates
-SRC_DIRS += $(LIBCOM)/cxxTemplates
-INC += resourceLib.h
-INC += tsDLList.h
-INC += tsSLList.h
-INC += tsMinMax.h
-INC += tsBTree.h
-INC += tsFreeList.h
-INC += epicsSingleton.h
-INC += epicsGuard.h
-INC += epicsOnce.h
-SRCS += resourceLib.cpp
-SRCS += epicsOnce.cpp
-SRCS += epicsSingletonMutex.cpp
-
-SRC_DIRS += $(LIBCOM)/dbmf
-INC += dbmf.h
-SRCS += dbmf.c
-
-SRC_DIRS += $(LIBCOM)/ellLib
-INC += ellLib.h
-SRCS += ellLib.c
-
-SRC_DIRS += $(LIBCOM)/env
-INC += envDefs.h
-SRCS += envSubr.c
-SRCS += envData.c
-
-SRC_DIRS += $(LIBCOM)/error
-INC += epicsPrint.h
-INC += errMdef.h
-INC += errSymTbl.h
-INC += errlog.h
-INC += error.h
-SRCS += errlog.c
-SRCS += errSymLib.c
-SRCS += errSymTbl.c
-
-SRC_DIRS += $(LIBCOM)/fdmgr
-INC += fdManager.h
-INC += fdmgr.h
-SRCS += fdmgr.cpp
-SRCS += fdManager.cpp
-
-SRC_DIRS += $(LIBCOM)/freeList
-INC += freeList.h
-SRCS += freeListLib.c
-HTMLS += freeList/freeList.html
-
-SRC_DIRS += $(LIBCOM)/gpHash
-INC += gpHash.h
-SRCS += gpHashLib.c
-HTMLS += gpHash/gpHash.html
-
-SRC_DIRS += $(LIBCOM)/iocsh
-INC += iocsh.h
-INC += registry.h
-INC += libComRegister.h
-SRCS += iocsh.cpp
-SRCS += registry.c
-SRCS += libComRegister.c
-
-SRC_DIRS += $(LIBCOM)/log
-INC += iocLog.h
-INC += logClient.h
-SRCS += iocLog.c
-SRCS += logClient.c
-
-PROD_HOST += iocLogServer
-
-iocLogServer_SYS_LIBS_solaris += socket
-iocLogServer_SYS_LIBS_WIN32   += user32
-
-iocLogServer_SRCS = iocLogServer.c
-iocLogServer_LIBS  = Com
-
-SCRIPTS_solaris := S99logServer
-SCRIPTS_Linux := S99logServer
-
-SRC_DIRS += $(LIBCOM)/macLib
-INC += macLib.h
-SRCS += macCore.c
-SRCS += macEnv.c
-SRCS += macUtil.c
-
-SRC_DIRS += $(LIBCOM)/misc
-INC += alarm.h
-INC += alarmString.h
-INC += adjustment.h
-INC += cantProceed.h
-INC += dbDefs.h
-INC += epicsConvert.h
-INC += epicsExit.h
-INC += epicsStdlib.h
-INC += epicsString.h
-INC += epicsTypes.h
-INC += shareLib.h
-INC += epicsExport.h
-INC += unixFileName.h
-INC += locationException.h
-INC += ipAddrToAsciiAsynchronous.h
-INC += compilerDependencies.h
-INC += epicsUnitTest.h
-INC += testMain.h
-SRCS += aToIPAddr.c
-SRCS += adjustment.c
-SRCS += cantProceed.c
-SRCS += epicsConvert.c
-SRCS += epicsExit.c
-SRCS += epicsStdlib.c
-SRCS += epicsString.c
-SRCS += truncateFile.c
-SRCS += ipAddrToAsciiAsynchronous.cpp
-SRCS += epicsUnitTest.c
-
-# From osi
-SRC_DIRS += $(LIBCOM)/osi
-INC += osiFileName.h
-INC += osiSock.h
-INC += osdSock.h
-INC += epicsInterrupt.h
-INC += osdInterrupt.h
-
-INC += epicsMutex.h
-INC += osdMutex.h
-INC += epicsEvent.h
-INC += osdEvent.h
-INC += epicsMath.h
-INC += osdMessageQueue.h
-INC += osdStrtod.h
-
-INC += epicsAssert.h
-INC += epicsFindSymbol.h
-INC += osiPoolStatus.h
-INC += osdPoolStatus.h
-INC += osdThread.h
-
-INC += epicsThread.h
-INC += epicsTime.h
-INC += epicsGeneralTime.h
-INC += osdTime.h
-INC += generalTimeSup.h
-INC += osiClockTime.h
-INC += epicsSignal.h
-INC += osiProcess.h
-INC += osiUnistd.h
-INC += osiWireFormat.h
-INC += osdWireFormat.h
-INC += osdWireConfig.h
-INC += epicsEndian.h
-INC += epicsReadline.h
-INC += epicsMessageQueue.h
-INC += epicsStdio.h
-INC += epicsStdioRedirect.h
-INC += epicsGetopt.h
-
-INC += devLib.h
-INC += devLibVME.h
-INC += devLibVMEImpl.h
-INC += osdVME.h
-
-SRCS += epicsThread.cpp
-SRCS += epicsMutex.cpp
-SRCS += epicsEvent.cpp
-SRCS += epicsTime.cpp
-SRCS += epicsMessageQueue.cpp
-SRCS += epicsMath.cpp
-
-SRCS += epicsGeneralTime.c
-SRCS += osiClockTime.c
-
-SRCS += osdSock.c
-SRCS += osdSockAddrReuse.cpp
-SRCS += osiSock.c
-SRCS += systemCallIntMech.cpp
-SRCS += epicsSocketConvertErrnoToString.cpp
-SRCS += osdAssert.c
-SRCS += osdFindSymbol.c
-SRCS += osdInterrupt.c
-SRCS += osdPoolStatus.c
-SRCS += osdSignal.cpp
-SRCS += osdEnv.c
-SRCS += epicsReadline.c
-SRCS += epicsTempFile.cpp
-SRCS += epicsStdio.c
-SRCS += osdStdio.c
-
-osdEnv_CFLAGS_WIN32= -U__STDC__
-
-SRCS += osdThread.c
-SRCS += osdMutex.c
-SRCS += osdEvent.c
-SRCS += osdTime.cpp
-SRCS += osdProcess.c
-SRCS += osdNetIntf.c
-SRCS += osdMessageQueue.c
-
-SRCS += devLibVME.c
-SRCS += devLibVMEOSD.c
-
-SRC_DIRS += $(LIBCOM)/taskwd
-INC += taskwd.h
-SRCS += taskwd.c
-
-SRC_DIRS += $(LIBCOM)/timer
-INC += epicsTimer.h
-SRCS += epicsTimer.cpp
-SRCS += timer.cpp
-SRCS += timerQueue.cpp
-SRCS += timerQueueActive.cpp
-SRCS += timerQueueActiveMgr.cpp
-SRCS += timerQueuePassive.cpp
-
-#tsDefs contains R3.13 compatibility tsStamp code
-SRC_DIRS += $(LIBCOM)/tsDefs
-INC += tsDefs.h
-SRCS += tsDefs.c
-
-# Time providers, in osi
-SRCS_vxWorks += osiNTPTime.c
-SRCS_RTEMS += osiNTPTime.c
-
-# These files are in osi/os/vxWorks
-# Special reboot hook
-SRCS_vxWorks += atReboot.cpp
-# For old vxWorks applications
-INC_vxWorks += camacLib.h
-INC_vxWorks += epicsDynLink.h
-INC_vxWorks += module_types.h
-INC_vxWorks += task_params.h
-SRCS_vxWorks += epicsDynLink.c
-SRCS_vxWorks += veclist.c
-SRCS_vxWorks += logMsgToErrlog.cpp
-
-#This forces the vxWorks compatibility stuff to be loaded
-OBJS_vxWorks = vxComLibrary
-
-# These files are in osi/os/WIN32
-SRCS_WIN32 += epicsGetopt.c 
-SRCS_WIN32 += setThreadName.cpp
-#SRCS_WIN32 += dllmain.cpp
-SRCS_WIN32 += forceBadAllocException.cpp
-
-#       Library to build:
-#       lib$(LIBRARY).a  or   ..dll/..exp/..lib
-#
-=======
 SRC = $(TOP)/src
 LIBCOM = $(SRC)/libCom
 
@@ -312,7 +25,7 @@
 include $(LIBCOM)/freeList/Makefile
 include $(LIBCOM)/gpHash/Makefile
 include $(LIBCOM)/iocsh/Makefile
-include $(LIBCOM)/logClient/Makefile
+include $(LIBCOM)/log/Makefile
 include $(LIBCOM)/macLib/Makefile
 include $(LIBCOM)/misc/Makefile
 include $(LIBCOM)/osi/Makefile
@@ -322,58 +35,16 @@
 include $(LIBCOM)/tsDefs/Makefile
 
 # Library to build:
->>>>>>> 9a831f9d
 LIBRARY=Com
 
 Com_SYS_LIBS_WIN32 = ws2_32 advapi32 user32
 
 Com_RCS = Com.rc
 
-# libs needed:
-PROD_LIBS = Com
-PROD_SYS_LIBS_WIN32 = ws2_32 advapi32
-
-<<<<<<< HEAD
-#	for bldErrSymTbl:
-#
-ERR_S_FILES += $(TOP)/src/libCom/osi/devLib.h
-ERR_S_FILES += $(TOP)/src/libCom/as/asLib.h
-ERR_S_FILES += $(TOP)/src/ioc/db/dbAccessDefs.h
-ERR_S_FILES += $(TOP)/src/ioc/dbStatic/devSup.h
-ERR_S_FILES += $(TOP)/src/ioc/dbStatic/drvSup.h
-ERR_S_FILES += $(TOP)/src/ioc/dbStatic/recSup.h
-ERR_S_FILES += $(TOP)/src/ioc/dbStatic/dbStaticLib.h
-ERR_S_FILES += $(LIBCOM)/error/errMdef.h
-ERR_S_FILES += $(TOP)/src/ca/legacy/pcas/generic/casdef.h
-ERR_S_FILES += $(TOP)/src/ca/legacy/gdd/gddAppFuncTable.h
-
-include $(TOP)/configure/RULES
-
-osdAssert$(OBJ): $(COMMON_DIR)/epicsVersion.h
-epicsTime$(OBJ): $(COMMON_DIR)/epicsVersion.h
-osdNetIntf$(OBJ): $(COMMON_DIR)/epicsVersion.h
-osdSock$(OBJ): $(COMMON_DIR)/epicsVersion.h
-
-envData.c: $(LIBCOM)/env/envDefs.h $(LIBCOM)/env/bldEnvData.pl \
-	$(CONFIG)/CONFIG_ENV $(CONFIG)/CONFIG_SITE_ENV
-	$(PERL) $(LIBCOM)/env/bldEnvData.pl $(CONFIG)
-
-errSymTbl.c: $(ERR_S_FILES) $(LIBCOM)/error/makeStatTbl.pl
-	$(PERL) $(LIBCOM)/error/makeStatTbl.pl  $(ERR_S_FILES)
-
-$(COMMON_DIR)/epicsVersion.h: $(CONFIG)/CONFIG_BASE_VERSION $(CONFIG)/CONFIG_SITE
-	$(PERL) $(LIBCOM)/misc/makeEpicsVersion.pl $(CONFIG)/CONFIG_BASE_VERSION $(@D) $(EPICS_SITE_VERSION)
-
-S99%: ../log/rc2.%
-	sed -e s%:INSTALL_BIN:%`cd $(INSTALL_BIN); pwd`% $< >$@
-
-clean::
-	@$(RM) errSymTbl.c envData.c
-=======
 include $(TOP)/configure/RULES
 
 include $(LIBCOM)/env/RULES
 include $(LIBCOM)/error/RULES
+include $(LIBCOM)/log/RULES
 include $(LIBCOM)/misc/RULES
 include $(LIBCOM)/osi/RULES
->>>>>>> 9a831f9d
