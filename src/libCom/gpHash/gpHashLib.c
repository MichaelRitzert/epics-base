/*************************************************************************\
* Copyright (c) 2009 UChicago Argonne LLC, as Operator of Argonne
*     National Laboratory.
* Copyright (c) 2002 The Regents of the University of California, as
*     Operator of Los Alamos National Laboratory.
* EPICS BASE is distributed subject to a Software License Agreement found
* in file LICENSE that is included with this distribution.
\*************************************************************************/
/* $Revision-Id$ */

/* Author:  Marty Kraimer Date:    04-07-94 */

<<<<<<< HEAD
#include <stdio.h>
=======
>>>>>>> 30090918
#include <string.h>
#include <stdlib.h>
#include <stddef.h>

#define epicsExportSharedSymbols
#include "cantProceed.h"
#include "epicsMutex.h"
#include "epicsStdioRedirect.h"
#include "epicsString.h"
#include "dbDefs.h"
#include "ellLib.h"
#include "epicsPrint.h"
#include "gpHash.h"

typedef struct gphPvt {
    int size;
    unsigned int mask;
    ELLLIST **paplist; /*pointer to array of pointers to ELLLIST */
    epicsMutexId lock;
} gphPvt;

#define MIN_SIZE 256
#define DEFAULT_SIZE 512
#define MAX_SIZE 65536

<<<<<<< HEAD
=======

>>>>>>> 30090918
void epicsShareAPI gphInitPvt(gphPvt **ppvt, int size)
{
    gphPvt *pgphPvt;

    if (size & (size - 1)) {
        fprintf(stderr, "gphInitPvt: %d is not a power of 2\n", size);
        size = DEFAULT_SIZE;
    }

    if (size < MIN_SIZE)
        size = MIN_SIZE;

    if (size > MAX_SIZE)
        size = MAX_SIZE;

    pgphPvt = callocMustSucceed(1, sizeof(gphPvt), "gphInitPvt");
    pgphPvt->size = size;
    pgphPvt->mask = size - 1;
    pgphPvt->paplist = callocMustSucceed(size, sizeof(ELLLIST *), "gphInitPvt");
    pgphPvt->lock = epicsMutexMustCreate();
    *ppvt = pgphPvt;
    return;
}

GPHENTRY * epicsShareAPI gphFindParse(gphPvt *pgphPvt, const char *name, size_t len, void *pvtid)
{
    ELLLIST **paplist;
    ELLLIST *gphlist;
    GPHENTRY *pgphNode;
    int hash;

    if (pgphPvt == NULL) return NULL;
    paplist = pgphPvt->paplist;
    hash = epicsMemHash((char *)&pvtid, sizeof(void *), 0);
    hash = epicsMemHash(name, len, hash) & pgphPvt->mask;

    epicsMutexMustLock(pgphPvt->lock);
    gphlist = paplist[hash];
    if (gphlist == NULL) {
        pgphNode = NULL;
    } else {
        pgphNode = (GPHENTRY *) ellFirst(gphlist);
    }

    while (pgphNode) {
        if (pvtid == pgphNode->pvtid &&
            strlen(pgphNode->name) == len &&
            strncmp(name, pgphNode->name, len) == 0) break;
        pgphNode = (GPHENTRY *) ellNext((ELLNODE *)pgphNode);
    }

    epicsMutexUnlock(pgphPvt->lock);
    return pgphNode;
}

<<<<<<< HEAD
GPHENTRY * epicsShareAPI gphFind(gphPvt *pgphPvt, const char *name, void *pvtid)
{
    return gphFindParse(pgphPvt, name, strlen(name), pvtid);
}

=======
>>>>>>> 30090918
GPHENTRY * epicsShareAPI gphAdd(gphPvt *pgphPvt, const char *name, void *pvtid)
{
    ELLLIST **paplist;
    ELLLIST *plist;
    GPHENTRY *pgphNode;
    int hash;

    if (pgphPvt == NULL) return NULL;
    paplist = pgphPvt->paplist;
    hash = epicsMemHash((char *)&pvtid, sizeof(void *), 0);
    hash = epicsStrHash(name, hash) & pgphPvt->mask;

    epicsMutexMustLock(pgphPvt->lock);
    plist = paplist[hash];
    if (plist == NULL) {
        plist = calloc(1, sizeof(ELLLIST));
        if(!plist){
            epicsMutexUnlock(pgphPvt->lock);
            return NULL;
        }
        ellInit(plist);
        paplist[hash] = plist;
    }

    pgphNode = (GPHENTRY *) ellFirst(plist);
    while (pgphNode) {
        if (pvtid == pgphNode->pvtid &&
            strcmp(name, pgphNode->name) == 0) {
            epicsMutexUnlock(pgphPvt->lock);
            return NULL;
        }
        pgphNode = (GPHENTRY *) ellNext((ELLNODE *)pgphNode);
    }

    pgphNode = calloc(1, sizeof(GPHENTRY));
    if(pgphNode) {
        pgphNode->name = name;
        pgphNode->pvtid = pvtid;
        ellAdd(plist, (ELLNODE *)pgphNode);
    }

    epicsMutexUnlock(pgphPvt->lock);
    return (pgphNode);
}

void epicsShareAPI gphDelete(gphPvt *pgphPvt, const char *name, void *pvtid)
{
    ELLLIST **paplist;
    ELLLIST *plist = NULL;
    GPHENTRY *pgphNode;
    int hash;

    if (pgphPvt == NULL) return;
    paplist = pgphPvt->paplist;
    hash = epicsMemHash((char *)&pvtid, sizeof(void *), 0);
    hash = epicsStrHash(name, hash) & pgphPvt->mask;

    epicsMutexMustLock(pgphPvt->lock);
    if (paplist[hash] == NULL) {
        pgphNode = NULL;
    } else {
        plist = paplist[hash];
        pgphNode = (GPHENTRY *) ellFirst(plist);
    }

    while(pgphNode) {
        if (pvtid == pgphNode->pvtid &&
            strcmp(name, pgphNode->name) == 0) {
            ellDelete(plist, (ELLNODE*)pgphNode);
            free((void *)pgphNode);
            break;
        }
        pgphNode = (GPHENTRY *) ellNext((ELLNODE*)pgphNode);
    }

    epicsMutexUnlock(pgphPvt->lock);
    return;
}

void epicsShareAPI gphFreeMem(gphPvt *pgphPvt)
{
    ELLLIST **paplist;
    int h;

    /* Caller must ensure that no other thread is using *pvt */
    if (pgphPvt == NULL) return;

    paplist = pgphPvt->paplist;
    for (h = 0; h < pgphPvt->size; h++) {
        ELLLIST *plist = paplist[h];
        GPHENTRY *pgphNode;
        GPHENTRY *next;

        if (plist == NULL) continue;
        pgphNode = (GPHENTRY *) ellFirst(plist);

        while (pgphNode) {
            next = (GPHENTRY *) ellNext((ELLNODE*)pgphNode);
            ellDelete(plist, (ELLNODE*)pgphNode);
            free(pgphNode);
            pgphNode = next;
        }
        free(paplist[h]);
    }
    epicsMutexDestroy(pgphPvt->lock);
    free(paplist);
    free(pgphPvt);
}

void epicsShareAPI gphDump(gphPvt *pgphPvt)
{
    gphDumpFP(stdout, pgphPvt);
}

void epicsShareAPI gphDumpFP(FILE *fp, gphPvt *pgphPvt)
{
    unsigned int empty = 0;
    ELLLIST **paplist;
    int h;

    if (pgphPvt == NULL)
        return;

    fprintf(fp, "Hash table has %d buckets", pgphPvt->size);

    paplist = pgphPvt->paplist;
    for (h = 0; h < pgphPvt->size; h++) {
        ELLLIST *plist = paplist[h];
        GPHENTRY *pgphNode;
        int i = 0;

        if (plist == NULL) {
            empty++;
            continue;
        }
        pgphNode = (GPHENTRY *) ellFirst(plist);

        fprintf(fp, "\n [%3d] %3d  ", h, ellCount(plist));
        while (pgphNode) {
            if (!(++i % 3))
                fprintf(fp, "\n            ");
            fprintf(fp, "  %s %p", pgphNode->name, pgphNode->pvtid);
            pgphNode = (GPHENTRY *) ellNext((ELLNODE*)pgphNode);
        }
    }
    fprintf(fp, "\n%u buckets empty.\n", empty);
}<|MERGE_RESOLUTION|>--- conflicted
+++ resolved
@@ -10,10 +10,6 @@
 
 /* Author:  Marty Kraimer Date:    04-07-94 */
 
-<<<<<<< HEAD
-#include <stdio.h>
-=======
->>>>>>> 30090918
 #include <string.h>
 #include <stdlib.h>
 #include <stddef.h>
@@ -39,10 +35,7 @@
 #define DEFAULT_SIZE 512
 #define MAX_SIZE 65536
 
-<<<<<<< HEAD
-=======
-
->>>>>>> 30090918
+
 void epicsShareAPI gphInitPvt(gphPvt **ppvt, int size)
 {
     gphPvt *pgphPvt;
@@ -98,14 +91,11 @@
     return pgphNode;
 }
 
-<<<<<<< HEAD
 GPHENTRY * epicsShareAPI gphFind(gphPvt *pgphPvt, const char *name, void *pvtid)
 {
     return gphFindParse(pgphPvt, name, strlen(name), pvtid);
 }
 
-=======
->>>>>>> 30090918
 GPHENTRY * epicsShareAPI gphAdd(gphPvt *pgphPvt, const char *name, void *pvtid)
 {
     ELLLIST **paplist;
