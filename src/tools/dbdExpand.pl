--- conflicted
+++ resolved
@@ -7,13 +7,8 @@
 # in file LICENSE that is included with this distribution.
 #*************************************************************************
 
-<<<<<<< HEAD
-# $Id$
-
 use strict;
 
-=======
->>>>>>> 14716684
 use FindBin qw($Bin);
 use lib "$Bin/../../lib/perl";
 
