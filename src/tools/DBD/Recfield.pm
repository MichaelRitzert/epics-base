--- conflicted
+++ resolved
@@ -103,12 +103,8 @@
 
 sub add_attribute {
     my ($this, $attr, $value) = @_;
-<<<<<<< HEAD
-=======
-    unquote $value;
     $value = $promptgroupMap{$value}
         if $attr eq 'promptgroup' && exists $promptgroupMap{$value};
->>>>>>> 14716684
     my $match = $field_attrs{$attr};
     if (defined $match) {
         dieContext("Bad value '$value' for field attribute '$attr'")
